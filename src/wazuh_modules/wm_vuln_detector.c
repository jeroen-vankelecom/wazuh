/*
 * Wazuh Module to analyze system vulnerabilities
 * Copyright (C) 2018 Wazuh Inc.
 * January 4, 2018.
 *
 * This program is a free software; you can redistribute it
 * and/or modify it under the terms of the GNU General Public
 * License (version 2) as published by the FSF - Free Software
 * Foundation.
 */

#ifndef WIN32

#include "wmodules.h"
#include "wm_vuln_detector_db.h"
#include "external/sqlite/sqlite3.h"
#include "addagent/manage_agents.h"
#include <netinet/tcp.h>
#include <openssl/ssl.h>
#include <os_net/os_net.h>

#if defined(__MACH__) || defined(__FreeBSD__) || defined(__OpenBSD__)
#define SOL_TCP     6
#endif

static void * wm_vulnerability_detector_main(wm_vulnerability_detector_t * vulnerability_detector);
static void wm_vulnerability_detector_destroy(wm_vulnerability_detector_t * vulnerability_detector);
<<<<<<< HEAD
int wm_vulnerability_detector_socketconnect(char *host, in_port_t port);
int wm_vulnerability_detector_updatedb(update_node **updates);
char * wm_vulnerability_detector_preparser(char *path, distribution dist);
int wm_vulnerability_update_oval(update_node *update);
int wm_vulnerability_fetch_oval(update_node *update, const char *OS, int *need_update);
int wm_vulnerability_detector_parser(OS_XML *xml, XML_NODE node, wm_vulnerability_detector_db *parsed_oval, update_node *update, vu_logic condition);
int wm_vulnerability_detector_check_db();
int wm_vulnerability_detector_insert(wm_vulnerability_detector_db *parsed_oval, distribution dist);
int wm_vulnerability_detector_remove_OS_table(sqlite3 *db, char *TABLE, char *OS);
int wm_vulnerability_detector_sql_error(sqlite3 *db);
int wm_vulnerability_detector_sql_exec(sqlite3 *db, char *sql, size_t size, int allows_constr);
int wm_vulnerability_detector_get_software_info(agent_software *agent, sqlite3 *db, OSHash *agents_trig, unsigned long ignore_time);
int wm_vulnerability_detector_report_agent_vulnerabilities(agent_software *agents, sqlite3 *db, int max);
int wm_vulnerability_detector_check_agent_vulnerabilities(agent_software *agents, OSHash *agents_trig, unsigned long ignore_time);
int wm_vulnerability_detector_sql_prepare(sqlite3 *db, char *sql, size_t size, sqlite3_stmt **stmt);
int wm_checks_package_vulnerability(char *version, const char *operation, char *operation_value);
int wm_vulnerability_detector_step(sqlite3_stmt *stmt);
int wm_vulnerability_create_file(const char *path, const char *source);
int wm_vulnerability_check_update_period(update_node *upd);
int wm_vulnerability_check_update(update_node *upd, const char *dist);
int wm_vulnerability_ssl_request_size(char octet_stream, long int *octet_rem, SSL *ssl, long int oval_size, long int readed);
OSRegex * wm_vulnerability_set_packages_patterns();
int wm_vulnerability_run_update(update_node *upd, const char *dist, const char *tag);
int wm_vulnerability_detector_compare(char *version_it, char *cversion_it);
const char *wm_vulnerability_set_oval(char *uname, update_node **updates);
int wm_vunlnerability_detector_set_agents_info(agent_software **agents_software, update_node **updates);
=======
static int wm_vulnerability_detector_socketconnect(char *host, in_port_t port);
static int wm_vulnerability_detector_updatedb(update_node **updates);
static char * wm_vulnerability_detector_preparser(char *path, distribution dist);
static int wm_vulnerability_update_oval(update_node *update);
static int wm_vulnerability_fetch_oval(update_node *update, const char *OS, int *need_update);
static int wm_vulnerability_detector_parser(OS_XML *xml, XML_NODE node, wm_vulnerability_detector_db *parsed_oval, update_node *update, vu_logic condition);
static int wm_vulnerability_detector_check_db();
static int wm_vulnerability_detector_insert(wm_vulnerability_detector_db *parsed_oval);
static int wm_vulnerability_detector_remove_OS_table(sqlite3 *db, char *TABLE, char *OS);
static int wm_vulnerability_detector_sql_error(sqlite3 *db);
static int wm_vulnerability_detector_get_software_info(agent_software *agent, sqlite3 *db, OSHash *agents_triag, unsigned long ignore_time);
static int wm_vulnerability_detector_report_agent_vulnerabilities(agent_software *agents, sqlite3 *db, int max);
static int wm_vulnerability_detector_check_agent_vulnerabilities(agent_software *agents, OSHash *agents_triag, unsigned long ignore_time);
static int wm_checks_package_vulnerability(char *version, const char *operation, char *operation_value);
static int wm_vulnerability_detector_step(sqlite3_stmt *stmt);
static int wm_vulnerability_create_file(const char *path, const char *source);
static int wm_vulnerability_check_update_period(update_node *upd);
static int wm_vulnerability_check_update(update_node *upd, const char *dist);
static int wm_vulnerability_ssl_request_size(char octet_stream, long int *octet_rem, SSL *ssl, long int oval_size, long int readed);
static int wm_vulnerability_run_update(update_node *upd, const char *dist, const char *tag);
static int wm_vulnerability_detector_compare(char *version_it, char *cversion_it);
>>>>>>> 355a2745

int *vu_queue;
const wm_context WM_VULNDETECTOR_CONTEXT = {
    "vulnerability-detector",
    (wm_routine)wm_vulnerability_detector_main,
    (wm_routine)wm_vulnerability_detector_destroy
};

<<<<<<< HEAD
const char *wm_vulnerability_set_oval(char *uname, update_node **updates) {
    const char *retval = NULL;
    int i;

    for (i = 0; i < OS_SUPP_SIZE; i++) {
        if (updates[i] && updates[i]->allowed_list) {
            int j;
            char *allowed;
            for (allowed = *updates[i]->allowed_list, j = 0; allowed; allowed = updates[i]->allowed_list[++j]) {
                if (strcasestr(uname, allowed)) {
                    retval = updates[i]->dist_tag;
                    i = OS_SUPP_SIZE;
                    break;
                }
            }
        }
    }

    return retval;
}

OSRegex * wm_vulnerability_set_packages_patterns() {
    int i;
    char result = 0;
    OSRegex *reg;
    const char patterns[][OS_SIZE_1024] = {
        "the firmware version is",
        "the release of (\\.+) is",
        "the version of (\\.+) is",
        "Version of (\\.+) is",
        "(\\.+) version is",
        "(\\.+) version greater",
        "(\\.+) version less",
        "(\\.+) *is \\.+ or",
        "(\\.+) byte size is",
        "the (\\.+) exists",
        "(\\.+) is",
        "\0"
    };

    os_calloc(1, sizeof(OSRegex), reg);

    for(i = 0; *patterns[i] != '\0'; i++) {
        os_realloc(reg, (i + 2)*sizeof(OSRegex), reg);
        if (!OSRegex_Compile(patterns[i], &reg[i], OS_RETURN_SUBSTRING)) {
            mterror(WM_VULNDETECTOR_LOGTAG, REGEX_COMPILE, patterns[i], reg[i].error);
            result = 1;
            break;
        }
    }

    reg[i].patterns = NULL;
=======
const char *vu_dist_tag[] = {
    "UBUNTU",
    "DEBIAN",
    "REDHAT",
    "CENTOS",
    "WINDOWS",
    "MACOS",
    "PRECISE",
    "TRUSTY",
    "XENIAL",
    "JESSIE",
    "STRETCH",
    "WHEEZY",
    "RHEL5",
    "RHEL6",
    "RHEL7",
    "WXP",
    "W7",
    "W8",
    "W81",
    "W10",
    "WS2008",
    "WS2008R2",
    "WS2012",
    "WS2012R2",
    "WS2016",
    "MACOSX",
    "UNKNOW"
};
>>>>>>> 355a2745

const char *vu_dist_ext[] = {
    "Ubuntu",
    "Debian",
    "Red Hat",
    "CentOS",
    "Microsoft Windows",
    "Apple Mac OS",
    "Ubuntu Precise",
    "Ubuntu Trusty",
    "Ubuntu Xenial",
    "Debian Jessie",
    "Debian Stretch",
    "Debian Wheezy",
    "Red Hat Enterprise Linux 5",
    "Red Hat Enterprise Linux 6",
    "Red Hat Enterprise Linux 7",
    "Windows XP",
    "Windows 7",
    "Windows 8",
    "Windows 8.1",
    "Windows 10",
    "Windows Server 2008",
    "Windows Server 2008 R2",
    "Windows Server 2012",
    "Windows Server 2012 R2",
    "Windows Server 2016",
    "Mac OS X",
    "Unknow OS"
};

int wm_vulnerability_ssl_request_size(char octet_stream, long int *octet_rem, SSL *ssl, long int oval_size, long int readed) {
    char buffer[VU_SSL_BUFFER];

    if (octet_stream) {
        long int request;
        int size;
        if (!*octet_rem) {
            if (size = SSL_read(ssl, buffer, VU_SSL_BUFFER), size < 0) {
                return OS_INVALID;
            } else {
                buffer[size] = '\0';
                if (size == 2 && !strcmp(buffer, "\r\n")) {
                    if (size = SSL_read(ssl, buffer, VU_SSL_BUFFER), size < 0) {
                        return OS_INVALID;
                    }
                    buffer[size] = '\0';
                }
                request = strtol(buffer, NULL, 16);
                *octet_rem = request;
            }
        } else {
            // Not all the bytes of the last stream have been readed
            request = *octet_rem;
        }
        return (int) (request > VU_SSL_BUFFER)? VU_SSL_BUFFER : request;
    } else {
        return ((oval_size - readed) > VU_SSL_BUFFER)? VU_SSL_BUFFER : (oval_size - readed);
    }
}

int wm_vulnerability_check_update_period(update_node *upd) {
    return upd && (upd->last_update + (time_t) upd->interval) < time(NULL);
}
int wm_vulnerability_check_update(update_node *upd, const char *dist) {
    int need_update = 1;
    return wm_vulnerability_fetch_oval(upd, dist, &need_update) || (need_update && wm_vulnerability_update_oval(upd));
}

int wm_vulnerability_create_file(const char *path, const char *source) {
    const char *ROOT = "root";
    const char *sql;
    const char *tail;
    sqlite3 *db;
    sqlite3_stmt *stmt;
    int result;
    uid_t uid;
    gid_t gid;

    if (sqlite3_open_v2(path, &db, SQLITE_OPEN_READWRITE | SQLITE_OPEN_CREATE, NULL)) {
        mterror(WM_VULNDETECTOR_LOGTAG, VU_CREATE_DB_ERROR);
        return wm_vulnerability_detector_sql_error(db);
    }

    for (sql = source; sql && *sql; sql = tail) {
        if (sqlite3_prepare_v2(db, sql, -1, &stmt, &tail) != SQLITE_OK) {
            sqlite3_finalize(stmt);
            mterror(WM_VULNDETECTOR_LOGTAG, VU_CREATE_DB_ERROR);
            return wm_vulnerability_detector_sql_error(db);
        }

        result = sqlite3_step(stmt);

        switch (result) {
        case SQLITE_MISUSE:
        case SQLITE_ROW:
        case SQLITE_DONE:
            break;
        default:
            sqlite3_finalize(stmt);
            mterror(WM_VULNDETECTOR_LOGTAG, VU_CREATE_DB_ERROR);
            return wm_vulnerability_detector_sql_error(db);
        }

        sqlite3_finalize(stmt);
    }

    sqlite3_close_v2(db);

    uid = Privsep_GetUser(ROOT);
    gid = Privsep_GetGroup(GROUPGLOBAL);

    if (uid == (uid_t) - 1 || gid == (gid_t) - 1) {
        mterror(WM_VULNDETECTOR_LOGTAG, USER_ERROR, ROOT, GROUPGLOBAL);
        return OS_INVALID;
    }

    if (chown(path, uid, gid) < 0) {
        mterror(WM_VULNDETECTOR_LOGTAG, CHOWN_ERROR, path, errno, strerror(errno));
        return OS_INVALID;
    }

    if (chmod(path, 0660) < 0) {
        mterror(WM_VULNDETECTOR_LOGTAG, CHMOD_ERROR, path, errno, strerror(errno));
        return OS_INVALID;
    }

    return 0;
}

int wm_vulnerability_detector_step(sqlite3_stmt *stmt) {
    int attempts;
    int result;
    for (attempts = 0; (result = sqlite3_step(stmt)) == SQLITE_BUSY; attempts++) {
        if (attempts == MAX_SQL_ATTEMPTS) {
            mterror(WM_VULNDETECTOR_LOGTAG, VU_MAX_ACC_EXC);
            return OS_INVALID;
        }
    }
    return result;
}

int wm_checks_package_vulnerability(char *version, const char *operation, char *operation_value) {
    int size;
    int v_result, r_result;
    int epoch, c_epoch;
    char version_cl[KEY_SIZE];
    char cversion_cl[KEY_SIZE];
    char *version_it, *release_it;
    char *cversion_it, *crelease_it;

    if (operation_value) {
        // Copy the original values
        if (size = snprintf(version_cl, KEY_SIZE, "%s", version), size >= KEY_SIZE) {
            return OS_INVALID;
        }
        if (size = snprintf(cversion_cl, KEY_SIZE, "%s", operation_value), size >= KEY_SIZE) {
            return OS_INVALID;
        }

        // Check EPOCH
        if (version_it = strchr(version_cl, ':'), version_it) {
            *(version_it++) = '\0';
            epoch = strtol(version_cl, NULL, 10);
        } else {
            version_it = version_cl;
            epoch = 0;
        }
        if (cversion_it = strchr(cversion_cl, ':'), cversion_it) {
            *(cversion_it++) = '\0';
            c_epoch = strtol(cversion_cl, NULL, 10);
        } else {
            cversion_it = cversion_cl;
            c_epoch = 0;
        }

        // Separate the version from the revision
        if (release_it = strchr(version_it, '-'), release_it) {
            if (*(release_it++) = '\0', *release_it == '\0') {
                release_it = NULL;
            }
        }

        if (crelease_it = strchr(cversion_it, '-'), crelease_it) {
            if (*(crelease_it++) = '\0', *crelease_it == '\0') {
                crelease_it = NULL;
            }
        }

        // Check version
        v_result = wm_vulnerability_detector_compare(version_it, cversion_it);
        // Check release
        r_result = wm_vulnerability_detector_compare(release_it, crelease_it);

        if (!strcmp(operation, "less than")) {
            if (epoch > c_epoch) {
                return VU_NOT_VULNERABLE;
            } else if (epoch < c_epoch) {
                return VU_VULNERABLE;
            }

            if (v_result == VU_LESS) {
                return VU_VULNERABLE;
            } else if (v_result == VU_HIGHER) {
                return VU_NOT_VULNERABLE;
            }

            if (r_result == VU_LESS) {
                return VU_VULNERABLE;
            }
        } else if (!strcmp(operation, "greater than or equal")) {
            if (epoch > c_epoch) {
                return VU_VULNERABLE;
            } else if (epoch < c_epoch) {
                return VU_NOT_VULNERABLE;
            }

            if (v_result == VU_LESS) {
                return VU_NOT_VULNERABLE;
            } else if (v_result == VU_HIGHER) {
                return VU_VULNERABLE;
            }

            if (r_result != VU_LESS) {
                return VU_VULNERABLE;
            }
        } else if (!strcmp(operation, "less than or equal")) {
            if (epoch < c_epoch) {
                return VU_VULNERABLE;
            } else if (epoch > c_epoch) {
                return VU_NOT_VULNERABLE;
            }

            if (v_result == VU_HIGHER) {
                return VU_NOT_VULNERABLE;
            } else if (v_result == VU_LESS) {
                return VU_VULNERABLE;
            }

            if (r_result != VU_HIGHER) {
                return VU_VULNERABLE;
            }
        } else if (!strcmp(operation, "equal") || !strcmp(operation, "equals")) {
            if (epoch != c_epoch) {
                return VU_NOT_VULNERABLE;
            }

            if (v_result != VU_EQUAL) {
                return VU_NOT_VULNERABLE;
            }

            if (r_result == VU_EQUAL) {
                return VU_VULNERABLE;
            }
        } else if (!strcmp(operation, "exists")) {
            return VU_VULNERABLE;
        } else {
            mtdebug1(WM_VULNDETECTOR_LOGTAG, VU_OPERATION_NOT_REC, operation);
            return VU_NOT_VULNERABLE;
        }
        // The OVALs supported only contemplate the operation "less than" and "exists"
        return VU_NOT_VULNERABLE;
    }
    return VU_NOT_FIXED;
}

int wm_vulnerability_detector_compare(char *version_it, char *cversion_it) {
    char *found;
    int i, j;
    int version_found, cversion_found;
    int version_value, cversion_value;

    if (version_it && !cversion_it) {
        return VU_HIGHER;
    } else if (!version_it && cversion_it) {
        return VU_LESS;
    } else if (!version_it && !cversion_it) {
        return VU_EQUAL;
    }

    (found = strchr(version_it, '~'))? *found = '\0' : 0;
    (found = strchr(version_it, '+'))? *found = '\0' : 0;
    (found = strchr(cversion_it, '~'))? *found = '\0' : 0;
    (found = strchr(cversion_it, '+'))? *found = '\0' : 0;

    // For RedHat/CentOS packages
    (found = strstr(version_it, ".el"))? *found = '\0' : 0;
    (found = strstr(cversion_it, ".el"))? *found = '\0' : 0;

    // Check version
    if (strcmp(version_it, cversion_it)) {
        for (i = 0, j = 0, version_found = 0, cversion_found = 0;;) {
            if (!version_found) {
                if (version_it[i] == '\0') {
                    version_found = 3;
                } else if (!isdigit(version_it[i])) {
                    if (i) {
                        version_found = 1;
                    } else {
                        if (isalpha(version_it[i]) && !isalpha(version_it[i + 1])) {
                            version_found = 2;
                        } else {
                            if (*version_it == '.') {
                                version_it++;
                            } else {
                                for (; *version_it != '\0' && !isdigit(*version_it); version_it++);
                            }
                            i = 0;
                        }
                    }
                } else {
                    i++;
                }
            }

            if (!cversion_found) {
                if (cversion_it[j] == '\0') {
                    cversion_found = 3;
                } else if (!isdigit(cversion_it[j])) {
                    if (j) {
                        cversion_found = 1;
                    } else {
                        if (isalpha(cversion_it[j]) && !isalpha(cversion_it[j + 1])) {
                            cversion_found = 2;
                        } else {
                            if (*cversion_it == '.') {
                                cversion_it++;
                            } else {
                                for (; *cversion_it != '\0' && !isdigit(*cversion_it); cversion_it++);
                            }
                            j = 0;
                        }
                    }
                } else {
                    j++;
                }
            }

            if (version_found && cversion_found) {
                if (version_found == 2 && version_found == cversion_found) {
                    // Check version letter
                    version_value = *version_it;
                    cversion_value = *cversion_it;
                } else {
                    version_value = strtol(version_it, NULL, 10);
                    cversion_value = strtol(cversion_it, NULL, 10);
                }
                if (version_value > cversion_value) {
                    return VU_HIGHER;
                } else if (version_value < cversion_value) {
                    return VU_LESS;
                } else if (version_found != cversion_found) {
                    // The version with more digits is higher
                    if (version_found < cversion_found) {
                        return VU_HIGHER;
                    } else {
                        return VU_LESS;
                    }
                } else if (version_found > 2) {
                    // The version is over
                    break;
                }
                version_found = 0;
                cversion_found = 0;
                version_it = &version_it[i];
                cversion_it = &cversion_it[j];
                i = 0;
                j = 0;
            }
        }
    }

    return VU_EQUAL;
}

int wm_vulnerability_detector_report_agent_vulnerabilities(agent_software *agents, sqlite3 *db, int max) {
    sqlite3_stmt *stmt = NULL;
    char alert_msg[OS_MAXSTR];
    char header[OS_SIZE_256];
    char condition[OS_SIZE_1024];
    const char *query;
    agent_software *agents_it;
    cJSON *alert = NULL;
    cJSON *alert_cve = NULL;
    char *str_json;
    char *cve;
    char *title;
    char *severity;
    char *published;
    char *updated;
    char *reference;
    char *rationale;
    char *cvss2;
    char *cvss3;
    int i;

    // Define time to sleep between messages sent
    int usec = 1000000 / wm_max_eps;

    if (alert = cJSON_CreateObject(), !alert) {
        return OS_INVALID;
    }

    for (agents_it = agents, i = 0; agents_it && i < max; agents_it = agents_it->prev, i++) {
        if (!agents_it->info) {
            continue;
        }

        if (agents_it->dist != DIS_REDHAT) {
            query = vu_queries[VU_JOIN_QUERY];
        } else {
            query = vu_queries[VU_JOIN_PATCH_QUERY];
        }

        if (sqlite3_prepare_v2(db, query, -1, &stmt, NULL) != SQLITE_OK) {
            sqlite3_finalize(stmt);
            cJSON_free(alert);
            return wm_vulnerability_detector_sql_error(db);
        }
        sqlite3_bind_int(stmt, 1,  strtol(agents_it->agent_id, NULL, 10));
        sqlite3_bind_text(stmt, 2, agents_it->OS, -1, NULL);

        while (sqlite3_step(stmt) == SQLITE_ROW) {
            char *package;
            char *version;
            char *operation, *second_operation;
            char *operation_value, *second_operation_value;
            int pending = 0;
            char state[50];
            int v_type;

            cve = (char *)sqlite3_column_text(stmt, 0);
            package = (char *)sqlite3_column_text(stmt, 1);
            title = (char *)sqlite3_column_text(stmt, 2);
            severity = (char *)sqlite3_column_text(stmt, 3);
            published = (char *)sqlite3_column_text(stmt, 4);
            updated = (char *)sqlite3_column_text(stmt, 5);
            reference = (char *)sqlite3_column_text(stmt, 6);
            rationale = (char *)sqlite3_column_text(stmt, 7);
            version = (char *)sqlite3_column_text(stmt, 8);
            operation = (char *)sqlite3_column_text(stmt, 9);
            operation_value = (char *)sqlite3_column_text(stmt, 10);
            second_operation = (char *)sqlite3_column_text(stmt, 11);
            second_operation_value = (char *)sqlite3_column_text(stmt, 12);
            pending = sqlite3_column_int(stmt, 13);
            cvss2 = (char *)sqlite3_column_text(stmt, 14);
            cvss3 = (char *)sqlite3_column_text(stmt, 15);
            if (!updated || *updated == '\0') {
                updated = published;
            }
            if (pending) {
                snprintf(state, 30, "Pending confirmation");
            } else {
                if (v_type = wm_checks_package_vulnerability(version, operation, operation_value), v_type == OS_INVALID) {
                    return OS_INVALID;
                }
                if (v_type == VU_NOT_FIXED) {
                    snprintf(state, 15, "Unfixed");
                    mtdebug2(WM_VULNDETECTOR_LOGTAG, VU_PACK_VULN, package, cve);
                } else if (v_type == VU_NOT_VULNERABLE) {
                    mtdebug2(WM_VULNDETECTOR_LOGTAG, VU_NOT_VULN, package, agents_it->agent_id, cve, version, operation, operation_value);
                    continue;
                } else {
                    snprintf(state, 15, "Fixed");
                    if (!second_operation) {
                        mtdebug2(WM_VULNDETECTOR_LOGTAG, VU_PACK_VER_VULN, package, agents_it->agent_id, cve, version, operation, operation_value);
                    } else {
                        // The first condition is vulnerable, but the second also has to be
                        if (v_type = wm_checks_package_vulnerability(version, second_operation, second_operation_value), v_type == OS_INVALID) {
                            return OS_INVALID;
                        } else if (v_type == VU_VULNERABLE) {
                            mtdebug2(WM_VULNDETECTOR_LOGTAG, VU_DOUBLE_VULN, package, agents_it->agent_id, cve, version, operation, operation_value, second_operation, second_operation_value);
                        } else {
                            mtdebug2(WM_VULNDETECTOR_LOGTAG, VU_DOUBLE_NOT_VULN, package, agents_it->agent_id, cve, version, operation, operation_value, second_operation, second_operation_value);
                            continue;
                        }
                    }
                }
            }

            if (alert_cve = cJSON_CreateObject(), alert_cve) {
                cJSON * jPackage = cJSON_CreateObject();
                cJSON_AddStringToObject(alert_cve, "cve", cve);
                cJSON_AddStringToObject(alert_cve, "title", title);
                cJSON_AddStringToObject(alert_cve, "severity", severity);
                cJSON_AddStringToObject(alert_cve, "published", published);
                cJSON_AddStringToObject(alert_cve, "updated", updated);
                cJSON_AddStringToObject(alert_cve, "reference", reference);

                // Skip rationale if reference is provided
                if (!(reference && *reference)) {
                    cJSON_AddStringToObject(alert_cve, "rationale", rationale);
                }

                cJSON_AddStringToObject(alert_cve, "state", state);
                cJSON_AddItemToObject(alert_cve, "package", jPackage);
                cJSON_AddItemToObject(alert, "vulnerability", alert_cve);
                cJSON_AddStringToObject(jPackage, "name", package);
                cJSON_AddStringToObject(jPackage, "version", version);
                if (cvss2) {
                    cJSON_AddStringToObject(jPackage, "cvss2", cvss2);
                }
                if (cvss3) {
                    cJSON_AddStringToObject(jPackage, "cvss3", cvss3);
                }
                if (!pending) {
                    if (operation_value) {
                        snprintf(condition, OS_SIZE_1024, "%s %s", operation, operation_value);
                        cJSON_AddStringToObject(jPackage, "condition", condition);
                    } else {
                        cJSON_AddStringToObject(jPackage, "condition", operation);
                    }
                }
            } else {
                cJSON_Delete(alert);
                return OS_INVALID;
            }

            str_json = cJSON_PrintUnformatted(alert);
            snprintf(header, OS_SIZE_256, VU_ALERT_HEADER, agents_it->agent_id, agents_it->agent_name, agents_it->agent_ip);
            snprintf(alert_msg, OS_MAXSTR, VU_ALERT_JSON, str_json);
            free(str_json);

            if (wm_sendmsg(usec, *vu_queue, alert_msg, header, SECURE_MQ) < 0) {
                mterror(WM_VULNDETECTOR_LOGTAG, QUEUE_ERROR, DEFAULTQUEUE, strerror(errno));
                if ((*vu_queue = StartMQ(DEFAULTQUEUE, WRITE)) < 0) {
                    mterror_exit(WM_VULNDETECTOR_LOGTAG, QUEUE_FATAL, DEFAULTQUEUE);
                }
            }

            cJSON_Delete(alert_cve);
            alert->child = NULL;
        }

        sqlite3_finalize(stmt);
    }

    cJSON_Delete(alert);

    return 0;
}


int wm_vulnerability_detector_check_agent_vulnerabilities(agent_software *agents, OSHash *agents_triag, unsigned long ignore_time) {
    agent_software *agents_it;
    sqlite3 *db;
    sqlite3_stmt *stmt = NULL;
    int result;
    int i;

    if (!agents) {
        mtdebug1(WM_VULNDETECTOR_LOGTAG, VU_AG_NO_TARGET);
        return 0;
    } else if (wm_vulnerability_detector_check_db()) {
        mterror(WM_VULNDETECTOR_LOGTAG, VU_CHECK_DB_ERROR);
        return OS_INVALID;
    } else if (sqlite3_open_v2(CVE_DB, &db, SQLITE_OPEN_READWRITE, NULL) != SQLITE_OK) {
        return wm_vulnerability_detector_sql_error(db);
    }

    if (sqlite3_prepare_v2(db, vu_queries[VU_REMOVE_AGENTS_TABLE], -1, &stmt, NULL) != SQLITE_OK) {
        sqlite3_finalize(stmt);
        return wm_vulnerability_detector_sql_error(db);
    }
    if (wm_vulnerability_detector_step(stmt) != SQLITE_DONE) {
        sqlite3_finalize(stmt);
        return wm_vulnerability_detector_sql_error(db);
    }
    sqlite3_finalize(stmt);

    for (i = 1, agents_it = agents;; i++) {
        if (result = wm_vulnerability_detector_get_software_info(agents_it, db, agents_triag, ignore_time), result == OS_INVALID) {
            mterror(WM_VULNDETECTOR_LOGTAG, VU_GET_SOFTWARE_ERROR, agents_it->agent_id);
        }

        if (result != 2) {
            if (VU_AGENT_REQUEST_LIMIT && i == VU_AGENT_REQUEST_LIMIT) {
                wm_vulnerability_detector_report_agent_vulnerabilities(agents_it, db, i);
                i = 0;
                if (sqlite3_prepare_v2(db, vu_queries[VU_REMOVE_AGENTS_TABLE], -1, &stmt, NULL) != SQLITE_OK) {
                    sqlite3_finalize(stmt);
                    return wm_vulnerability_detector_sql_error(db);
                }
                if (wm_vulnerability_detector_step(stmt) != SQLITE_DONE) {
                    sqlite3_finalize(stmt);
                    return wm_vulnerability_detector_sql_error(db);
                }
                sqlite3_finalize(stmt);
            }
        }
        if (agents_it->next) {
            agents_it = agents_it->next;
        } else {
            break;
        }
    }

    if (!VU_AGENT_REQUEST_LIMIT) {
        wm_vulnerability_detector_report_agent_vulnerabilities(agents_it, db, i);
    }

    sqlite3_close_v2(db);
    return 0;
}

int wm_vulnerability_detector_sql_error(sqlite3 *db) {
    mterror(WM_VULNDETECTOR_LOGTAG, VU_SQL_ERROR, sqlite3_errmsg(db));
    sqlite3_close_v2(db);
    return OS_INVALID;
}

int wm_vulnerability_detector_remove_OS_table(sqlite3 *db, char *TABLE, char *OS) {
    sqlite3_stmt *stmt = NULL;
    char sql[MAX_QUERY_SIZE];
    size_t size;

    if (size = snprintf(sql, MAX_QUERY_SIZE, vu_queries[VU_REMOVE_OS], TABLE), sql[size - 1] != ';') {
        return OS_INVALID;
    }

    if (sqlite3_prepare_v2(db, sql, -1, &stmt, NULL) != SQLITE_OK) {
        sqlite3_finalize(stmt);
        return wm_vulnerability_detector_sql_error(db);
    }

    sqlite3_bind_text(stmt, 1, OS, -1, NULL);

    if (wm_vulnerability_detector_step(stmt) != SQLITE_DONE) {
        return wm_vulnerability_detector_sql_error(db);
    }
    sqlite3_finalize(stmt);

    return 0;
}

int wm_vulnerability_detector_insert(wm_vulnerability_detector_db *parsed_oval) {
    sqlite3 *db;
    sqlite3_stmt *stmt = NULL;
    int result;
    const char *query;
    char *id;
    char *replace;
    char *second_replace;
    char operation_n;
    char p_query[MAX_QUERY_SIZE];
    oval_metadata *met_it = &parsed_oval->metadata;
    vulnerability *vul_it = parsed_oval->vulnerabilities;
    info_state *state_it = parsed_oval->info_states;
    info_test *test_it = parsed_oval->info_tests;
    info_cve *info_it = parsed_oval->info_cves;
    patch *patch_it = parsed_oval->patches;

    if (sqlite3_open_v2(CVE_DB, &db, SQLITE_OPEN_READWRITE, NULL) != SQLITE_OK) {
        return wm_vulnerability_detector_sql_error(db);
    }
    if (wm_vulnerability_detector_remove_OS_table(db, CVE_TABLE, parsed_oval->OS)        ||
        wm_vulnerability_detector_remove_OS_table(db, METADATA_TABLE, parsed_oval->OS)   ||
        wm_vulnerability_detector_remove_OS_table(db, CVE_INFO_TABLE, parsed_oval->OS)   ||
        wm_vulnerability_detector_remove_OS_table(db, PATCHES_TABLE, parsed_oval->OS)) {
        return wm_vulnerability_detector_sql_error(db);
    }

    sqlite3_exec(db, vu_queries[BEGIN_T], NULL, NULL, NULL);

    mtdebug2(WM_VULNDETECTOR_LOGTAG, VU_UPDATE_VU);

    // Adds the vulnerabilities
    while (vul_it) {
        // If you do not have this field, it has been discarded by the preparser and the OS is not affected
        if (vul_it->state_id) {
            if (sqlite3_prepare_v2(db, vu_queries[VU_INSERT_CVE], -1, &stmt, NULL) != SQLITE_OK) {
                sqlite3_finalize(stmt);
                return wm_vulnerability_detector_sql_error(db);
            }

            sqlite3_bind_text(stmt, 1, vul_it->cve_id, -1, NULL);
            sqlite3_bind_text(stmt, 2, parsed_oval->OS, -1, NULL);
            sqlite3_bind_text(stmt, 3, vul_it->package_name, -1, NULL);
            sqlite3_bind_int(stmt, 4, vul_it->pending);
            sqlite3_bind_text(stmt, 5, vul_it->state_id, -1, NULL);
            sqlite3_bind_text(stmt, 6, NULL, -1, NULL);
            sqlite3_bind_text(stmt, 7, vul_it->second_state_id, -1, NULL);
            sqlite3_bind_text(stmt, 8, NULL, -1, NULL);

            if (result = wm_vulnerability_detector_step(stmt), result != SQLITE_DONE && result != SQLITE_CONSTRAINT) {
                sqlite3_finalize(stmt);
                return wm_vulnerability_detector_sql_error(db);
            }
            sqlite3_finalize(stmt);
        }

        vulnerability *vul_aux = vul_it;
        vul_it = vul_it->prev;
        free(vul_aux->cve_id);
        free(vul_aux->state_id);
        free(vul_aux->second_state_id);
        free(vul_aux->package_name);
        free(vul_aux);
    }

    if (patch_it) {
        mtdebug2(WM_VULNDETECTOR_LOGTAG, VU_SOL_PATCHES);
    }

    while (patch_it) {
        info_cve *cve_it;
        for (cve_it = patch_it->cve_ref; cve_it;) {
            // Insert the CVEs solved by the patch to vulnerability table
            snprintf(p_query, MAX_QUERY_SIZE, vu_queries[VU_INSERT_CVE_PATCH], cve_it->cveid);
            if (sqlite3_prepare_v2(db, p_query, -1, &stmt, NULL) != SQLITE_OK) {
                return wm_vulnerability_detector_sql_error(db);
            }
            sqlite3_bind_text(stmt, 1, *patch_it->patch_id, -1, NULL);

            if (result = wm_vulnerability_detector_step(stmt), result != SQLITE_DONE) {
                sqlite3_finalize(stmt);
                return wm_vulnerability_detector_sql_error(db);
            }
            sqlite3_finalize(stmt);

            // Inserts patch-CVE relationship to patches table
            if (sqlite3_prepare_v2(db, vu_queries[VU_INSERT_CORR_PATCH], -1, &stmt, NULL) != SQLITE_OK) {
                return wm_vulnerability_detector_sql_error(db);
            }

            sqlite3_bind_text(stmt, 1, *patch_it->patch_id, -1, NULL);
            sqlite3_bind_text(stmt, 2, cve_it->cveid, -1, NULL);
            sqlite3_bind_text(stmt, 3, parsed_oval->OS, -1, NULL);

            if (result = wm_vulnerability_detector_step(stmt), result != SQLITE_DONE) {
                sqlite3_finalize(stmt);
                return wm_vulnerability_detector_sql_error(db);
            }
            sqlite3_finalize(stmt);

            // Insert the CVE info to vulnerability info table
            if (sqlite3_prepare_v2(db, vu_queries[VU_INSERT_CVE_INFO], -1, &stmt, NULL) != SQLITE_OK) {
                return wm_vulnerability_detector_sql_error(db);
            }

            sqlite3_bind_text(stmt, 1, cve_it->cveid, -1, NULL);
            sqlite3_bind_text(stmt, 2, NULL, -1, NULL);
            sqlite3_bind_text(stmt, 3, cve_it->severity, -1, NULL);
            sqlite3_bind_text(stmt, 4, cve_it->published, -1, NULL);
            sqlite3_bind_text(stmt, 5, NULL, -1, NULL);
            sqlite3_bind_text(stmt, 6, cve_it->reference, -1, NULL);
            sqlite3_bind_text(stmt, 7, parsed_oval->OS, -1, NULL);
            sqlite3_bind_text(stmt, 8, NULL, -1, NULL);
            sqlite3_bind_text(stmt, 9, cve_it->cvss2, -1, NULL);
            sqlite3_bind_text(stmt, 10, cve_it->cvss3, -1, NULL);
            sqlite3_bind_int(stmt, 11, 1);

            if (result = wm_vulnerability_detector_step(stmt), result != SQLITE_DONE && result != SQLITE_CONSTRAINT) {
                sqlite3_finalize(stmt);
                return wm_vulnerability_detector_sql_error(db);
            }
            sqlite3_finalize(stmt);

            info_cve *cve_aux = cve_it;
            cve_it = cve_it->prev;
            free(cve_aux->cveid);
            free(cve_aux->title);
            free(cve_aux->severity);
            free(cve_aux->published);
            free(cve_aux->reference);
            free(cve_aux->description);
            free(cve_aux->cvss2);
            free(cve_aux->cvss3);
            free(cve_aux);
        }

        // Remove the patch entry from vulnerability table
        if (sqlite3_prepare_v2(db, vu_queries[VU_REMOVE_PATCH], -1, &stmt, NULL) != SQLITE_OK) {
            return wm_vulnerability_detector_sql_error(db);
        }
        sqlite3_bind_text(stmt, 1, *patch_it->patch_id, -1, NULL);

        if (result = wm_vulnerability_detector_step(stmt), result != SQLITE_DONE) {
            sqlite3_finalize(stmt);
            return wm_vulnerability_detector_sql_error(db);
        }
        sqlite3_finalize(stmt);

        patch *patch_aux = patch_it;
        patch_it = patch_it->prev;
        free(patch_aux);
    }

    mtdebug2(WM_VULNDETECTOR_LOGTAG, VU_INS_TEST_SEC);

    // Links vulnerabilities to their conditions
    while (test_it) {
        id = test_it->id;
        replace = test_it->state;
        second_replace = test_it->second_state;
        if (second_replace || !replace) {
            // 1 test -> 1 or 2 states
            query = vu_queries[VU_UPDATE_DOUBLE_CVE];
            if (sqlite3_prepare_v2(db, query, -1, &stmt, NULL) != SQLITE_OK) {
                sqlite3_finalize(stmt);
                return wm_vulnerability_detector_sql_error(db);
            }
            if (replace) {
                sqlite3_bind_text(stmt, 1, replace, -1, NULL);
                sqlite3_bind_text(stmt, 2, second_replace, -1, NULL);
                sqlite3_bind_text(stmt, 3, id, -1, NULL);
            } else {
                sqlite3_bind_text(stmt, 1, "exists", -1, NULL);
                sqlite3_bind_text(stmt, 2, NULL, -1, NULL);
                sqlite3_bind_text(stmt, 3, id, -1, NULL);
            }

            if (result = wm_vulnerability_detector_step(stmt), result != SQLITE_DONE && result != SQLITE_CONSTRAINT) {
                sqlite3_finalize(stmt);
                return wm_vulnerability_detector_sql_error(db);
            }

            sqlite3_finalize(stmt);
        } else {
            // Only Windows uses dual conditions
            query = vu_queries[VU_UPDATE_CVE];
            operation_n = 0;

set_op:
            if (sqlite3_prepare_v2(db, query, -1, &stmt, NULL) != SQLITE_OK) {
                sqlite3_finalize(stmt);
                return wm_vulnerability_detector_sql_error(db);
            }
            sqlite3_bind_text(stmt, 1, replace, -1, NULL);
            sqlite3_bind_text(stmt, 2, id, -1, NULL);
            if (result = wm_vulnerability_detector_step(stmt), result != SQLITE_DONE && result != SQLITE_CONSTRAINT) {
                sqlite3_finalize(stmt);
                return wm_vulnerability_detector_sql_error(db);
            }

            if (!operation_n) {
                operation_n = 1;
                query = vu_queries[VU_UPDATE_CVE_SEC];
                goto set_op;
            }
        }

        info_test *test_aux = test_it;
        test_it = test_it->prev;
        free(test_aux->id);
        free(test_aux->state);
        free(test_aux->second_state);
        free(test_aux);
    }

    mtdebug2(WM_VULNDETECTOR_LOGTAG, VU_UPDATE_VU_CO);

    // Sets the operators and values
    while (state_it) {
        query = vu_queries[VU_UPDATE_CVE_VAL];
        operation_n = 0;
        if (sqlite3_prepare_v2(db, query, -1, &stmt, NULL) != SQLITE_OK) {
            sqlite3_finalize(stmt);
            return wm_vulnerability_detector_sql_error(db);
        }
        sqlite3_bind_text(stmt, 1, state_it->operation, -1, NULL);
        sqlite3_bind_text(stmt, 2, state_it->operation_value, -1, NULL);
        sqlite3_bind_text(stmt, 3, state_it->id, -1, NULL);
        if (result = wm_vulnerability_detector_step(stmt), result != SQLITE_DONE && result != SQLITE_CONSTRAINT) {
            sqlite3_finalize(stmt);
            return wm_vulnerability_detector_sql_error(db);
        }
        sqlite3_finalize(stmt);

        info_state *state_aux = state_it;
        state_it = state_it->prev;
        free(state_aux->id);
        free(state_aux->operation);
        free(state_aux->operation_value);
        free(state_aux);
    }

    mtdebug2(WM_VULNDETECTOR_LOGTAG, VU_UPDATE_VU_INFO);

    while (info_it) {
        char date_diff;
        if (!info_it->updated) {
            info_it->updated = info_it->published;
            date_diff = 0;
        } else {
            date_diff = 1;
        }

        if (sqlite3_prepare_v2(db, vu_queries[VU_INSERT_CVE_INFO], -1, &stmt, NULL) != SQLITE_OK) {
            sqlite3_finalize(stmt);
            return wm_vulnerability_detector_sql_error(db);
        }

        sqlite3_bind_text(stmt, 1, info_it->cveid, -1, NULL);
        sqlite3_bind_text(stmt, 2, info_it->title, -1, NULL);
        sqlite3_bind_text(stmt, 3, info_it->severity, -1, NULL);
        sqlite3_bind_text(stmt, 4, info_it->published, -1, NULL);
        sqlite3_bind_text(stmt, 5, info_it->updated, -1, NULL);
        sqlite3_bind_text(stmt, 6, info_it->reference, -1, NULL);
        sqlite3_bind_text(stmt, 7, parsed_oval->OS, -1, NULL);
        sqlite3_bind_text(stmt, 8, info_it->description, -1, NULL);
        sqlite3_bind_text(stmt, 9, info_it->cvss2, -1, NULL);
        sqlite3_bind_text(stmt, 10, info_it->cvss3, -1, NULL);
        sqlite3_bind_int(stmt, 11, 0);

        if (result = wm_vulnerability_detector_step(stmt), result != SQLITE_DONE && result != SQLITE_CONSTRAINT) {
            sqlite3_finalize(stmt);
            return wm_vulnerability_detector_sql_error(db);
        }
        sqlite3_finalize(stmt);
        info_cve *info_aux = info_it;
        info_it = info_it->prev;
        free(info_aux->cveid);
        free(info_aux->title);
        free(info_aux->severity);
        free(info_aux->published);
        if (date_diff) {
            free(info_aux->updated);
        }
        free(info_aux->reference);
        free(info_aux->description);
        free(info_aux->cvss2);
        free(info_aux->cvss3);
        free(info_aux);
    }

    if (sqlite3_prepare_v2(db, vu_queries[VU_INSERT_METADATA], -1, &stmt, NULL) != SQLITE_OK) {
        sqlite3_finalize(stmt);
        return wm_vulnerability_detector_sql_error(db);
    }
    sqlite3_bind_text(stmt, 1, parsed_oval->OS, -1, NULL);
    sqlite3_bind_text(stmt, 2, met_it->product_name, -1, NULL);
    sqlite3_bind_text(stmt, 3, met_it->product_version, -1, NULL);
    sqlite3_bind_text(stmt, 4, met_it->schema_version, -1, NULL);
    sqlite3_bind_text(stmt, 5, met_it->timestamp, -1, NULL);
    if (result = wm_vulnerability_detector_step(stmt), result != SQLITE_DONE && result != SQLITE_CONSTRAINT) {
        sqlite3_finalize(stmt);
        return wm_vulnerability_detector_sql_error(db);
    }
    sqlite3_finalize(stmt);

    free(met_it->product_name);
    free(met_it->product_version);
    free(met_it->schema_version);
    free(met_it->timestamp);
    free(parsed_oval->OS);

    sqlite3_exec(db, vu_queries[END_T], NULL, NULL, NULL);
    sqlite3_close_v2(db);
    return 0;
}

int wm_vulnerability_detector_check_db() {
    if (wm_vulnerability_create_file(CVE_DB, schema_vuln_detector_sql)) {
        return OS_INVALID;
    }
    return 0;
}

char * wm_vulnerability_detector_preparser(char *path, distribution dist) {
    FILE *input, *output = NULL;
    char *buffer = NULL;
    size_t size;
    size_t max_size = OS_MAXSTR;
    parser_state state = V_OVALDEFINITIONS;
    char *found;
    char *tmp_file;

    os_strdup(CVE_FIT_TEMP_FILE, tmp_file);

    if (input = fopen((!path)?CVE_TEMP_FILE:path, "r" ), !input) {
        mterror(WM_VULNDETECTOR_LOGTAG, VU_OPEN_FILE_ERROR, (!path)?CVE_TEMP_FILE:path);
        free(tmp_file);
        tmp_file = NULL;
        goto free_mem;
    } else if (output = fopen(tmp_file, "w" ), !output) {
        mterror(WM_VULNDETECTOR_LOGTAG, VU_OPEN_FILE_ERROR, tmp_file);
        free(tmp_file);
        tmp_file = NULL;
        goto free_mem;
    }

    while (size = getline(&buffer, &max_size, input), (int) size > 0) {
        if (dist == DIS_UBUNTU) { //5.11.1
            switch (state) {
                case V_OBJECTS:
                    if (found = strstr(buffer, "</objects>"), found) {
                        state = V_OVALDEFINITIONS;
                    }
                    goto free_buffer;
                break;
                case V_DEFINITIONS:
                    if ((found = strstr(buffer, "is not affected")) &&
                              (found = strstr(buffer, "negate")) &&
                        strstr(found, "true")) {
                        goto free_buffer;
                    } else if (strstr(buffer, "a decision has been made to ignore it")) {
                        goto free_buffer;
                    } else if (found = strstr(buffer, "</definitions>"), found) {
                        state = V_OVALDEFINITIONS;
                        //goto free_buffer;
                    }
                break;
                default:
                    if (strstr(buffer, "<objects>")) {
                        state = V_OBJECTS;
                        goto free_buffer;
                    } else if (strstr(buffer, "<definitions>")) {
                      state = V_DEFINITIONS;
                      //goto free_buffer;
                  }
            }
        } else if (dist == DIS_DEBIAN) { //5.3
            switch (state) {
                case V_OVALDEFINITIONS:
                    if (found = strstr(buffer, "?>"), found) {
                        state = V_STATES;
                    }
                    goto free_buffer;
                break;
                case V_OBJECTS:
                    if (found = strstr(buffer, "</objects>"), found) {
                        state = V_STATES;
                    }
                    goto free_buffer;
                break;
                case V_DEFINITIONS:
                    if (strstr(buffer, "oval:org.debian.oval:tst:1") ||
                        strstr(buffer, "oval:org.debian.oval:tst:2")) {
                        goto free_buffer;
                    } else if (found = strstr(buffer, "</definitions>"), found) {
                        state = V_STATES;
                    }
                break;
                default:
                    if (strstr(buffer, "<objects>")) {
                        state = V_OBJECTS;
                        goto free_buffer;
                    } else if (strstr(buffer, "<definitions>")) {
                      state = V_DEFINITIONS;
                    } else if (strstr(buffer, "<tests>")) {
                      state = V_TESTS;
                    }
            }
        } else if (dist == DIS_REDHAT) { //5.10
            switch (state) {
                case V_OVALDEFINITIONS:
                    if (found = strstr(buffer, "?>"), found) {
                        state = V_STATES;
                    }
                    goto free_buffer;
                break;
                case V_OBJECTS:
                    if (found = strstr(buffer, "</objects>"), found) {
                        state = V_STATES;
                    }
                    goto free_buffer;
                break;
                case V_DEFINITIONS:
                    if (strstr(buffer, "is signed with")) {
                        goto free_buffer;
                    } else if (strstr(buffer, "</definitions>")) {
                        state = V_STATES;
                    }
                break;
                case V_DESCRIPTION:
                    if (strstr(buffer, "</description>")) {
                        state = V_DEFINITIONS;
                    }
                    goto free_buffer;
                break;
                case V_TESTS:
                    if (strstr(buffer, "is signed with")) {
                        state = V_SIGNED_TEST;
                        goto free_buffer;
                    } else if (strstr(buffer, "</tests>")) {
                        state = V_STATES;
                    }
                break;
                case V_SIGNED_TEST:
                    if (strstr(buffer, "</red-def:rpminfo_test>")) {
                        state = V_TESTS;
                    }
                    goto free_buffer;
                break;
                default:
                    if (strstr(buffer, "<objects>")) {
                        state = V_OBJECTS;
                        goto free_buffer;
                    } else if (strstr(buffer, "<definitions>")) {
                      state = V_DEFINITIONS;
                    } else if (strstr(buffer, "<tests>")) {
                      state = V_TESTS;
                    }
            }
        } else {
            free(tmp_file);
            tmp_file = NULL;
            goto free_mem;
        }
        fwrite(buffer, 1, size, output);
free_buffer:
        free(buffer);
        buffer = NULL;
    }

free_mem:
    free(buffer);
    if (input) {
        fclose(input);
    }
    if (output) {
        fclose(output);
    }
    return tmp_file;
}

int wm_vulnerability_detector_parser(OS_XML *xml, XML_NODE node, wm_vulnerability_detector_db *parsed_oval, update_node *update, vu_logic condition) {
    int i, j;
    int retval = 0;
    int check = 0;
    char double_condition = 0;
    vulnerability *vuln;
    char *found;
    XML_NODE chld_node;
    distribution dist = update->dist_ref;
    static const char *install_check = "is installed";
    static const char *XML_OVAL_DEFINITIONS = "oval_definitions";
    static const char *XML_GENERATOR = "generator";
    static const char *XML_DEFINITIONS = "definitions";
    static const char *XML_DEFINITION = "definition";
    static const char *XML_TITLE = "title";
    static const char *XML_CLASS = "class";
    static const char *XML_VULNERABILITY = "vulnerability"; //ub 15.11.1
    static const char *XML_PATH = "patch"; //rh 15.10
    static const char *XML_METADATA = "metadata";
    static const char *XML_OVAL_DEF_METADATA = "oval-def:metadata";
    static const char *XML_CRITERIA = "criteria";
    static const char *XML_REFERENCE = "reference";
    static const char *XML_REF_ID = "ref_id";
    static const char *XML_REF_URL = "ref_url";
    static const char *XML_OPERATOR = "operator";
    static const char *XML_OR = "OR";
    static const char *XML_AND = "AND";
    static const char *XML_COMMENT = "comment";
    static const char *XML_CRITERION = "criterion";
    static const char *XML_TEST_REF = "test_ref";
    static const char *XML_TESTS = "tests";
    static const char *XML_DPKG_LINUX_INFO_TEST = "linux-def:dpkginfo_test";
    static const char *XML_DPKG_INFO_TEST = "dpkginfo_test";
    static const char *XML_RPM_INFO_TEST = "red-def:rpminfo_test";
    static const char *XML_ID = "id";
    static const char *XML_LINUX_STATE = "linux-def:state";
    static const char *XML_STATE = "state";
    static const char *XML_RPM_STATE = "red-def:state";
    static const char *XML_STATE_REF = "state_ref";
    static const char *XML_STATES = "states";
    static const char *XML_DPKG_LINUX_INFO_STATE = "linux-def:dpkginfo_state";
    static const char *XML_DPKG_INFO_STATE = "dpkginfo_state";
    static const char *XML_RPM_INFO_STATE = "red-def:rpminfo_state";
    static const char *XML_LINUX_DEF_EVR = "linux-def:evr";
    static const char *XML_EVR = "evr";
    static const char *XML_RPM_DEF_EVR = "red-def:evr";
    static const char *XML_RPM_DEF_VERSION = "red-def:version";
    static const char *XML_RPM_DEF_SIGN = "red-def:signature_keyid";
    static const char *XML_OPERATION = "operation";
    static const char *XML_DATATYPE = "datatype";
    static const char *XML_OVAL_PRODUCT_NAME = "oval:product_name";
    static const char *XML_OVAL_PRODUCT_VERSION = "oval:product_version";
    static const char *XML_OVAL_SCHEMA_VERSION = "oval:schema_version";
    static const char *XML_OVAL_TIMESTAMP = "oval:timestamp";
    static const char *XML_ADVIDSORY = "advisory";
    static const char *XML_CVE = "cve";
    static const char *XML_CVSS2 = "cvss2";
    static const char *XML_CVSS3 = "cvss3";
    static const char *XML_HREF = "href";
    static const char *XML_IMPACT = "impact";
    static const char *XML_PUBLIC = "public";
    static const char *XML_SEVERITY = "severity";
    static const char *XML_PUBLIC_DATE = "public_date";
    static const char *XML_ISSUED = "issued";
    static const char *XML_UPDATED = "updated";
    static const char *XML_CWE = "cwe";
    static const char *XML_DESCRIPTION = "description";
    static const char *XML_DATE = "date";
    static const char *XML_DATES = "dates";
    static const char *XML_OVAL_DEF_DATES = "oval-def:dates";
    static const char *XML_RHEL_CHECK = "Red Hat Enterprise Linux ";
    static const char *XML_DEBIAN = "debian";
    static const char *XML_OVAL_REPOSITORY = "oval_repository";
    static const char *XML_OVAL_DEF_OV_REPO = "oval-def:oval_repository";

    for (i = 0; node[i]; i++) {
        chld_node = NULL;
        if (!node[i]->element) {
            mterror(WM_VULNDETECTOR_LOGTAG, XML_ELEMNULL);
            return OS_INVALID;
        }

        if ((dist == DIS_UBUNTU && !strcmp(node[i]->element, XML_DPKG_LINUX_INFO_STATE)) ||
            (dist == DIS_DEBIAN && !strcmp(node[i]->element, XML_DPKG_INFO_STATE))       ||
            (dist == DIS_REDHAT && !strcmp(node[i]->element, XML_RPM_INFO_STATE))) {
            if (chld_node = OS_GetElementsbyNode(xml, node[i]), !chld_node) {
                goto invalid_elem;
            }
            for (j = 0; node[i]->attributes[j]; j++) {
                if (!strcmp(node[i]->attributes[j], XML_ID)) {
                    info_state *infos;
                    os_calloc(1, sizeof(info_state), infos);
                    os_strdup(node[i]->values[j], infos->id);
                    infos->operation = infos->operation_value = NULL;
                    infos->prev = parsed_oval->info_states;
                    parsed_oval->info_states = infos;
                    if (wm_vulnerability_detector_parser(xml, chld_node, parsed_oval, update, condition) == OS_INVALID) {
                        goto end;
                    }
                }
            }
        } else if ((dist == DIS_UBUNTU && !strcmp(node[i]->element, XML_DPKG_LINUX_INFO_TEST)) ||
                   (dist == DIS_DEBIAN && !strcmp(node[i]->element, XML_DPKG_INFO_TEST))       ||
                   (dist == DIS_REDHAT && !strcmp(node[i]->element, XML_RPM_INFO_TEST))) {
            if (chld_node = OS_GetElementsbyNode(xml, node[i]), !chld_node) {
                goto invalid_elem;
            }
            info_test *infot;
            os_calloc(1, sizeof(info_test), infot);
            infot->state = NULL;
            infot->second_state = NULL;
            infot->prev = parsed_oval->info_tests;
            parsed_oval->info_tests = infot;

            for (j = 0; node[i]->attributes[j]; j++) {
                if (!strcmp(node[i]->attributes[j], XML_ID)) {
                    os_strdup(node[i]->values[j], parsed_oval->info_tests->id);
                }
            }
            if (wm_vulnerability_detector_parser(xml, chld_node, parsed_oval, update, VU_PACKG) == OS_INVALID) {
                goto end;
            }
        } else if ((dist == DIS_UBUNTU && !strcmp(node[i]->element, XML_LINUX_DEF_EVR))                        ||
                   (dist == DIS_DEBIAN && !strcmp(node[i]->element, XML_EVR))                                  ||
                   (dist == DIS_REDHAT && (!strcmp(node[i]->element, XML_RPM_DEF_EVR)                          ||
                   !strcmp(node[i]->element, XML_RPM_DEF_VERSION)                                              ||
                   !strcmp(node[i]->element, XML_RPM_DEF_SIGN)))) {
            if (node[i]->attributes) {
                for (j = 0; node[i]->attributes[j]; j++) {
                    if (!strcmp(node[i]->attributes[j], XML_OPERATION)) {
                        os_strdup(node[i]->values[j], parsed_oval->info_states->operation);
                        os_strdup(node[i]->content, parsed_oval->info_states->operation_value);
                    }
                }
                if (!parsed_oval->info_states->operation && !strcmp(*node[i]->attributes, XML_DATATYPE) && !strcmp(*node[i]->values, "version")) {
                    os_strdup("equal", parsed_oval->info_states->operation);
                    os_strdup(node[i]->content, parsed_oval->info_states->operation_value);
                }

            }
        } else if ((condition == VU_PACKG) &&
                   ((dist == DIS_UBUNTU && !strcmp(node[i]->element, XML_LINUX_STATE))                                        ||
                   (dist == DIS_DEBIAN && !strcmp(node[i]->element, XML_STATE)) ||
                   (dist == DIS_REDHAT && !strcmp(node[i]->element, XML_RPM_STATE)))) {
            // Windows oval has multi-state tests
            for (j = 0; node[i]->attributes[j]; j++) {
                if (!strcmp(node[i]->attributes[j], XML_STATE_REF)) {
                    if (!parsed_oval->info_tests->state) {
                        os_strdup(node[i]->values[j], parsed_oval->info_tests->state);
                    } else if (!parsed_oval->info_tests->second_state) {
                        os_strdup(node[i]->values[j], parsed_oval->info_tests->second_state);
                    }
                }
            }
        } else if (!strcmp(node[i]->element, XML_DEFINITION)) {
            if (chld_node = OS_GetElementsbyNode(xml, node[i]), !chld_node) {
                goto invalid_elem;
            }
            for (j = 0; node[i]->attributes[j]; j++) {
                if (!strcmp(node[i]->attributes[j], XML_CLASS)) {
                    char is_patch = !strcmp(node[i]->values[j], XML_PATH);
                    if (!strcmp(node[i]->values[j], XML_VULNERABILITY) || is_patch) {
                        vulnerability *vuln;
                        info_cve *cves;
                        os_calloc(1, sizeof(vulnerability), vuln);
                        os_calloc(1, sizeof(info_cve), cves);

                        vuln->cve_id = NULL;
                        vuln->state_id = NULL;
                        vuln->second_state_id = NULL;
                        vuln->pending = 0;
                        vuln->package_name = NULL;
                        vuln->prev = parsed_oval->vulnerabilities;
                        cves->cveid = NULL;
                        cves->title = NULL;
                        cves->severity = NULL;
                        cves->published = NULL;
                        cves->updated = NULL;
                        cves->reference = NULL;
                        cves->cvss2 = NULL;
                        cves->cvss3 = NULL;
                        cves->prev = parsed_oval->info_cves;

                        parsed_oval->vulnerabilities = vuln;
                        parsed_oval->info_cves = cves;
                        if (wm_vulnerability_detector_parser(xml, chld_node, parsed_oval, update, condition) == OS_INVALID) {
                            retval = OS_INVALID;
                            goto end;
                        }

                        if (is_patch) {
                            patch *p;
                            os_calloc(1, sizeof(patch), p);
                            p->patch_id = &cves->cveid;
                            p->cve_ref = NULL;
                            p->prev = parsed_oval->patches;
                            parsed_oval->patches = p;
                        }
                    }
                }
            }
        } else if (!strcmp(node[i]->element, XML_REFERENCE)) {
            for (j = 0; node[i]->attributes[j]; j++) {
                if (!parsed_oval->info_cves->reference && !strcmp(node[i]->attributes[j], XML_REF_URL)) {
                    os_strdup(node[i]->values[j], parsed_oval->info_cves->reference);
                } else if (!strcmp(node[i]->attributes[j], XML_REF_ID)){
                    if (!parsed_oval->info_cves->cveid) {
                        os_strdup(node[i]->values[j], parsed_oval->info_cves->cveid);
                    }
                    if (!parsed_oval->vulnerabilities->cve_id) {
                        os_strdup(node[i]->values[j], parsed_oval->vulnerabilities->cve_id);
                    }
                }
            }
        } else if (!strcmp(node[i]->element, XML_TITLE)) {
                os_strdup(node[i]->content, parsed_oval->info_cves->title);
        } else if (!strcmp(node[i]->element, XML_CRITERIA)) {
            if (!node[i]->attributes) {
                if (chld_node = OS_GetElementsbyNode(xml, node[i]), !chld_node) {
                    goto invalid_elem;
                }
                if (wm_vulnerability_detector_parser(xml, chld_node, parsed_oval, update, condition) == OS_INVALID) {
                    retval = OS_INVALID;
                    goto end;
                }
            } else {
                char operator_found = 0;
                for (j = 0; node[i]->attributes[j]; j++) {
                    if (!strcmp(node[i]->attributes[j], XML_OPERATOR)) {
                        int result = VU_TRUE;
                        operator_found = 1;
                        if (!strcmp(node[i]->values[j], XML_OR)) {
                            if (chld_node = OS_GetElementsbyNode(xml, node[i]), !chld_node) {
                                continue;
                            } else if (result = wm_vulnerability_detector_parser(xml, chld_node, parsed_oval, update, VU_OR), result == OS_INVALID) {
                                retval = OS_INVALID;
                                goto end;
                            }
                            if (result == VU_TRUE) {
                                retval = VU_TRUE;
                                check = 1;
                            }

                        } else if (!strcmp(node[i]->values[j], XML_AND)) {
                            if (chld_node = OS_GetElementsbyNode(xml, node[i]), !chld_node) {
                                continue;
                            } else if (result = wm_vulnerability_detector_parser(xml, chld_node, parsed_oval, update, VU_AND), result == OS_INVALID) {
                                retval = OS_INVALID;
                                goto end;
                            }
                        } else {
                            mterror(WM_VULNDETECTOR_LOGTAG, VU_INVALID_OPERATOR, node[i]->values[j]);
                            retval = OS_INVALID;
                            goto end;
                        }

                        if (result == VU_FALSE) {
                            if (condition == VU_AND) {
                                retval = VU_FALSE;
                                goto end;
                            } else if (condition == VU_OR && !check) {
                                retval = VU_FALSE;
                            }
                        }
                    }
                }
                // Checks for version comparasions without operators
                if (!operator_found && node[i]->attributes     &&
                    !strcmp(*node[i]->attributes, XML_COMMENT) &&
                    !strcmp(*node[i]->values, "file version")) {
                    if (chld_node = OS_GetElementsbyNode(xml, node[i]), !chld_node) {
                        continue;
                    } else if (wm_vulnerability_detector_parser(xml, chld_node, parsed_oval, update, VU_AND) == OS_INVALID) {
                        retval = OS_INVALID;
                        goto end;
                    }
                }
            }
        } else if (!strcmp(node[i]->element, XML_CRITERION)) {
            for (j = 0; node[i]->attributes[j]; j++) {
                if (!strcmp(node[i]->attributes[j], XML_TEST_REF)) {
                    static const char pending_state[] = "tst:10\0";

                    if (parsed_oval->vulnerabilities->state_id) {
                        if (double_condition != 2) {
                            os_calloc(1, sizeof(vulnerability), vuln);
                            os_strdup(parsed_oval->vulnerabilities->cve_id, vuln->cve_id);
                            vuln->prev = parsed_oval->vulnerabilities;
                            vuln->state_id = NULL;
                            vuln->second_state_id = NULL;
                            vuln->package_name = NULL;
                            parsed_oval->vulnerabilities = vuln;

                            if (strstr(node[i]->values[j], pending_state)) {
                                vuln->pending = 1;
                            } else {
                                vuln->pending = 0;
                            }
                            os_strdup(node[i]->values[j], vuln->state_id);
                        } else {
                            // It is a double condition
                            os_strdup(node[i]->values[j], parsed_oval->vulnerabilities->second_state_id);
                            double_condition = 0;
                        }
                    } else {
                        if (strstr(node[i]->values[j], pending_state)) {
                            parsed_oval->vulnerabilities->pending = 1;
                        } else {
                            parsed_oval->vulnerabilities->pending = 0;
                        }
                        os_strdup(node[i]->values[j], parsed_oval->vulnerabilities->state_id);
                    }
                } else if (!strcmp(node[i]->attributes[j], XML_COMMENT)) {
                    char success = 0;
                    if (dist == DIS_REDHAT && (strstr(node[i]->values[j], install_check)) &&
                        (found = strstr(node[i]->values[j], XML_RHEL_CHECK))) {
                        int ver;
                        found += strlen(XML_RHEL_CHECK);
                        ver = strtol(found, NULL, 10);
                        if ((!strcmp(parsed_oval->OS, vu_dist_tag[DIS_RHEL5]) && ver != 5) ||
                            (!strcmp(parsed_oval->OS, vu_dist_tag[DIS_RHEL6]) && ver != 6) ||
                            (!strcmp(parsed_oval->OS, vu_dist_tag[DIS_RHEL7]) && ver != 7)) {
                                retval = VU_FALSE;
                                goto end;
                        } else {
                            break;
                        }
                    }

                    // If the package of the condition has been extracted, we are checking another condition
                    if (parsed_oval->vulnerabilities->package_name) {
                        os_calloc(1, sizeof(vulnerability), vuln);
                        os_strdup(parsed_oval->vulnerabilities->cve_id, vuln->cve_id);
                        vuln->prev = parsed_oval->vulnerabilities;
                        vuln->state_id = NULL;
                        vuln->second_state_id = NULL;
                        vuln->package_name = NULL;
                        parsed_oval->vulnerabilities = vuln;
                    }

                    switch (dist) {
                        case DIS_UBUNTU:
                            if (found = strstr(node[i]->values[j], "'"), found) {
                                char *base = ++found;
                                if (found = strstr(found, "'"), found) {
                                    *found = '\0';
                                    os_strdup(base, parsed_oval->vulnerabilities->package_name);
                                    success = 1;
                                }
                            }
                        break;
                        case DIS_DEBIAN:
                            if (found = strstr(node[i]->values[j], " DPKG is earlier than"), found) {
                               *found = '\0';
                               os_strdup(node[i]->values[j], parsed_oval->vulnerabilities->package_name);
                               success = 1;
                            }
                        break;
                        case DIS_REDHAT:
                            if (found = strstr(node[i]->values[j], " "), found) {
                                *found = '\0';
                                os_strdup(node[i]->values[j], parsed_oval->vulnerabilities->package_name);
                                success = 1;
                            }
                        break;
                        default:
                        break;
                    }

                    if (!success) {
                        mterror(WM_VULNDETECTOR_LOGTAG, VU_PACKAGE_NAME_ERROR);
                        goto end;
                    }
                }
            }
        } else if (!strcmp(node[i]->element, XML_DESCRIPTION)) {
            os_strdup(node[i]->content, parsed_oval->info_cves->description);
        } else if (!strcmp(node[i]->element, XML_OVAL_PRODUCT_VERSION)) {
            os_strdup(node[i]->content, parsed_oval->metadata.product_version);
        } else if (!strcmp(node[i]->element, XML_OVAL_PRODUCT_NAME)) {
            os_strdup(node[i]->content, parsed_oval->metadata.product_name);
        } else if (!strcmp(node[i]->element, XML_DATE)) {
            os_strdup(node[i]->content, parsed_oval->info_cves->published);
        } else if (!strcmp(node[i]->element, XML_OVAL_TIMESTAMP)) {
            os_strdup(node[i]->content, parsed_oval->metadata.timestamp);
            if (found = strstr(parsed_oval->metadata.timestamp, "T"), found) {
                *found = ' ';
            }
        } else if (!strcmp(node[i]->element, XML_OVAL_SCHEMA_VERSION)) {
            os_strdup(node[i]->content, parsed_oval->metadata.schema_version);
        } else if (dist == DIS_REDHAT && !strcmp(node[i]->element, XML_CVE)) {
            if (parsed_oval->patches) {
                patch *pat = parsed_oval->patches;
                info_cve *inf;
                os_calloc(1, sizeof(info_cve), inf);
                inf->prev = pat->cve_ref;
                pat->cve_ref = inf;
                os_strdup(node[i]->content, inf->cveid);
                inf->title = NULL;
                inf->severity = NULL;
                inf->published = NULL;
                inf->updated = NULL;
                inf->reference = NULL;
                inf->cvss2 = NULL;
                inf->cvss3 = NULL;
                inf->description = NULL;
                if (node[i]->attributes) {
                    for (j = 0; node[i]->attributes[j]; j++) {
                        if (!strcmp(node[i]->attributes[j], XML_CVSS2)) {
                            os_strdup(node[i]->values[j], inf->cvss2);
                        } else if (!strcmp(node[i]->attributes[j], XML_CVSS3)) {
                            os_strdup(node[i]->values[j], inf->cvss3);
                        } else if (!strcmp(node[i]->attributes[j], XML_HREF)) {
                            os_strdup(node[i]->values[j], inf->reference);
                        } else if (!strcmp(node[i]->attributes[j], XML_IMPACT)) {
                            *node[i]->values[j] = toupper(*node[i]->values[j]);
                            if (!strcmp(node[i]->values[j], VU_MODERATE)) {
                                os_strdup(VU_MEDIUM, inf->severity);
                            } else if (!strcmp(node[i]->values[j], VU_IMPORTANT)) {
                                os_strdup(VU_HIGH, inf->severity);
                            } else {
                                os_strdup(node[i]->values[j], inf->severity);
                            }
                        } else if (!strcmp(node[i]->attributes[j], XML_PUBLIC)) {
                            if (strlen(node[i]->values[j]) > 7) {
                                os_calloc(1, 11, inf->published);
                                snprintf(inf->published, 11, "%.4s-%.2s-%.2s", node[i]->values[j], node[i]->values[j] + 4, node[i]->values[j] + 6);
                            }
                        } else if (strcmp(node[i]->attributes[j], XML_CWE)) {
                            mtdebug1(WM_VULNDETECTOR_LOGTAG, VU_UNEXP_VALUE, node[i]->attributes[j]);
                        }
                    }
                }

                if (!inf->severity) {
                    os_strdup("Unknow", inf->severity);
                }
            }
        } else if (!strcmp(node[i]->element, XML_SEVERITY)) {
            if (*node[i]->content != '\0') {
                if (!strcmp(node[i]->content, VU_MODERATE)) {
                    os_strdup(VU_MEDIUM, parsed_oval->info_cves->severity);
                } else if (!strcmp(node[i]->content, VU_IMPORTANT)) {
                    os_strdup(VU_HIGH, parsed_oval->info_cves->severity);
                } else {
                    os_strdup(node[i]->content, parsed_oval->info_cves->severity);
                }
            } else {
                os_strdup("Unknow", parsed_oval->info_cves->severity);
            }
        } else if (!strcmp(node[i]->element, XML_UPDATED)) {
            if (node[i]->attributes) {
                for (j = 0; node[i]->attributes[j]; j++) {
                    if (!strcmp(node[i]->attributes[j], XML_DATE)) {
                        os_strdup(node[i]->values[j], parsed_oval->info_cves->updated);
                    }
                }
            }
        } else if ((dist == DIS_UBUNTU && !strcmp(node[i]->element, XML_PUBLIC_DATE)) ||
                   (dist == DIS_REDHAT && !strcmp(node[i]->element, XML_ISSUED))) {
                       if (dist == DIS_REDHAT) {
                           if (node[i]->attributes) {
                               for (j = 0; node[i]->attributes[j]; j++) {
                                   if (!strcmp(node[i]->attributes[j], XML_DATE)) {
                                       os_strdup(node[i]->values[j], parsed_oval->info_cves->published);
                                   }
                               }
                           }
                       } else {
                           os_strdup(node[i]->content, parsed_oval->info_cves->published);
                       }
        } else if (!strcmp(node[i]->element, XML_OVAL_DEFINITIONS)  ||
                   !strcmp(node[i]->element, XML_DEFINITIONS)       ||
                   !strcmp(node[i]->element, XML_METADATA)          ||
                   !strcmp(node[i]->element, XML_OVAL_DEF_METADATA) ||
                   !strcmp(node[i]->element, XML_TESTS)             ||
                   !strcmp(node[i]->element, XML_STATES)            ||
                   !strcmp(node[i]->element, XML_ADVIDSORY)         ||
                   !strcmp(node[i]->element, XML_DEBIAN)            ||
                   !strcmp(node[i]->element, XML_GENERATOR)         ||
                   !strcmp(node[i]->element, XML_OVAL_REPOSITORY)   ||
                   !strcmp(node[i]->element, XML_OVAL_DEF_OV_REPO)  ||
                   !strcmp(node[i]->element, XML_DATES)             ||
                   !strcmp(node[i]->element, XML_OVAL_DEF_DATES)) {
            if (chld_node = OS_GetElementsbyNode(xml, node[i]), !chld_node) {
                goto invalid_elem;
            } else if (wm_vulnerability_detector_parser(xml, chld_node, parsed_oval, update, condition) == OS_INVALID) {
                retval = OS_INVALID;
                goto end;
            }
        }

        OS_ClearNode(chld_node);
        chld_node = NULL;
    }


end:
    OS_ClearNode(chld_node);
    return retval;

invalid_elem:
    mterror(WM_VULNDETECTOR_LOGTAG, XML_INVELEM, node[i]->element);
    return OS_INVALID;
}

int wm_vulnerability_update_oval(update_node *update) {
    OS_XML xml;
    XML_NODE node = NULL;
    XML_NODE chld_node = NULL;
    char *tmp_file = NULL;
    wm_vulnerability_detector_db parsed_oval;
    const char *OS_VERSION;
    char *path;
    char success = 0;

    memset(&xml, 0, sizeof(xml));
    OS_VERSION = update->dist_tag;

    path = update->path;
    mtdebug2(WM_VULNDETECTOR_LOGTAG, VU_UPDATE_PRE);
    if (tmp_file = wm_vulnerability_detector_preparser(path, update->dist_ref), !tmp_file) {
        goto free_mem;
    }

    mtdebug2(WM_VULNDETECTOR_LOGTAG, VU_UPDATE_PAR);
    if (OS_ReadXML(tmp_file, &xml) < 0) {
        mterror(WM_VULNDETECTOR_LOGTAG, VU_LOAD_CVE_ERROR, OS_VERSION);
        goto free_mem;
    }

    if (node = OS_GetElementsbyNode(&xml, NULL), !node) {
        goto free_mem;
    };

    parsed_oval.vulnerabilities = NULL;
    parsed_oval.info_tests = NULL;
    parsed_oval.file_tests = NULL;
    parsed_oval.info_states = NULL;
    parsed_oval.info_cves = NULL;
    parsed_oval.metadata.product_name = NULL;
    parsed_oval.metadata.product_version = NULL;
    parsed_oval.metadata.schema_version = NULL;
    parsed_oval.metadata.timestamp = NULL;
    parsed_oval.patches = NULL;
    os_strdup(OS_VERSION, parsed_oval.OS);

    // Reduces a level of recurrence
    if (chld_node = OS_GetElementsbyNode(&xml, *node), !chld_node) {
        goto free_mem;
    }

    if (wm_vulnerability_detector_parser(&xml, chld_node, &parsed_oval, update, 0) == OS_INVALID) {
        goto free_mem;
    }

    if (wm_vulnerability_detector_check_db()) {
        mterror(WM_VULNDETECTOR_LOGTAG, VU_CHECK_DB_ERROR);
        goto free_mem;
    }

    mtdebug2(WM_VULNDETECTOR_LOGTAG, VU_START_REFRESH_DB, OS_VERSION);

    if (wm_vulnerability_detector_insert(&parsed_oval)) {
        mterror(WM_VULNDETECTOR_LOGTAG, VU_REFRESH_DB_ERROR, OS_VERSION);
        goto free_mem;
    }
    mtdebug2(WM_VULNDETECTOR_LOGTAG, VU_STOP_REFRESH_DB, OS_VERSION);

success = 1;
free_mem:
    if (tmp_file) {
        free(tmp_file);
    }
    OS_ClearNode(node);
    OS_ClearNode(chld_node);
    OS_ClearXML(&xml);

    if (success) {
        return 0;
    } else {
        return OS_INVALID;
    }
}

int wm_vulnerability_detector_socketconnect(char *url, in_port_t port) {
	struct sockaddr_in addr, *addr_it;
	int on = 1, sock;
    struct addrinfo hints, *host_info, *hinfo_it;
    char ip_addr[30];

    if(!port) {
        port = DEFAULT_OVAL_PORT;
    }

	*ip_addr = '\0';
	memset(&hints, 0, sizeof hints);
	hints.ai_family = AF_UNSPEC;
	hints.ai_socktype = SOCK_STREAM;
	if (getaddrinfo(url, "http" , &hints , &host_info)) {
        return OS_INVALID;
	}

	for(hinfo_it = host_info; hinfo_it != NULL; hinfo_it = hinfo_it->ai_next) {
		addr_it = (struct sockaddr_in *) hinfo_it->ai_addr;
		if (addr_it->sin_addr.s_addr) {
			strncpy(ip_addr , inet_ntoa(addr_it->sin_addr), sizeof(ip_addr));
            ip_addr[sizeof(ip_addr) - 1] = '\0';
		}
	}

	freeaddrinfo(host_info);

    if (*ip_addr == '\0') {
        return OS_INVALID;
	}

	inet_pton(AF_INET, ip_addr, &addr.sin_addr);
	addr.sin_port = htons(port);
	addr.sin_family = AF_INET;
	sock = socket(PF_INET, SOCK_STREAM, IPPROTO_TCP);

	if(sock < 0 || connect(sock, (struct sockaddr *)&addr, sizeof(struct sockaddr_in)) < 0) {
        mterror(WM_VULNDETECTOR_LOGTAG, "Cannot connect to %s:%i.", url, (int)port);
        close(sock);
        return OS_INVALID;
	}

    setsockopt(sock, IPPROTO_TCP, TCP_NODELAY, (const char *)&on, sizeof(int));
	return sock;
}

int wm_vulnerability_fetch_oval(update_node *update, const char *OS, int *need_update) {
    int sock = 0;
    SSL_CTX *ctx = NULL;
    SSL *ssl = NULL;
    char *found;
    char *timst;
    long int size;
    long int readed;
    long int oval_size;
    long int octet_rem = 0;
    char buffer[VU_SSL_BUFFER];
    char repo_file[OS_SIZE_2048];
    char repo[OS_SIZE_2048];
    char *low_repo;
    int i;
    FILE *fp = NULL;
    char timestamp_found = 0;
    char octet_stream;
    int attemps = 0;
    *need_update = 1;
    unsigned char success = 1;
    in_port_t port = update->port;

    if (update->path) {
        mtdebug1(WM_VULNDETECTOR_LOGTAG, VU_LOCAL_FETCH, update->path);
        return 0;
    }

    if (!update->url) {
        if (!strcmp(update->dist, vu_dist_tag[DIS_UBUNTU])) {
            os_strdup(update->version, low_repo);
            for(i = 0; low_repo[i] != '\0'; i++) {
                low_repo[i] = tolower(low_repo[i]);
            }
            snprintf(repo_file, OS_SIZE_2048, UBUNTU_OVAL, low_repo);
            snprintf(repo, OS_SIZE_2048, "%s", CANONICAL_REPO);
            free(low_repo);
        } else if (!strcmp(update->dist, vu_dist_tag[DIS_DEBIAN])) {
            os_strdup(update->version, low_repo);
            for(i = 0; low_repo[i] != '\0'; i++) {
                low_repo[i] = tolower(low_repo[i]);
            }
            snprintf(repo_file, OS_SIZE_2048, DEBIAN_OVAL, low_repo);
            snprintf(repo, OS_SIZE_2048, "%s", DEBIAN_REPO);
            free(low_repo);
        } else if (!strcmp(update->dist, vu_dist_tag[DIS_REDHAT])) {
            snprintf(repo_file, OS_SIZE_2048, REDHAT_OVAL, update->version);
            snprintf(repo, OS_SIZE_2048, "%s", REDHAT_REPO);
        } else {
            mterror(WM_VULNDETECTOR_LOGTAG, VU_OS_VERSION_ERROR);
            return OS_INVALID;
        }
    } else {
        int offset = 0;
        char *limit;
        if (!strncasecmp(update->url, HTTPS_HEADER, strlen(HTTPS_HEADER))) {
            offset = strlen(HTTPS_HEADER);
        } else if (!strncasecmp(update->url, HTTP_HEADER, strlen(HTTP_HEADER))) {
            offset = strlen(HTTP_HEADER);
        }

        snprintf(repo, OS_SIZE_2048, "%s", update->url + offset);
        if (limit = strchr(repo, '/'), repo) {
            snprintf(repo_file, OS_SIZE_2048, "%s", limit);
            *limit = '\0';
        } else {
            snprintf(repo_file, OS_SIZE_2048, "/");
        }
    }

    snprintf(buffer, VU_SSL_BUFFER, OVAL_REQUEST, repo_file, repo);
    mtdebug1(WM_VULNDETECTOR_LOGTAG, VU_DOWNLOAD, OS);

    if (sock = wm_vulnerability_detector_socketconnect(repo, port), sock < 0) {
        sock = 0;
        success = 0;
        goto free_mem;
    }

    if (ctx = SSL_CTX_new(SSLv23_client_method()), !ctx) {
        mterror(WM_VULNDETECTOR_LOGTAG, VU_SSL_CONTEXT_ERROR);
        success = 0;
        goto free_mem;
    }

    SSL_CTX_set_options(ctx, SSL_MODE_AUTO_RETRY);

    if (ssl = SSL_new(ctx), !ssl) {
        mterror(WM_VULNDETECTOR_LOGTAG, VU_SSL_CREATE_ERROR);
        success = 0;
        goto free_mem;
    }

    if (!SSL_set_fd(ssl, sock)) {
        mterror(WM_VULNDETECTOR_LOGTAG, VU_SSL_LINK_ERROR);
        success = 0;
        goto free_mem;
    }

    if (SSL_connect(ssl) < 1) {
        mterror(WM_VULNDETECTOR_LOGTAG, VU_SSL_CONNECT_ERROR, OS);
        success = 0;
        goto free_mem;
    }

    SSL_write(ssl, buffer, strlen(buffer));
    readed = 0;
    if (fp = fopen(CVE_TEMP_FILE, "w"), !fp) {
        success = 0;
        goto free_mem;
    }

    memset(buffer,0,sizeof(buffer));

    if (size = SSL_read(ssl, buffer, WM_HEADER_SIZE), size < 1) {
        success = 0;
        goto free_mem;
    }

    if (oval_size = wm_read_http_size(buffer), oval_size) {
        octet_stream = 0;
    } else if (found = strstr(buffer, "Content-Type: application/octet-stream"), found){
        octet_stream = 1;
    } else {
        mterror(WM_VULNDETECTOR_LOGTAG, VU_HTTP_HEADER_ERROR);
        success = 0;
        goto free_mem;
    }

    if((found = strstr(buffer, "<?xml version=")) || (found = strstr(buffer, "<oval_definitions"))) {
        // If the first request includes content in addition to headers
        readed = strlen(found);
        fwrite(found, 1, readed, fp);
        timestamp_found = 1;
        goto check_timestamp;
    }

    while ((oval_size != readed || octet_stream) &&
           (size = wm_vulnerability_ssl_request_size(octet_stream, &octet_rem, ssl, oval_size, readed)) > 0 &&
           (size = SSL_read(ssl, buffer, size)) > 0) {
        buffer[size] = '\0';
        readed += size;
        octet_rem -= size;

        if (!timestamp_found) {
check_timestamp:
            if (timst = strstr(buffer, "timestamp>"), timst) {
                int update = 1;
                char stored_timestamp[KEY_SIZE];
                int i;
                sqlite3_stmt *stmt = NULL;
                sqlite3 *db;

                if (sqlite3_open_v2(CVE_DB, &db, SQLITE_OPEN_READWRITE, NULL) != SQLITE_OK) {
                    update = 0;
                } else {
                    if (sqlite3_prepare_v2(db, vu_queries[TIMESTAMP_QUERY], -1, &stmt, NULL) != SQLITE_OK) {
                        success = 0;
                        sqlite3_finalize(stmt);
                        sqlite3_close_v2(db);
                        goto free_mem;
                    }
                    sqlite3_bind_text(stmt, 1, OS, -1, NULL);

                    if (sqlite3_step(stmt) == SQLITE_ROW) {
                        char *close_tag;
                        timst = strstr(timst, ">");
                        timst++;
                        if (close_tag = strstr(timst, "<"), close_tag) {
                            *close_tag = '\0';
                            snprintf(stored_timestamp, KEY_SIZE, "%s", sqlite3_column_text(stmt, 0));

                            for (i = 0; stored_timestamp[i] != '\0'; i++) {
                                 if (stored_timestamp[i] == '-' ||
                                     stored_timestamp[i] == ' ' ||
                                     stored_timestamp[i] == ':' ||
                                     stored_timestamp[i] == 'T') {
                                    continue;
                                 }
                                 if (stored_timestamp[i] < timst[i]) {
                                     update = 0;
                                     break;
                                 }
                            }

                            *close_tag = '<';
                        } else {
                            update = 0;
                            mterror(WM_VULNDETECTOR_LOGTAG, VU_DB_TIMESTAMP_OVAL_ERROR, OS);
                        }
                    } else {
                        update = 0;
                        mtdebug1(WM_VULNDETECTOR_LOGTAG, VU_DB_TIMESTAMP_OVAL, OS);
                    }
                    sqlite3_finalize(stmt);
                }

                sqlite3_close_v2(db);

                if (update) {
                    mtdebug1(WM_VULNDETECTOR_LOGTAG, VU_UPDATE_DATE, OS, stored_timestamp);
                    *need_update = 0;
                    goto free_mem;
                }
            }

            attemps++;
            if (attemps == VU_MAX_TIMESTAMP_ATTEMPS) {
                mterror(WM_VULNDETECTOR_LOGTAG, VU_TIMESTAMP_LABEL_ERROR, VU_MAX_TIMESTAMP_ATTEMPS);
                close(sock);
                success = 0;
                goto free_mem;
            }
            if (!timestamp_found) {
                timestamp_found = 1;
            } else {
                continue;
            }
        }
        fwrite(buffer, 1, size, fp);
        memset(buffer,0,sizeof(buffer));
    }

free_mem:
    CRYPTO_cleanup_all_ex_data();
    if (fp) {
        fclose(fp);
    }
    if (sock >= 0) {
        close(sock);
    }
    if (ssl) {
        SSL_free(ssl);
    }
    if (ctx) {
        SSL_CTX_free(ctx);
    }
    if (success) {
        close(sock);
        return 0;
    } else {
        mterror(WM_VULNDETECTOR_LOGTAG, VU_FETCH_ERROR, OS);
        return OS_INVALID;
    }
}

int wm_vulnerability_run_update(update_node *upd, const char *dist, const char *tag) {
    if (wm_vulnerability_check_update_period(upd)) {
        mtinfo(WM_VULNDETECTOR_LOGTAG, VU_STARTING_UPDATE, tag);
        if (wm_vulnerability_check_update(upd, dist)) {
            return OS_INVALID;
        } else {
            mtdebug1(WM_VULNDETECTOR_LOGTAG, VU_OVA_UPDATED, tag);
            upd->last_update = time(NULL);
        }
    }
    return 0;
}


int wm_vulnerability_detector_updatedb(update_node **updates) {
        // Ubuntu
    if (wm_vulnerability_run_update(updates[CVE_XENIAL],   vu_dist_tag[DIS_XENIAL],   vu_dist_ext[DIS_XENIAL])   ||
        wm_vulnerability_run_update(updates[CVE_TRUSTY],   vu_dist_tag[DIS_TRUSTY],   vu_dist_ext[DIS_TRUSTY])   ||
        wm_vulnerability_run_update(updates[CVE_XENIAL],   vu_dist_tag[DIS_PRECISE],  vu_dist_ext[DIS_PRECISE])  ||
        // Debian
        wm_vulnerability_run_update(updates[CVE_STRETCH],  vu_dist_tag[DIS_STRETCH],  vu_dist_ext[DIS_STRETCH])  ||
        wm_vulnerability_run_update(updates[CVE_JESSIE],   vu_dist_tag[DIS_JESSIE],   vu_dist_ext[DIS_JESSIE])   ||
        wm_vulnerability_run_update(updates[CVE_WHEEZY],   vu_dist_tag[DIS_WHEEZY],   vu_dist_ext[DIS_WHEEZY])   ||
        // RedHat
        wm_vulnerability_run_update(updates[CVE_RHEL5],    vu_dist_tag[DIS_RHEL5],    vu_dist_ext[DIS_RHEL5])    ||
        wm_vulnerability_run_update(updates[CVE_RHEL6],    vu_dist_tag[DIS_RHEL6],    vu_dist_ext[DIS_RHEL6])    ||
        wm_vulnerability_run_update(updates[CVE_RHEL7],    vu_dist_tag[DIS_RHEL7],    vu_dist_ext[DIS_RHEL7])) {
        return OS_INVALID;
    }

    return 0;
}

int wm_vulnerability_detector_get_software_info(agent_software *agent, sqlite3 *db, OSHash *agents_triag, unsigned long ignore_time) {
    int sock = 0;
    unsigned int i;
    int size;
    char buffer[OS_MAXSTR];
    char json_str[OS_MAXSTR];
    char scan_id[OS_SIZE_1024];
    int request = VU_SOFTWARE_REQUEST;
    char *found;
    int retval;
    sqlite3_stmt *stmt;
    cJSON *obj = NULL;
    cJSON *package_list = NULL;
    last_scan *scan;
    mtdebug2(WM_VULNDETECTOR_LOGTAG, VU_AGENT_SOFTWARE_REQ, agent->agent_id);

    for (i = 0; i < VU_MAX_WAZUH_DB_ATTEMPS && (sock = OS_ConnectUnixDomain(WDB_LOCAL_SOCK_PATH, SOCK_STREAM, OS_MAXSTR)) < 0; i++) {
        mterror(WM_VULNDETECTOR_LOGTAG, "Unable to connect to socket '%s'. Waiting %d seconds.", WDB_LOCAL_SOCK_PATH, i);
        sleep(i);
    }

    if (i == VU_MAX_WAZUH_DB_ATTEMPS) {
        mterror(WM_VULNDETECTOR_LOGTAG, "Unable to connect to socket '%s'.", WDB_LOCAL_SOCK_PATH);
        return OS_INVALID;
    }

    // Request the ID of the last scan
    size = snprintf(buffer, OS_MAXSTR, vu_queries[VU_SYSC_SCAN_REQUEST], agent->agent_id);
    if (send(sock, buffer, size + 1, 0) < size || (size = recv(sock, buffer, OS_MAXSTR, 0)) < 1) {
        mterror(WM_VULNDETECTOR_LOGTAG, VU_SYSC_SCAN_REQUEST_ERROR, agent->agent_id);
        return OS_INVALID;
    }

    buffer[size] = '\0';
    if (!strncmp(buffer, "ok", 2)) {
        buffer[0] = buffer[1] = ' ';
        // Check empty answers
        if ((found = strchr(buffer, '[')) && *(++found) != '\0' && *found == ']') {
            mtdebug1(WM_VULNDETECTOR_LOGTAG , VU_NO_SYSC_SCANS, agent->agent_id);
            retval = 2;
            goto end;
        }
        size = snprintf(json_str, OS_MAXSTR, "{\"data\":%s}", buffer);
        json_str[size] = '\0';
    } else {
        retval = OS_INVALID;
        goto end;
    }

    if (obj = cJSON_Parse(json_str), obj && cJSON_IsObject(obj)) {
        cJSON_GetObjectItem(obj, "data");
    } else {
        retval = OS_INVALID;
        goto end;
    }

    size = snprintf(scan_id, OS_SIZE_1024, "%i", (int) cJSON_GetObjectItem(obj, "data")->child->child->valuedouble);
    scan_id[size] = '\0';

    cJSON_Delete(obj);
    obj = NULL;

    // Check to see if the scan has already been reported
    if (scan = OSHash_Get(agents_triag, agent->agent_id), scan) {
            if ((scan->last_scan_time + (time_t) ignore_time) < time(NULL)) {
                scan->last_scan_time = time(NULL);
                request = VU_SOFTWARE_FULL_REQ;
            } else if (!strcmp(scan_id, scan->last_scan_id)) {
                // Nothing to do
                close(sock);
                mtdebug2(WM_VULNDETECTOR_LOGTAG, VU_SYS_CHECKED, agent->agent_id, scan_id);
                return 0;
            } else {
                free(scan->last_scan_id);
                os_strdup(scan_id, scan->last_scan_id);
            }
    } else {
        os_calloc(1, sizeof(last_scan), scan);
        os_strdup(scan_id, scan->last_scan_id);
        scan->last_scan_time = time(NULL);
        OSHash_Add(agents_triag, strdup(agent->agent_id), scan);
        request = VU_SOFTWARE_FULL_REQ; // Check all at the first time
    }

    // Request and store packages
    i = 0;
    size = snprintf(buffer, OS_MAXSTR, vu_queries[request], agent->agent_id, scan_id, VU_MAX_PACK_REQ, i);
    if (send(sock, buffer, size + 1, 0) < size) {
        mterror(WM_VULNDETECTOR_LOGTAG, VU_SOFTWARE_REQUEST_ERROR, agent->agent_id);
        close(sock);
        return OS_INVALID;
    }

    while (size = recv(sock, buffer, OS_MAXSTR, 0), size) {
        if (size > 0) {
            if (size < 10) {
                break;
            }
            buffer[size] = '\0';
            if (!strncmp(buffer, "ok", 2)) {
                buffer[0] = buffer[1] = ' ';
                size = snprintf(json_str, OS_MAXSTR, "{\"data\":%s}", buffer);
                json_str[size] = '\0';
            } else {
                retval = OS_INVALID;
                goto end;
            }
            if (obj) {
                cJSON *new_obj;
                cJSON *data;
                if (new_obj = cJSON_Parse(json_str), !new_obj) {
                    retval = OS_INVALID;
                    goto end;
                } else if (!cJSON_IsObject(new_obj)) {
                    free(new_obj);
                    retval = OS_INVALID;
                    goto end;
                }
                data = cJSON_GetObjectItem(new_obj, "data");
                if (data) {
                    cJSON_AddItemToArray(package_list, data->child);
                    free(data->string);
                    free(data);
                }
                free(new_obj);
            } else if (obj = cJSON_Parse(json_str), obj && cJSON_IsObject(obj)) {
                package_list = cJSON_GetObjectItem(obj, "data");
                if (!package_list) {
                    retval = OS_INVALID;
                    goto end;
                }
            } else {
                retval = OS_INVALID;
                goto end;
            }

            i += VU_MAX_PACK_REQ;
            size = snprintf(buffer, OS_MAXSTR, vu_queries[request], agent->agent_id, scan_id, VU_MAX_PACK_REQ, i);
            if (send(sock, buffer, size + 1, 0) < size) {
                mterror(WM_VULNDETECTOR_LOGTAG, VU_SOFTWARE_REQUEST_ERROR, agent->agent_id);
                retval = OS_INVALID;
                goto end;
            }
        } else {
            retval = OS_INVALID;
            goto end;
        }
    }

    // Avoid checking the same packages again
    size = snprintf(buffer, OS_MAXSTR, vu_queries[VU_SYSC_UPDATE_SCAN], agent->agent_id, scan_id);
    if (send(sock, buffer, size + 1, 0) < size) {
        mterror(WM_VULNDETECTOR_LOGTAG, VU_SOFTWARE_REQUEST_ERROR, agent->agent_id);
        retval = OS_INVALID;
        goto end;
    }

    close(sock);
    sock = 0;

    if (package_list) {
        cJSON *name;
        cJSON *version;
        cJSON *architecture;
        sqlite3_exec(db, vu_queries[BEGIN_T], NULL, NULL, NULL);
        for (package_list = package_list->child; package_list; package_list = package_list->next) {
            if (sqlite3_prepare_v2(db, vu_queries[VU_INSERT_AGENTS], -1, &stmt, NULL) != SQLITE_OK) {
                sqlite3_finalize(stmt);
                close(sock);
                return wm_vulnerability_detector_sql_error(db);
            }
            if ((name = cJSON_GetObjectItem(package_list, "name")) &&
                (version = cJSON_GetObjectItem(package_list, "version")) &&
                (architecture = cJSON_GetObjectItem(package_list, "architecture"))) {

                sqlite3_bind_text(stmt, 1, agent->agent_id, -1, NULL);
                sqlite3_bind_text(stmt, 2, name->valuestring, -1, NULL);
                sqlite3_bind_text(stmt, 3, version->valuestring, -1, NULL);
                sqlite3_bind_text(stmt, 4, architecture->valuestring, -1, NULL);

                if (wm_vulnerability_detector_step(stmt) != SQLITE_DONE) {
                    sqlite3_finalize(stmt);
                    close(sock);
                    return wm_vulnerability_detector_sql_error(db);
                }
            }

            sqlite3_finalize(stmt);
        }
        sqlite3_exec(db, vu_queries[END_T], NULL, NULL, NULL);
        agent->info = 1;
    } else {
        mtdebug1(WM_VULNDETECTOR_LOGTAG, VU_NO_SOFTWARE, agent->agent_id);
    }

    retval = 0;
end:
    if (obj) {
        cJSON_Delete(obj);
    }
    if (sock) {
        close(sock);
    }
    return retval;
}

void * wm_vulnerability_detector_main(wm_vulnerability_detector_t * vulnerability_detector) {
    unsigned long time_sleep = 0;
    wm_vulnerability_detector_flags *flags = &vulnerability_detector->flags;
    update_node **updates = vulnerability_detector->updates;
    int i;

    if (!flags->enabled) {
        mtdebug1(WM_VULNDETECTOR_LOGTAG, "Module disabled. Exiting...");
        pthread_exit(NULL);
    }

    for (i = 0; vulnerability_detector->queue_fd = StartMQ(DEFAULTQPATH, WRITE), vulnerability_detector->queue_fd < 0 && i < WM_MAX_ATTEMPTS; i++) {
        sleep(WM_MAX_WAIT);
    }

    if (i == WM_MAX_ATTEMPTS) {
        mterror(WM_VULNDETECTOR_LOGTAG, "Can't connect to queue.");
        pthread_exit(NULL);
    }

    vu_queue = &vulnerability_detector->queue_fd;

    SSL_library_init();
    SSL_load_error_strings();
    OpenSSL_add_all_algorithms();


    for (i = 0; SSL_library_init() < 0 && i < WM_MAX_ATTEMPTS; i++) {
        sleep(WM_MAX_WAIT);
    }

    if (i == WM_MAX_ATTEMPTS) {
        mterror(WM_VULNDETECTOR_LOGTAG, VU_SSL_LIBRARY_ERROR);
        pthread_exit(NULL);
    }

    if (flags->run_on_start) {
        vulnerability_detector->last_detection = 0;
        for (i = 0; i < OS_SUPP_SIZE; i++) {
            if (updates[i]) {
                updates[i]->last_update = 0;
            }
        }
    } else {
        vulnerability_detector->last_detection = time(NULL);
        for (i = 0; i < OS_SUPP_SIZE; i++) {
            if (updates[i]) {
                updates[i]->last_update = time(NULL);
            }
        }
    }

    if (vulnerability_detector->agents_triag = OSHash_Create(), !vulnerability_detector->agents_triag) {
        mterror(WM_VULNDETECTOR_LOGTAG, VU_CREATE_HASH_ERRO);
        pthread_exit(NULL);
    }

    while (1) {
        // Update CVE databases
        if (flags->u_flags.update &&
            wm_vulnerability_detector_updatedb(vulnerability_detector->updates)) {
                mterror(WM_VULNDETECTOR_LOGTAG, VU_OVAL_UPDATE_ERROR);
        }

        if ((vulnerability_detector->last_detection + (time_t) vulnerability_detector->detection_interval) < time(NULL)) {
            mtinfo(WM_VULNDETECTOR_LOGTAG, VU_START_SCAN);

            if (wm_vunlnerability_detector_set_agents_info(&vulnerability_detector->agents_software, updates)) {
                mterror(WM_VULNDETECTOR_LOGTAG, VU_NO_AGENT_ERROR);
            } else {
                if (wm_vulnerability_detector_check_agent_vulnerabilities(vulnerability_detector->agents_software, vulnerability_detector->agents_triag, vulnerability_detector->ignore_time)) {
                    mterror(WM_VULNDETECTOR_LOGTAG, VU_AG_CHECK_ERR);
                } else {
                    mtinfo(WM_VULNDETECTOR_LOGTAG, VU_END_SCAN);
                }
                agent_software *agent;
                for (agent = vulnerability_detector->agents_software; agent;) {
                    agent_software *agent_aux = agent->next;
                    free(agent->agent_id);
                    free(agent->agent_name);
                    free(agent->agent_ip);
                    free(agent);

                    if (agent_aux) {
                        agent = agent_aux;
                    } else {
                        break;
                    }
                }
                vulnerability_detector->agents_software = NULL;
            }

            vulnerability_detector->last_detection = time(NULL);
        }

        time_t t_now = time(NULL);
        time_sleep = (vulnerability_detector->last_detection + vulnerability_detector->detection_interval) - t_now;
        for (i = 0; i < OS_SUPP_SIZE; i++) {
            if (updates[i]) {
                unsigned long t_diff = (updates[i]->last_update + updates[i]->interval) - t_now;
                if (t_diff < time_sleep) {
                    time_sleep = t_diff;
                }
            }
        }

        sleep(time_sleep);
    }

}

int wm_vunlnerability_detector_set_agents_info(agent_software **agents_software, update_node **updates) {
    agent_software *agents;
    keystore keys = KEYSTORE_INITIALIZER;
    keyentry *entry;
    unsigned int i;
    size_t size;
    char agent_info[OS_MAXSTR];
    char m_uname[OS_MAXSTR] = "";
    FILE *fp = NULL;
    char manager_found = 0;
    char *buffer;
    char *uname;
    char *uname_p = NULL;
    char *sep;

    os_strdup(getuname(), uname);

    OS_PassEmptyKeyfile();
    OS_ReadKeys(&keys, 0, 0, 0);
    if (keys.keysize) {
        agents = NULL;
        for (i = 0; i < keys.keysize; i++) {
            entry = keys.keyentries[i];
            if (agents) {
                os_calloc(1, sizeof(agent_software), agents->next);
                agents->next->prev = agents;
                agents = agents->next;
            } else {
                os_calloc(1, sizeof(agent_software), *agents_software);
                agents = *agents_software;
                agents->prev = NULL;
            }

            os_strdup(entry->id, agents->agent_id);
            os_strdup(entry->name, agents->agent_name);
            os_strdup(entry->ip->ip, agents->agent_ip);
            agents->OS = NULL;
            agents->info = 0;
            agents->next = NULL;
        }
    }

    os_calloc(1, sizeof(agent_software), agents);
    if (*agents_software) {
        (*agents_software)->prev = agents;
        agents->next = *agents_software;
    }
    *agents_software = agents;
    agents->prev = NULL;
    size = snprintf(agent_info, OS_MAXSTR, "%s", uname);
    if (buffer = strchr(agent_info, '|'), buffer && (uname_p = strchr(++buffer, '|'), uname_p)) {
        *uname_p = '\0';
    } else {
        free(uname);
        OS_FreeKeys(&keys);
        return OS_INVALID;
    }

    if (sep = strchr(buffer, ' '), sep) {
        *sep = '\0';
    }

    os_strdup("000", agents->agent_id);
    os_strdup("", agents->agent_ip);
    os_strdup(buffer, agents->agent_name);

    ++uname_p;

    // Extracts the operating system of the agents
    for (agents = *agents_software; agents;) {
        if (fp) {
            fclose(fp);
            fp = NULL;
        }

        if (strcmp(agents->agent_id, "000")) {
            manager_found = 0;
            size = snprintf(agent_info, OS_MAXSTR, AGENT_INFO_FILEF, agents->agent_name, agents->agent_ip);
            agent_info[size] = '\0';
        } else {
            manager_found = 1;
        }
        // The agent has never been connected
        if (!manager_found && !(fp = fopen(agent_info, "r" ))) {
            mtdebug1(WM_VULNDETECTOR_LOGTAG, VU_AGENT_INFO_ERROR, agents->agent_name);
            if (agents = skip_agent(agents, agents_software), !agents) {
                break;
            } else {
                continue;
            }
        } else {
            if (manager_found) {
                strncpy(m_uname, uname_p, OS_MAXSTR -1);
                m_uname[OS_MAXSTR - 1] = '\0';
            }
            buffer = agent_info;
            size_t max = OS_MAXSTR;

            // Agent connected or disconnected
            if ((manager_found && ((size = snprintf(agent_info, OS_MAXSTR, "%s", m_uname)) > 0)) ||
                ((size = getline(&buffer, &max, fp)) > 0)) {
                buffer[size] = '\0';
                if (buffer = strchr(buffer, '['), buffer) {
                    char *end;
                    buffer++;

                    if (end = strchr(agent_info, ']'), end) {
<<<<<<< HEAD
                        int dist_error = -1;
                        if (strstr(base, vu_dist_ext[DIS_WINDOWS])) {
                            if (strstr(base, vu_dist_ext[DIS_WS2016])) {
                                agents->OS = vu_dist_tag[DIS_WS2016];
                            } else {
                                buffer = base;
                                dist_error = DIS_WINDOWS;
                            }
                        } else if (strcasestr(buffer, vu_dist_tag[DIS_UBUNTU])) {
=======
                        if (strcasestr(buffer, vu_dist_tag[DIS_UBUNTU])) {
>>>>>>> 355a2745
                            if (strstr(buffer, " 16")) {
                                agents->OS = vu_dist_tag[DIS_XENIAL];
                            } else if (strstr(buffer, " 14")) {
                                agents->OS = vu_dist_tag[DIS_TRUSTY];
                            } else if (strstr(buffer, " 12")) {
                                agents->OS = vu_dist_tag[DIS_PRECISE];
                            } else {
                                dist_error = DIS_UBUNTU;
                            }
                            agents->dist = DIS_UBUNTU;
                        } else if (strcasestr(buffer, vu_dist_tag[DIS_DEBIAN])) {
                            if (strstr(buffer, " 7")) {
                                agents->OS = vu_dist_tag[DIS_WHEEZY];
                            } else if (strstr(buffer, " 8")) {
                                agents->OS = vu_dist_tag[DIS_JESSIE];
                            } else if (strstr(buffer, " 9")) {
                                agents->OS = vu_dist_tag[DIS_STRETCH];
                            } else {
                                dist_error = DIS_DEBIAN;
                            }
                            agents->dist = DIS_DEBIAN;
                        } else if (strcasestr(buffer, vu_dist_tag[DIS_REDHAT])) {
                            if (strstr(buffer, " 7")) {
                                agents->OS = vu_dist_tag[DIS_RHEL7];
                            } else if (strstr(buffer, " 6")) {
                                agents->OS = vu_dist_tag[DIS_RHEL6];
                            } else if (strstr(buffer, " 5")) {
                                agents->OS = vu_dist_tag[DIS_RHEL5];
                            } else {
                                dist_error = DIS_REDHAT;
                            }
                            agents->dist = DIS_REDHAT;
                        } else if (strcasestr(buffer, vu_dist_tag[DIS_CENTOS])) {
                            if (strstr(buffer, " 7")) {
                                agents->OS = vu_dist_tag[DIS_RHEL7];
                            } else if (strstr(buffer, " 6")) {
                                agents->OS = vu_dist_tag[DIS_RHEL6];
                            } else if (strstr(buffer, " 5")) {
                                agents->OS = vu_dist_tag[DIS_RHEL5];
                            } else {
                                dist_error = DIS_CENTOS;
                            }
                            agents->dist = DIS_REDHAT;
                        } else { // Operating system not supported in any of its versions
                            dist_error = -2;
                        }

                        if (dist_error != -1) {
                            // Check if the agent OS can be matched with a OVAL
                            if (agents->OS = wm_vulnerability_set_oval(buffer, updates), !agents->OS) {
                                if (dist_error == -2) {
                                    mtdebug1(WM_VULNDETECTOR_LOGTAG, VU_AGENT_UNSOPPORTED, agents->agent_name);
                                    if (agents = skip_agent(agents, agents_software), !agents) {
                                        break;
                                    } else {
                                        continue;
                                    }
                                } else {
                                    mtdebug1(WM_VULNDETECTOR_LOGTAG, VU_UNS_OS_VERSION, vu_dist_ext[dist_error], agents->agent_name);
                                    if (agents = skip_agent(agents, agents_software), !agents) {
                                        break;
                                    } else {
                                        continue;
                                    }
                                }
                            } else {

                            }
                        }
                    } else {
                        mtdebug1(WM_VULNDETECTOR_LOGTAG, VU_UNS_OS" Error getting version.", agents->agent_name);
                        if (agents = skip_agent(agents, agents_software), !agents) {
                            break;
                        } else {
                            continue;
                        }
                    }
                } else { // Operating system not supported in any of its versions
                    mtdebug1(WM_VULNDETECTOR_LOGTAG, VU_AGENT_UNSOPPORTED, agents->agent_name);
                    if (agents = skip_agent(agents, agents_software), !agents) {
                        break;
                    } else {
                        continue;
                    }
                }
            } else { // Agent in pending state
                mtdebug1(WM_VULNDETECTOR_LOGTAG, VU_AGENT_PENDING, agents->agent_name);
                if (agents = skip_agent(agents, agents_software), !agents) {
                    break;
                } else {
                    continue;
                }
            }
            agents = agents->next;
        }
    }

    if (fp) {
        fclose(fp);
    }

    free(uname);
    OS_FreeKeys(&keys);
    return 0;
}

void wm_vulnerability_detector_destroy(wm_vulnerability_detector_t * vulnerability_detector) {
    agent_software *agent;
    update_node **update;
    int i, j;

    if (vulnerability_detector->agents_triag) {
        OSHash_Free(vulnerability_detector->agents_triag);
    }

    for (i = 0, update = vulnerability_detector->updates; i < OS_SUPP_SIZE; i++) {
        if (update[i]) {
            free(update[i]->dist);
            free(update[i]->version);
            free(update[i]->url);
            free(update[i]->path);
            if (update[i]->allowed_list) {
                for (j = 0; update[i]->allowed_list[j]; j++) {
                    free(update[i]->allowed_list[j]);
                }
                free(update[i]->allowed_list);
            }
            free(update[i]);
        }
    }

    for (agent = vulnerability_detector->agents_software; agent;) {
        agent_software *agent_aux = agent->next;
        free(agent->agent_id);
        free(agent->agent_name);
        free(agent->agent_ip);
        free(agent);

        if (agent_aux) {
            agent = agent_aux;
        } else {
            break;
        }
    }
    free(vulnerability_detector);
}

#endif<|MERGE_RESOLUTION|>--- conflicted
+++ resolved
@@ -25,34 +25,6 @@
 
 static void * wm_vulnerability_detector_main(wm_vulnerability_detector_t * vulnerability_detector);
 static void wm_vulnerability_detector_destroy(wm_vulnerability_detector_t * vulnerability_detector);
-<<<<<<< HEAD
-int wm_vulnerability_detector_socketconnect(char *host, in_port_t port);
-int wm_vulnerability_detector_updatedb(update_node **updates);
-char * wm_vulnerability_detector_preparser(char *path, distribution dist);
-int wm_vulnerability_update_oval(update_node *update);
-int wm_vulnerability_fetch_oval(update_node *update, const char *OS, int *need_update);
-int wm_vulnerability_detector_parser(OS_XML *xml, XML_NODE node, wm_vulnerability_detector_db *parsed_oval, update_node *update, vu_logic condition);
-int wm_vulnerability_detector_check_db();
-int wm_vulnerability_detector_insert(wm_vulnerability_detector_db *parsed_oval, distribution dist);
-int wm_vulnerability_detector_remove_OS_table(sqlite3 *db, char *TABLE, char *OS);
-int wm_vulnerability_detector_sql_error(sqlite3 *db);
-int wm_vulnerability_detector_sql_exec(sqlite3 *db, char *sql, size_t size, int allows_constr);
-int wm_vulnerability_detector_get_software_info(agent_software *agent, sqlite3 *db, OSHash *agents_trig, unsigned long ignore_time);
-int wm_vulnerability_detector_report_agent_vulnerabilities(agent_software *agents, sqlite3 *db, int max);
-int wm_vulnerability_detector_check_agent_vulnerabilities(agent_software *agents, OSHash *agents_trig, unsigned long ignore_time);
-int wm_vulnerability_detector_sql_prepare(sqlite3 *db, char *sql, size_t size, sqlite3_stmt **stmt);
-int wm_checks_package_vulnerability(char *version, const char *operation, char *operation_value);
-int wm_vulnerability_detector_step(sqlite3_stmt *stmt);
-int wm_vulnerability_create_file(const char *path, const char *source);
-int wm_vulnerability_check_update_period(update_node *upd);
-int wm_vulnerability_check_update(update_node *upd, const char *dist);
-int wm_vulnerability_ssl_request_size(char octet_stream, long int *octet_rem, SSL *ssl, long int oval_size, long int readed);
-OSRegex * wm_vulnerability_set_packages_patterns();
-int wm_vulnerability_run_update(update_node *upd, const char *dist, const char *tag);
-int wm_vulnerability_detector_compare(char *version_it, char *cversion_it);
-const char *wm_vulnerability_set_oval(char *uname, update_node **updates);
-int wm_vunlnerability_detector_set_agents_info(agent_software **agents_software, update_node **updates);
-=======
 static int wm_vulnerability_detector_socketconnect(char *host, in_port_t port);
 static int wm_vulnerability_detector_updatedb(update_node **updates);
 static char * wm_vulnerability_detector_preparser(char *path, distribution dist);
@@ -74,7 +46,8 @@
 static int wm_vulnerability_ssl_request_size(char octet_stream, long int *octet_rem, SSL *ssl, long int oval_size, long int readed);
 static int wm_vulnerability_run_update(update_node *upd, const char *dist, const char *tag);
 static int wm_vulnerability_detector_compare(char *version_it, char *cversion_it);
->>>>>>> 355a2745
+static const char *wm_vulnerability_set_oval(char *uname, update_node **updates);
+static int wm_vunlnerability_detector_set_agents_info(agent_software **agents_software, update_node **updates);
 
 int *vu_queue;
 const wm_context WM_VULNDETECTOR_CONTEXT = {
@@ -83,60 +56,6 @@
     (wm_routine)wm_vulnerability_detector_destroy
 };
 
-<<<<<<< HEAD
-const char *wm_vulnerability_set_oval(char *uname, update_node **updates) {
-    const char *retval = NULL;
-    int i;
-
-    for (i = 0; i < OS_SUPP_SIZE; i++) {
-        if (updates[i] && updates[i]->allowed_list) {
-            int j;
-            char *allowed;
-            for (allowed = *updates[i]->allowed_list, j = 0; allowed; allowed = updates[i]->allowed_list[++j]) {
-                if (strcasestr(uname, allowed)) {
-                    retval = updates[i]->dist_tag;
-                    i = OS_SUPP_SIZE;
-                    break;
-                }
-            }
-        }
-    }
-
-    return retval;
-}
-
-OSRegex * wm_vulnerability_set_packages_patterns() {
-    int i;
-    char result = 0;
-    OSRegex *reg;
-    const char patterns[][OS_SIZE_1024] = {
-        "the firmware version is",
-        "the release of (\\.+) is",
-        "the version of (\\.+) is",
-        "Version of (\\.+) is",
-        "(\\.+) version is",
-        "(\\.+) version greater",
-        "(\\.+) version less",
-        "(\\.+) *is \\.+ or",
-        "(\\.+) byte size is",
-        "the (\\.+) exists",
-        "(\\.+) is",
-        "\0"
-    };
-
-    os_calloc(1, sizeof(OSRegex), reg);
-
-    for(i = 0; *patterns[i] != '\0'; i++) {
-        os_realloc(reg, (i + 2)*sizeof(OSRegex), reg);
-        if (!OSRegex_Compile(patterns[i], &reg[i], OS_RETURN_SUBSTRING)) {
-            mterror(WM_VULNDETECTOR_LOGTAG, REGEX_COMPILE, patterns[i], reg[i].error);
-            result = 1;
-            break;
-        }
-    }
-
-    reg[i].patterns = NULL;
-=======
 const char *vu_dist_tag[] = {
     "UBUNTU",
     "DEBIAN",
@@ -166,7 +85,6 @@
     "MACOSX",
     "UNKNOW"
 };
->>>>>>> 355a2745
 
 const char *vu_dist_ext[] = {
     "Ubuntu",
@@ -197,6 +115,27 @@
     "Mac OS X",
     "Unknow OS"
 };
+
+const char *wm_vulnerability_set_oval(char *uname, update_node **updates) {
+    const char *retval = NULL;
+    int i;
+
+    for (i = 0; i < OS_SUPP_SIZE; i++) {
+        if (updates[i] && updates[i]->allowed_list) {
+            int j;
+            char *allowed;
+            for (allowed = *updates[i]->allowed_list, j = 0; allowed; allowed = updates[i]->allowed_list[++j]) {
+                if (strcasestr(uname, allowed)) {
+                    retval = updates[i]->dist_tag;
+                    i = OS_SUPP_SIZE;
+                    break;
+                }
+            }
+        }
+    }
+
+    return retval;
+}
 
 int wm_vulnerability_ssl_request_size(char octet_stream, long int *octet_rem, SSL *ssl, long int oval_size, long int readed) {
     char buffer[VU_SSL_BUFFER];
@@ -2619,19 +2558,8 @@
                     buffer++;
 
                     if (end = strchr(agent_info, ']'), end) {
-<<<<<<< HEAD
                         int dist_error = -1;
-                        if (strstr(base, vu_dist_ext[DIS_WINDOWS])) {
-                            if (strstr(base, vu_dist_ext[DIS_WS2016])) {
-                                agents->OS = vu_dist_tag[DIS_WS2016];
-                            } else {
-                                buffer = base;
-                                dist_error = DIS_WINDOWS;
-                            }
-                        } else if (strcasestr(buffer, vu_dist_tag[DIS_UBUNTU])) {
-=======
                         if (strcasestr(buffer, vu_dist_tag[DIS_UBUNTU])) {
->>>>>>> 355a2745
                             if (strstr(buffer, " 16")) {
                                 agents->OS = vu_dist_tag[DIS_XENIAL];
                             } else if (strstr(buffer, " 14")) {
@@ -2697,8 +2625,6 @@
                                         continue;
                                     }
                                 }
-                            } else {
-
                             }
                         }
                     } else {
