# Copyright (C) 2015-2019, Wazuh Inc.
# Created by Wazuh, Inc. <info@wazuh.com>.
# This program is a free software; you can redistribute it and/or modify it under the terms of GPLv2
from wazuh import common
from api.api_exception import APIException
import os
import yaml
from typing import Dict, List, Tuple


def dict_to_lowercase(mydict: Dict):
    """
    Turns all str values to lowercase. Supports nested dictionaries.
    :param mydict: Dictionary to lowercase
    :return: None (the dictionary's reference is modified)
    """
    for k, val in filter(lambda x: isinstance(x[1], str) or isinstance(x[1], dict), mydict.items()):
        if isinstance(val, dict):
            dict_to_lowercase(mydict[k])
        else:
            mydict[k] = val.lower()


def append_ossec_path(dictionary: Dict, path_fields: List[Tuple[str, str]]):
    """
    Appends ossec path to all path fields in a dictionary
    :param dictionary: dictionary to append ossec path
    :param path_fields: List of tuples containing path fields
    :return: None (the dictionary's reference is modified)
    """
    for section, subsection in path_fields:
        dictionary[section][subsection] = os.path.join(common.ossec_path, dictionary[section][subsection])


def fill_dict(default: Dict, config: Dict) -> Dict:
    """
    Fills a dictionary's missing values using default ones.
    :param default: Dictionary with default values
    :param config: Dictionary to fill
    :return: Filled dictionary
    """
    # check there aren't extra configuration values in user's configuration:
    if config.keys() - default.keys() != set():
        raise APIException(2000, ', '.join(config.keys() - default.keys()))

    for k, val in filter(lambda x: isinstance(x[1], dict), config.items()):
        config[k] = {**default[k], **config[k]}

    return {**default, **config}


def read_config(config_file=common.api_config_path) -> Dict:
    """
    Reads user API configuration and merges it with the default one
    :return: API configuration
    """
    default_configuration = {
        "host": "0.0.0.0",
        "port": 55000,
        "basic_auth": True,
        "behind_proxy_server": False,
        "https": {
            "enabled": False,
            "key": "api/configuration/ssl/server.key",
            "cert": "api/configuration/ssl/server.crt",
            "use_ca": False,
            "ca": "api/configuration/ssl/ca.crt"
        },
        "logs": {
            "level": "info",
            "path": "logs/api.log"
        },
        "cors": True,
        "cache": {
            "enabled": True,
            "debug": False,
            "time": 750
        },
        "use_only_authd": False,
        "drop_privileges": True,
        "experimental_features": False
    }

<<<<<<< HEAD
    if os.path.exists(common.api_config_path):
        try:
            with open(common.api_config_path) as f:
                configuration = yaml.safe_load(f)
        except IOError:
            raise APIException(2000, "Error reading 'config.yml' file")
    else:
        configuration = None
=======
    with open(config_file) as f:
        configuration = yaml.safe_load(f)
>>>>>>> ae08f6d4

    # if any value is missing from user's cluster configuration, add the default one:
    if configuration is None:
        configuration = default_configuration
    else:
        dict_to_lowercase(configuration)
        configuration = fill_dict(default_configuration, configuration)

    # append ossec_path to all paths in configuration
    append_ossec_path(configuration, [('logs', 'path'), ('https', 'key'), ('https', 'cert'), ('https', 'ca')])

    return configuration
<|MERGE_RESOLUTION|>--- conflicted
+++ resolved
@@ -1,108 +1,103 @@
-# Copyright (C) 2015-2019, Wazuh Inc.
-# Created by Wazuh, Inc. <info@wazuh.com>.
-# This program is a free software; you can redistribute it and/or modify it under the terms of GPLv2
-from wazuh import common
-from api.api_exception import APIException
-import os
-import yaml
-from typing import Dict, List, Tuple
-
-
-def dict_to_lowercase(mydict: Dict):
-    """
-    Turns all str values to lowercase. Supports nested dictionaries.
-    :param mydict: Dictionary to lowercase
-    :return: None (the dictionary's reference is modified)
-    """
-    for k, val in filter(lambda x: isinstance(x[1], str) or isinstance(x[1], dict), mydict.items()):
-        if isinstance(val, dict):
-            dict_to_lowercase(mydict[k])
-        else:
-            mydict[k] = val.lower()
-
-
-def append_ossec_path(dictionary: Dict, path_fields: List[Tuple[str, str]]):
-    """
-    Appends ossec path to all path fields in a dictionary
-    :param dictionary: dictionary to append ossec path
-    :param path_fields: List of tuples containing path fields
-    :return: None (the dictionary's reference is modified)
-    """
-    for section, subsection in path_fields:
-        dictionary[section][subsection] = os.path.join(common.ossec_path, dictionary[section][subsection])
-
-
-def fill_dict(default: Dict, config: Dict) -> Dict:
-    """
-    Fills a dictionary's missing values using default ones.
-    :param default: Dictionary with default values
-    :param config: Dictionary to fill
-    :return: Filled dictionary
-    """
-    # check there aren't extra configuration values in user's configuration:
-    if config.keys() - default.keys() != set():
-        raise APIException(2000, ', '.join(config.keys() - default.keys()))
-
-    for k, val in filter(lambda x: isinstance(x[1], dict), config.items()):
-        config[k] = {**default[k], **config[k]}
-
-    return {**default, **config}
-
-
-def read_config(config_file=common.api_config_path) -> Dict:
-    """
-    Reads user API configuration and merges it with the default one
-    :return: API configuration
-    """
-    default_configuration = {
-        "host": "0.0.0.0",
-        "port": 55000,
-        "basic_auth": True,
-        "behind_proxy_server": False,
-        "https": {
-            "enabled": False,
-            "key": "api/configuration/ssl/server.key",
-            "cert": "api/configuration/ssl/server.crt",
-            "use_ca": False,
-            "ca": "api/configuration/ssl/ca.crt"
-        },
-        "logs": {
-            "level": "info",
-            "path": "logs/api.log"
-        },
-        "cors": True,
-        "cache": {
-            "enabled": True,
-            "debug": False,
-            "time": 750
-        },
-        "use_only_authd": False,
-        "drop_privileges": True,
-        "experimental_features": False
-    }
-
-<<<<<<< HEAD
-    if os.path.exists(common.api_config_path):
-        try:
-            with open(common.api_config_path) as f:
-                configuration = yaml.safe_load(f)
-        except IOError:
-            raise APIException(2000, "Error reading 'config.yml' file")
-    else:
-        configuration = None
-=======
-    with open(config_file) as f:
-        configuration = yaml.safe_load(f)
->>>>>>> ae08f6d4
-
-    # if any value is missing from user's cluster configuration, add the default one:
-    if configuration is None:
-        configuration = default_configuration
-    else:
-        dict_to_lowercase(configuration)
-        configuration = fill_dict(default_configuration, configuration)
-
-    # append ossec_path to all paths in configuration
-    append_ossec_path(configuration, [('logs', 'path'), ('https', 'key'), ('https', 'cert'), ('https', 'ca')])
-
-    return configuration
+# Copyright (C) 2015-2019, Wazuh Inc.
+# Created by Wazuh, Inc. <info@wazuh.com>.
+# This program is a free software; you can redistribute it and/or modify it under the terms of GPLv2
+from wazuh import common
+from api.api_exception import APIException
+import os
+import yaml
+from typing import Dict, List, Tuple
+
+
+def dict_to_lowercase(mydict: Dict):
+    """
+    Turns all str values to lowercase. Supports nested dictionaries.
+    :param mydict: Dictionary to lowercase
+    :return: None (the dictionary's reference is modified)
+    """
+    for k, val in filter(lambda x: isinstance(x[1], str) or isinstance(x[1], dict), mydict.items()):
+        if isinstance(val, dict):
+            dict_to_lowercase(mydict[k])
+        else:
+            mydict[k] = val.lower()
+
+
+def append_ossec_path(dictionary: Dict, path_fields: List[Tuple[str, str]]):
+    """
+    Appends ossec path to all path fields in a dictionary
+    :param dictionary: dictionary to append ossec path
+    :param path_fields: List of tuples containing path fields
+    :return: None (the dictionary's reference is modified)
+    """
+    for section, subsection in path_fields:
+        dictionary[section][subsection] = os.path.join(common.ossec_path, dictionary[section][subsection])
+
+
+def fill_dict(default: Dict, config: Dict) -> Dict:
+    """
+    Fills a dictionary's missing values using default ones.
+    :param default: Dictionary with default values
+    :param config: Dictionary to fill
+    :return: Filled dictionary
+    """
+    # check there aren't extra configuration values in user's configuration:
+    if config.keys() - default.keys() != set():
+        raise APIException(2000, ', '.join(config.keys() - default.keys()))
+
+    for k, val in filter(lambda x: isinstance(x[1], dict), config.items()):
+        config[k] = {**default[k], **config[k]}
+
+    return {**default, **config}
+
+
+def read_config(config_file=common.api_config_path) -> Dict:
+    """
+    Reads user API configuration and merges it with the default one
+    :return: API configuration
+    """
+    default_configuration = {
+        "host": "0.0.0.0",
+        "port": 55000,
+        "basic_auth": True,
+        "behind_proxy_server": False,
+        "https": {
+            "enabled": False,
+            "key": "api/configuration/ssl/server.key",
+            "cert": "api/configuration/ssl/server.crt",
+            "use_ca": False,
+            "ca": "api/configuration/ssl/ca.crt"
+        },
+        "logs": {
+            "level": "info",
+            "path": "logs/api.log"
+        },
+        "cors": True,
+        "cache": {
+            "enabled": True,
+            "debug": False,
+            "time": 750
+        },
+        "use_only_authd": False,
+        "drop_privileges": True,
+        "experimental_features": False
+    }
+
+    if os.path.exists(common.api_config_path):
+        try:
+            with open(common.api_config_path) as f:
+                configuration = yaml.safe_load(f)
+        except IOError:
+            raise APIException(2000, "Error reading 'config.yml' file")
+    else:
+        configuration = None
+
+    # if any value is missing from user's cluster configuration, add the default one:
+    if configuration is None:
+        configuration = default_configuration
+    else:
+        dict_to_lowercase(configuration)
+        configuration = fill_dict(default_configuration, configuration)
+
+    # append ossec_path to all paths in configuration
+    append_ossec_path(configuration, [('logs', 'path'), ('https', 'key'), ('https', 'cert'), ('https', 'ca')])
+
+    return configuration