# Copyright (C) 2015-2020, Wazuh Inc.
# Created by Wazuh, Inc. <info@wazuh.com>.
# This program is free software; you can redistribute it and/or modify it under the terms of GPLv2

import fcntl
import json
import re
import socket
from datetime import timezone
from os import remove
from os.path import exists, join

<<<<<<< HEAD
from api import configuration as api_conf
from api.controllers.security_controller import revoke_all_tokens
=======
>>>>>>> 5809ab63
from wazuh import Wazuh
from wazuh import common
from wazuh import configuration
from wazuh.configuration import get_ossec_conf
from wazuh.core.cluster.cluster import get_node
from wazuh.core.cluster.utils import manager_restart, read_cluster_config
from wazuh.core.manager import status, get_ossec_log_fields, upload_xml, upload_list, validate_xml, validate_cdb_list, \
    parse_execd_output, get_api_conf, update_api_conf
from wazuh.exception import WazuhError, WazuhInternalError
from wazuh.rbac.decorators import expose_resources
from wazuh.results import WazuhResult, AffectedItemsWazuhResult
from wazuh.utils import previous_month, tail, process_array

allowed_api_fields = {'behind_proxy_server', 'logs', 'cache', 'cors', 'use_only_authd', 'experimental_features'}
execq_lockfile = join(common.ossec_path, "var", "run", ".api_execq_lock")
cluster_enabled = not read_cluster_config()['disabled']
node_id = get_node().get('node') if cluster_enabled else 'manager'


@expose_resources(actions=[f"{'cluster' if cluster_enabled else 'manager'}:read_config"],
                  resources=[f'node:id:{node_id}' if cluster_enabled else '*:*:*'])
def get_status():
    """Wrapper for status().

    :return: AffectedItemsWazuhResult
    """
    result = AffectedItemsWazuhResult(all_msg=f"Processes status read successfully"
                                              f"{' in specified node' if node_id != 'manager' else ''}",
                                      some_msg='Could not read basic information in some nodes',
                                      none_msg=f"Could not read processes status"
                                               f"{' in specified node' if node_id != 'manager' else ''}"
                                      )

    result.affected_items.append(status())
    result.total_affected_items = len(result.affected_items)

    return result


@expose_resources(actions=[f"{'cluster' if cluster_enabled else 'manager'}:read_config"],
                  resources=[f'node:id:{node_id}' if cluster_enabled else '*:*:*'])
def ossec_log(type_log='all', category='all', months=3, offset=0, limit=common.database_limit, sort_by=None,
              sort_ascending=True, search_text=None, complementary_search=False, search_in_fields=None, q=''):
    """Gets logs from ossec.log.

    :param type_log: Filters by log type: all, error or info.
    :param category: Filters by log category (i.e. ossec-remoted).
    :param months: Returns logs of the last n months. By default is 3 months.
    :param offset: First item to return.
    :param limit: Maximum number of items to return.
    :param sort_by: Fields to sort the items by
    :param sort_ascending: Sort in ascending (true) or descending (false) order
    :param search_text: Text to search
    :param complementary_search: Find items without the text to search
    :param search_in_fields: Fields to search in
    :param q: Defines query to filter.
    :return: AffectedItemsWazuhResult
    """
    result = AffectedItemsWazuhResult(all_msg=f"Logs read successfully"
                                              f"{' in specified node' if node_id != 'manager' else ''}",
                                      some_msg='Could not read logs in some nodes',
                                      none_msg=f"Could not read logs"
                                               f"{' in specified node' if node_id != 'manager' else ''}"
                                      )
    logs = []

    first_date = previous_month(months)
    statfs_error = "ERROR: statfs('******') produced error: No such file or directory"

    for line in tail(common.ossec_log, 2000):
        log_fields = get_ossec_log_fields(line)
        if log_fields:
            log_date, log_category, level, description = log_fields

            if log_date < first_date:
                continue

            if category != 'all':
                if log_category:
                    if log_category != category:
                        continue
                else:
                    continue
            # We transform local time (ossec.log) to UTC with ISO8601 maintaining time integrity
            log_line = {'timestamp': log_date.astimezone(timezone.utc),
                        'tag': log_category, 'level': level, 'description': description}

            if type_log == 'all':
                logs.append(log_line)
            elif type_log.lower() == level.lower():
                if "ERROR: statfs(" in line:
                    if statfs_error in logs:
                        continue
                    else:
                        logs.append(statfs_error)
                else:
                    logs.append(log_line)
            else:
                continue
        else:
            if logs and line and log_category == logs[-1]['tag'] and level == logs[-1]['level']:
                logs[-1]['description'] += "\n" + line

    data = process_array(logs, search_text=search_text, search_in_fields=search_in_fields,
                         complementary_search=complementary_search, sort_by=sort_by,
                         sort_ascending=sort_ascending, offset=offset, limit=limit, q=q)
    result.affected_items.extend(data['items'])
    result.total_affected_items = data['totalItems']

    return result


@expose_resources(actions=[f"{'cluster' if cluster_enabled else 'manager'}:read_config"],
                  resources=[f'node:id:{node_id}' if cluster_enabled else '*:*:*'])
def ossec_log_summary(months=3):
    """ Summary of ossec.log.

    :param months: Check logs of the last n months. By default is 3 months.
    :return: AffectedItemsWazuhResult
    """
    result = AffectedItemsWazuhResult(all_msg=f"Log summarized successfully"
                                              f"{' in specified node' if node_id != 'manager' else ''}",
                                      some_msg='Could not summarize the log in some nodes',
                                      none_msg=f"Could not summarize the log"
                                               f"{' in specified node' if node_id != 'manager' else ''}"
                                      )
    categories = dict()

    first_date = previous_month(months)

    with open(common.ossec_log, errors='ignore') as f:
        lines_count = 0
        for line in f:
            if lines_count > 50000:
                break
            lines_count = lines_count + 1

            line = get_ossec_log_fields(line)

            # Multiline logs
            if line is None:
                continue

            log_date, category, log_type, _, = line

            if log_date < first_date:
                break

            if category:
                if category in categories:
                    categories[category]['all'] += 1
                else:
                    categories[category] = {'all': 1, 'info': 0, 'error': 0, 'critical': 0, 'warning': 0, 'debug': 0}
                categories[category][log_type] += 1
            else:
                continue

    for k, v in categories.items():
        result.affected_items.append({k: v})
    result.affected_items = sorted(result.affected_items, key=lambda i: list(i.keys())[0])
    result.total_affected_items = len(result.affected_items)

    return result


@expose_resources(actions=[f"{'cluster' if cluster_enabled else 'manager'}:upload_file"],
                  resources=[f'node:id:{node_id}' if cluster_enabled else '*:*:*'])
def upload_file(path=None, content=None, overwrite=False):
    """Upload a new file

    :param path: Path of destination of the new file
    :param content: Content of file to be uploaded
    :param overwrite: True for updating existing files, False otherwise
    :return: AffectedItemsWazuhResult
    """
    result = AffectedItemsWazuhResult(all_msg='File was uploaded successfully',
                                      none_msg='Could not upload file'
                                      )
    try:
        # If file already exists and overwrite is False, raise exception
        if not overwrite and exists(join(common.ossec_path, path)):
            raise WazuhError(1905)
        elif overwrite and exists(join(common.ossec_path, path)):
            delete_file(path=path)
        if len(content) == 0:
            raise WazuhError(1112)

        # For CDB lists
        if re.match(r'^etc/lists', path):
            upload_list(content, path)
        else:
            upload_xml(content, path)
        result.affected_items.append(path)
    except WazuhError as e:
        result.add_failed_item(id_=path, error=e)
    result.total_affected_items = len(result.affected_items)

    return result


@expose_resources(actions=[f"{'cluster' if cluster_enabled else 'manager'}:read_file"],
                  resources=[f'node:id:{node_id}&file:path:{{path}}'] if cluster_enabled else ['file:path:{path}'],
                  post_proc_func=None)
def get_file(path, validate=False):
    """Returns the content of a file.

    :param path: Relative path of file from origin
    :param validate: Whether to validate file content or not
    :return: WazuhResult
    """
    full_path = join(common.ossec_path, path[0])

    # check if file exists
    if not exists(full_path):
        raise WazuhError(1906)

    # validate CDB lists files
    if validate and re.match(r'^etc/lists', path[0]) and not validate_cdb_list(path[0]):
        raise WazuhError(1800, {'path': path[0]})

    # validate XML files
    if validate and not validate_xml(path[0]):
        raise WazuhError(1113)

    try:
        with open(full_path) as f:
            output = f.read()
    except IOError:
        raise WazuhInternalError(1005)

    return WazuhResult({'contents': output})


@expose_resources(actions=[f"{'cluster' if cluster_enabled else 'manager'}:delete_file"],
                  resources=[f'node:id:{node_id}&file:path:{{path}}'] if cluster_enabled else ['file:path:{path}'])
def delete_file(path):
    """Deletes a file.

    :param path: Relative path of the file to be deleted
    :return: AffectedItemsWazuhResult
    """
    result = AffectedItemsWazuhResult(all_msg='File was deleted successfully',
                                      none_msg='Could not delete file'
                                      )

    full_path = join(common.ossec_path, path[0])

    try:
        if exists(full_path):
            try:
                remove(full_path)
                result.affected_items.append(path[0])
            except IOError:
                raise WazuhError(1907)
        else:
            raise WazuhError(1906)
    except WazuhError as e:
        result.add_failed_item(id_=path[0], error=e)
    result.total_affected_items = len(result.affected_items)

    return result


_get_config_default_result_kwargs = {
    'all_msg': 'API configuration read successfully',
    'some_msg': 'Not all API configurations could be read',
    'none_msg': 'Could not read API configuration',
    'sort_casting': ['str']
}


@expose_resources(actions=[f"{'cluster' if cluster_enabled else 'manager'}:read_api_config"],
                  resources=[f'node:id:{node_id}' if cluster_enabled else '*:*:*'],
                  post_proc_kwargs={'default_result_kwargs': _get_config_default_result_kwargs})
def get_api_config():
    """Returns current API configuration.

    Returns
    -------
    result : AffectedItemsWazuhResult
        Current API configuration of the manager.
    """
    result = AffectedItemsWazuhResult(**_get_config_default_result_kwargs)

    try:
        api_config = {'node_name': node_id,
                      'node_api_config': get_api_conf()}
        result.affected_items.append(api_config)
    except WazuhError as e:
        result.add_failed_item(id_=node_id, error=e)
    result.total_affected_items = len(result.affected_items)

    return result


_update_config_default_result_kwargs = {
    'all_msg': f"API configuration successfully updated. Some settings may require restarting the API to be applied.",
    'some_msg': 'Not all API configuration could be updated',
    'none_msg': "API configuration could not be updated.",
    'sort_casting': ['str']
}


@expose_resources(actions=[f"{'cluster' if cluster_enabled else 'manager'}:update_api_config"],
                  resources=[f'node:id:{node_id}' if cluster_enabled else '*:*:*'],
                  post_proc_kwargs={'default_result_kwargs': _update_config_default_result_kwargs})
def update_api_config(updated_config=None):
    """Update or restore current API configuration.

    Update the shared configuration object "api_conf"  wih
    "updated_config" and then overwrite the content of api.yaml.

    Parameters
    ----------
    updated_config : dict
        Dictionary with the new configuration.

    Returns
    -------
    result : AffectedItemsWazuhResult
        Confirmation/Error message.
    """
    result = AffectedItemsWazuhResult(**_update_config_default_result_kwargs)

    try:
<<<<<<< HEAD
        if update_api_conf(updated_config, get_node().get('type')):
            revoke_all_tokens(request={'token_info': {'rbac_policies': {'security:revoke': {'*:*:*': 'allow'}}}})
=======
        update_api_conf(updated_config)
>>>>>>> 5809ab63
        result.affected_items.append(node_id)
    except WazuhError as e:
        result.add_failed_item(id_=node_id, error=e)
    result.total_affected_items = len(result.affected_items)

    return result


_restart_default_result_kwargs = {
    'all_msg': f"Restart request sent to {' all specified nodes' if node_id != ' manager' else ''}",
    'some_msg': 'Could not send restart request to some specified nodes',
    'none_msg': "No restart request sent",
    'sort_casting': ['str']
}


@expose_resources(actions=[f"{'cluster' if cluster_enabled else 'manager'}:restart"],
                  resources=[f'node:id:{node_id}' if cluster_enabled else '*:*:*'],
                  post_proc_kwargs={'default_result_kwargs': _restart_default_result_kwargs})
def restart():
    """Wrapper for 'restart_manager' function due to interdependence with cluster module and permission access. """
    result = AffectedItemsWazuhResult(**_restart_default_result_kwargs)
    try:
        manager_restart()
        result.affected_items.append(node_id)
    except WazuhError as e:
        result.add_failed_item(id_=node_id, error=e)
    result.total_affected_items = len(result.affected_items)

    return result


_validation_default_result_kwargs = {
    'all_msg': f"Validation checked successfully{' in all nodes' if node_id != 'manager' else ''}",
    'some_msg': 'Could not check validation in some nodes',
    'none_msg': f"Could not check validation{' in any node' if node_id != 'manager' else ''}",
    'sort_fields': ['name'],
    'sort_casting': ['str'],
}


@expose_resources(actions=[f"{'cluster' if cluster_enabled else 'manager'}:read_config"],
                  resources=[f'node:id:{node_id}' if cluster_enabled else '*:*:*'],
                  post_proc_kwargs={'default_result_kwargs': _validation_default_result_kwargs})
def validation():
    """Check if Wazuh configuration is OK.

    :return: AffectedItemsWazuhResult.
    """
    result = AffectedItemsWazuhResult(**_validation_default_result_kwargs)

    lock_file = open(execq_lockfile, 'a+')
    fcntl.lockf(lock_file, fcntl.LOCK_EX)
    try:
        # Sockets path
        api_socket_relative_path = join('queue', 'alerts', 'execa')
        api_socket_path = join(common.ossec_path, api_socket_relative_path)
        execq_socket_path = common.EXECQ
        # Message for checking Wazuh configuration
        execq_msg = 'check-manager-configuration '

        # Remove api_socket if exists
        try:
            remove(api_socket_path)
        except OSError as e:
            if exists(api_socket_path):
                extra_msg = f'Socket: WAZUH_PATH/{api_socket_relative_path}. Error: {e.strerror}'
                raise WazuhInternalError(1014, extra_message=extra_msg)

        # up API socket
        try:
            api_socket = socket.socket(socket.AF_UNIX, socket.SOCK_DGRAM)
            api_socket.bind(api_socket_path)
            # Timeout
            api_socket.settimeout(5)
        except OSError as e:
            extra_msg = f'Socket: WAZUH_PATH/{api_socket_relative_path}. Error: {e.strerror}'
            raise WazuhInternalError(1013, extra_message=extra_msg)

        # Connect to execq socket
        if exists(execq_socket_path):
            try:
                execq_socket = socket.socket(socket.AF_UNIX, socket.SOCK_DGRAM)
                execq_socket.connect(execq_socket_path)
            except OSError as e:
                extra_msg = f'Socket: WAZUH_PATH/queue/alerts/execq. Error {e.strerror}'
                raise WazuhInternalError(1013, extra_message=extra_msg)
        else:
            raise WazuhInternalError(1901)

        # Send msg to execq socket
        try:
            execq_socket.send(execq_msg.encode())
            execq_socket.close()
        except socket.error as e:
            raise WazuhInternalError(1014, extra_message=str(e))
        finally:
            execq_socket.close()

        # If api_socket receives a message, configuration is OK
        try:
            buffer = bytearray()
            # Receive data
            datagram = api_socket.recv(4096)
            buffer.extend(datagram)
        except socket.timeout as e:
            raise WazuhInternalError(1014, extra_message=str(e))
        finally:
            api_socket.close()
            # Remove api_socket
            if exists(api_socket_path):
                remove(api_socket_path)

        try:
            response = parse_execd_output(buffer.decode('utf-8').rstrip('\0'))
        except (KeyError, json.decoder.JSONDecodeError) as e:
            raise WazuhInternalError(1904, extra_message=str(e))

        result.affected_items.append({'name': node_id, **response})
        result.total_affected_items += 1
    except WazuhError as e:
        result.add_failed_item(id_=node_id, error=e)
    finally:
        fcntl.lockf(lock_file, fcntl.LOCK_UN)
        lock_file.close()

    return result


@expose_resources(actions=[f"{'cluster' if cluster_enabled else 'manager'}:read_config"],
                  resources=[f'node:id:{node_id}' if cluster_enabled else '*:*:*'])
def get_config(component=None, config=None):
    """ Wrapper for get_active_configuration

    :param component: Selected component.
    :param config: Configuration to get, written on disk.
    :return: AffectedItemsWazuhResult.
    """
    result = AffectedItemsWazuhResult(all_msg=f"Active configuration read successfully"
                                              f"{' in specified node' if node_id != 'manager' else ''}",
                                      some_msg='Could not read active configuration in some nodes',
                                      none_msg=f"Could not read active configuration"
                                               f"{' in specified node' if node_id != 'manager' else ''}"
                                      )

    try:
        data = configuration.get_active_configuration(agent_id='000', component=component, configuration=config)
        len(data.keys()) > 0 and result.affected_items.append(data)
    except WazuhError as e:
        result.add_failed_item(id_=node_id, error=e)
    result.total_affected_items = len(result.affected_items)

    return result


@expose_resources(actions=[f"{'cluster' if cluster_enabled else 'manager'}:read_config"],
                  resources=[f'node:id:{node_id}' if cluster_enabled else '*:*:*'])
def read_ossec_conf(section=None, field=None):
    """ Wrapper for get_ossec_conf

    :param section: Filters by section (i.e. rules).
    :param field: Filters by field in section (i.e. included).
    :return: AffectedItemsWazuhResult.
    """
    result = AffectedItemsWazuhResult(all_msg=f"Configuration read successfully"
                                              f"{' in specified node' if node_id != 'manager' else ''}",
                                      some_msg='Could not read configuration in some nodes',
                                      none_msg=f"Could not read configuration"
                                               f"{' in specified node' if node_id != 'manager' else ''}"
                                      )

    try:
        result.affected_items.append(get_ossec_conf(section=section, field=field))
    except WazuhError as e:
        result.add_failed_item(id_=node_id, error=e)
    result.total_affected_items = len(result.affected_items)

    return result


@expose_resources(actions=[f"{'cluster' if cluster_enabled else 'manager'}:read_config"],
                  resources=[f'node:id:{node_id}' if cluster_enabled else '*:*:*'])
def get_basic_info():
    """ Wrapper for Wazuh().to_dict

    :return: AffectedItemsWazuhResult.
    """
    result = AffectedItemsWazuhResult(all_msg=f"Basic information read successfully"
                                              f"{' in specified node' if node_id != 'manager' else ''}",
                                      some_msg='Could not read basic information in some nodes',
                                      none_msg=f"Could not read basic information"
                                               f"{' in specified node' if node_id != 'manager' else ''}"
                                      )

    try:
        result.affected_items.append(Wazuh().to_dict())
    except WazuhError as e:
        result.add_failed_item(id_=node_id, error=e)
    result.total_affected_items = len(result.affected_items)

    return result<|MERGE_RESOLUTION|>--- conflicted
+++ resolved
@@ -10,11 +10,8 @@
 from os import remove
 from os.path import exists, join
 
-<<<<<<< HEAD
 from api import configuration as api_conf
 from api.controllers.security_controller import revoke_all_tokens
-=======
->>>>>>> 5809ab63
 from wazuh import Wazuh
 from wazuh import common
 from wazuh import configuration
@@ -340,12 +337,7 @@
     result = AffectedItemsWazuhResult(**_update_config_default_result_kwargs)
 
     try:
-<<<<<<< HEAD
-        if update_api_conf(updated_config, get_node().get('type')):
-            revoke_all_tokens(request={'token_info': {'rbac_policies': {'security:revoke': {'*:*:*': 'allow'}}}})
-=======
         update_api_conf(updated_config)
->>>>>>> 5809ab63
         result.affected_items.append(node_id)
     except WazuhError as e:
         result.add_failed_item(id_=node_id, error=e)
