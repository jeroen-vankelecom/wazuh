/*
 * Copyright (C) 2015-2019, Wazuh Inc.
 * January 17, 2018.
 *
 * This program is free software; you can redistribute it
 * and/or modify it under the terms of the GNU General Public
 * License (version 2) as published by the FSF - Free Software
 * Foundation.
 */

#ifndef DEBUG_MESSAGES_H
#define DEBUG_MESSAGES_H

/* vulnerability-detector messages*/
#define VU_DOWNLOAD           "(5450): Downloading %s database."
#define VU_START_SCAN         "(5452): Starting vulnerability scanning."
#define VU_END_SCAN           "(5453): Vulnerability scanning finished."
#define VU_START_AG_AN        "(5454): Analyzing agent %s vulnerabilities."
#define VU_DETECTED_VUL       "(5455): Vulnerability %s detected in agent %s affecting: %s."
#define VU_NOT_VULN           "(5456): The '%s' package from agent %s is not vulnerable to %s. Condition: package version (%s) %s %s."
#define VU_UPDATE_DATE        "(5457): %s OVAL is in its latest version. Update date: %s"
#define VU_START_REFRESH_DB   "(5458): Refreshing %s databases."
#define VU_STOP_REFRESH_DB    "(5459): Refresh of %s database finished."
#define VU_DB_TIMESTAMP_FEED  "(5460): %s%s feed is outdated, so the update continues."
#define VU_STARTING_UPDATE    "(5461): Starting %s database update."
#define VU_AGENT_SOFTWARE_REQ "(5462): Getting agent %s software."
#define VU_AGENT_UNSOPPORTED  "(5463): Agent %s has an unsupported Wazuh version: %s."
#define VU_UNS_OS_VERSION     "(5464): %s version not supported (agent %s)."
#define VU_AGENT_PENDING      "(5465): Agent %s operating system could not be obtained because it has never been connected on. It will be omitted."
#define VU_UNS_OS             "(5466): Unsupported OS. Agent %s will be omitted."
#define VU_PACK_VER_VULN      "(5467): The '%s' package from agent %s is vulnerable to %s. Condition: %s."
#define VU_UPDATE_PRE         "(5469): Preparse step."
#define VU_UPDATE_PAR         "(5470): Parse step."
#define VU_UPDATE_VU_CO       "(5471): Inserting vulnerability conditions."
#define VU_UPDATE_VU_INFO     "(5472): Inserting vulnerability info."
#define VU_UPDATE_VU          "(5473): Inserting vulnerabilities."
#define VU_AGENT_INFO_ERROR   "(5474): Agent %s operating system could not be obtained. Maybe it is never connected. It will be omitted."
#define VU_NO_SOFTWARE        "(5475): No changes have been found with respect to the last package inventory or no packages have been indexed for agent %s."
#define VU_AG_NO_TARGET       "(5476): The analysis can not be launched because there are no target agents."
#define VU_AG_DISC            "(5477): The vulnerabilities of the agent %s will not be checked because it is disconnected."
#define VU_LOCAL_FETCH        "(5478): Fetching feed from '%s'."
#define VU_OPERATION_NOT_REC  "(5479): Operation '%s' not recognized."
#define VU_UNEXP_VALUE        "(5482): Unexpected %s attribute."
#define VU_SOL_PATCHES        "(5483): Solving patches."
#define VU_INS_TEST_SEC       "(5484): Inserting test section."
#define VU_SYS_CHECKED        "(5485): The last package inventory for the agent %s (ID: %s) has already been checked. The vulnerability search is omitted."
#define VU_AGENT_START        "(5486): Starting vulnerability assessment for agent %s."
#define VU_AGENT_FINISH       "(5487): Finished vulnerability assessment for agent %s."
#define VU_AG_NEVER_CON       "(5488): Agent '%s' never connected."
#define VU_API_REQ_RETRY      "(5490): There was no valid response to '%s'. Retrying in %d seconds."
#define VU_UNEXP_JSON_KEY     "(5492): Unexpected JSON key: '%s'."
#define VU_ENDING_UPDATE      "(5494): The update of the %s feed finished successfully."
#define VU_DOWNLOAD_FAIL      "(5495): The download can not be completed. Retrying in %d seconds."
#define VU_INS_CPES_SEC       "(5498): Inserting CPEs section."
#define VU_AGENT_CPE_RECV     "(5507): The CPE '%s' from the agent %d was indexed."
#define VU_CPE_GENERATED      "(5509): CPE generated from vendor '%s' and product '%s': '%s'."
#define VU_UPDATING_NVD_YEAR  "(5512): Synchronizing the year %d of the vulnerability database."
#define VU_GEN_CPE_COUNT      "(5514): CPEs generated for agent %s: %d/%d."
#define VU_INS_NVD_SEC        "(5516): Inserting NVD section."
#define VU_SOCKET_RETRY       "(5518): Unable to connect to socket '%s'. Waiting %d seconds."
#define VU_INS_CPES_DIC       "(5523): Inserting Wazuh's CPE dictonary."
#define VU_FUNCTION_TIME      "(5529): It took %ld seconds to %s vulnerabilities in agent %s."
#define VU_INS_MSU            "(5530): Inserting Microsoft Security Update dictonary."
#define VU_HOTFIX_VUL         "(5533): Agent %s is vulnerable to %s. Condition: %s"
#define VU_HOTFIX_INSTALLED   "(5534): Agent %s has installed %s that corrects the vulnerability %s."
#define VU_UPDATE_JSON_FEED   "(5537): Updating from '%s'."
#define VU_INDEX_TIME         "(5538): It took %ld seconds to %s vulnerabilities."
#define VU_UPDATING_RH_YEAR   "(5539): Synchronizing the page %d from the vulnerability database."
#define VU_INS_RH_SEC         "(5543): Inserting Red Hat section."
#define VU_OSINFO_DISABLED    "(5544): Could not get the agent %s os_release, so its OS vulnerabilities will not be analysed. It may not have os_info scan activated."
#define VU_ANAL_ACC_REPORTS   "(5545): Analyzing accumulated reports for %s in %s."
#define VU_DISC_ACC_REPORTS   "(5546): Discarding report %s with check %s because %s is higher."
#define VU_ADD_ACC_REPORTS    "(5547): Setting report %s with check %s because %s is lower."
#define VU_NO_VER_REPORT      "(5548): There is no check version in %s, so the vulnerability will be reported directly."
#define VU_UPDATE_PACK_NAME   "(5553): Inserting package names."
#define VU_DOWNLOAD_START     "(5554): Trying to download '%s'."
#define VU_DOWNLOAD_PAGE_SUC  "(5555): Page %d successfully downloaded."
#define VU_NVD_UPD_CANCEL     "(5565): The %s update has failed, so the NVD feed will not be updated."
#define VU_FIND_NVD_VULN_ERR  "(5566): It was not possible to look for the vulnerabilities of %s (%s) in the NVD."
#define VU_INSERT_DATA_ERR    "(5567): It was not possible to insert %s in the agent software table."
#define VU_OVAL_OBJ_INV       "(5569): Invalid OVAL object type: %s."
#define VU_INS_VARIABLES      "(5570): Inserting variables..."
#define VU_DISCARD_MATCH_N    "(5572): The matching configuration node '%s' from %s will be discarded because it is contemplated by '%s' (%s%s%s%s%s%s%s)."
#define VU_AG_FULL_SCAN       "(5573): A full scan will be run on agent %s."
#define VU_AG_PART_SCAN       "(5574): A partial scan will be run on agent %s."
#define VU_NO_PACKAGE_SCAN    "(5576): The package inventory of the agent %s is not available, but a hotfix analysis will be launched."
#define VU_NO_HOTFIX_AVAIL    "(5577): It is not possible to perform a hotfix scan on agent %s."
#define VU_NO_HOTFIX_FEED     "(5578): We have not found a hotfix that solves %s for agent %s in the Microsoft feed, so it is not possible to know it is vulnerable."

/* File integrity monitoring debug messages */
#define FIM_DIFF_SKIPPED                    "(6200): Diff execution skipped for containing insecure characters."
#define FIM_SCHED_BATCH                     "(6201): Setting SCHED_BATCH returned: '%d'"
#define FIM_LOCAL_DIFF_DELETE               "(6202): Deleting backup '%s'. Not monitored anymore."
#define FIM_FILE_IGNORE_RESTRICT            "(6203): Ignoring file '%s' due to restriction '%s'"
#define FIM_IGNORE_ENTRY                    "(6204): Ignoring '%s' '%s' due to '%s'"
#define FIM_IGNORE_SREGEX                   "(6205): Ignoring '%s' '%s' due to sregex '%s'"
#define FIM_TAG_ADDED                       "(6206): Adding tag '%s' to directory '%s'"
#define FIM_READING_REGISTRY                "(6207): Attempt to read: '%s%s'"
#define FIM_CLIENT_CONFIGURATION            "(6208): Reading Client Configuration [%s]"
#define FIM_LOCALDIFF_DELETE                "(6209): Deleting '%s' from local hash table."
#define FIM_CANNOT_ACCESS_FILE              "(6210): Cannot access '%s': it was removed during scan."
#define FIM_SCANNING_FILE                   "(6211): File '%s'"
#define FIM_SIMBOLIC_LINK_DISABLE           "(6212): Follow symbolic links disabled."
#define FIM_CHECK_LINK_REALPATH             "(6213): Cannot get the real path of the link '%s'"
#define FIM_HASH_ADD_FAIL                   "(6214): Not enough memory to add inode to db: '%s' (%s) "
#define FIM_HASH_UPDATE                     "(6215): Updating path '%s' in inode hash table: '%s' (%s) "
#define FIM_SCANNING_IRREGFILE              "(6216): IRREG File: '%s'"
#define FIM_MAX_RECURSION_LEVEL             "(6217): Maximum level of recursion reached. Depth:%d recursion_level:%d '%s'"
#define FIM_SYMBOLIC_LINK_DISCARDED         "(6218): Discarding symbolic link '%s' is already added in the configuration."
#define FIM_SYMBOLIC_LINK_ADD               "(6219): Directory added to FIM configuration by link '%s'"
#define FIM_FILE_MSG_DELETE                 "(6220): Sending delete message for file: '%s'"
#define FIM_FREQUENCY_DIRECTORY             "(6221): Directory loaded from syscheck db: '%s'"
#define FIM_STAT_FAILED                     "(6222): Stat() function failed on: '%s' due to [(%d)-(%s)]"
#define FIM_SKIP_NFS                        "(6223): FIM skip_nfs=%d, '%s'::is_nfs=%d"
#define FIM_REALTIME_HASH_DUP               "(6224): Entry '%s' already exists in the RT hash table."
#define FIM_REALTIME_MONITORING             "(6225): The '%s' directory starts to be monitored in real-time mode."
#define FIM_REALTIME_NEWPATH                "(6226): Scanning new file '%s' with options for directory '%s'"
#define FIM_REALTIME_NEWDIRECTORY           "(6227): Directory added for real time monitoring: '%s'"
#define FIM_REALTIME_DISCARD_EVENT          "(6228): Real-time event with same checksum for file: '%s'. Ignoring it."
#define FIM_WHODATA_HANDLE_UPDATE           "(6229): The handler ('%s') will be updated."
#define FIM_WHODATA_NEWDIRECTORY            "(6230): Monitoring with Audit: '%s'"
#define FIM_WHODATA_SCAN                    "(6231): The '%s' directory has been scanned after detecting event of new files."
#define FIM_WHODATA_SCAN_ABORTED            "(6232): Scanning of the '%s' directory is aborted because something has gone wrong."
#define FIM_WHODATA_CHECKTHREAD             "(6233): Checking thread set to '%d' seconds."
#define FIM_LINK_ALREADY_ADDED              "(6234): Directory '%s' already monitored, ignoring link '%s'"
#define FIM_WHODATA_FULLQUEUE               "(6235): Real-time Whodata events queue for Windows is full. Removing the first '%d'"
#define FIM_WHODATA_EVENT_DELETED           "(6236): '%d' events have been deleted from the whodata list."
#define FIM_WHODATA_EVENTQUEUE_VALUES       "(6237): Whodata event queue values for Windows -> max_size:'%d' | max_remove:'%d' | alert_threshold:'%d'",
#define FIM_WHODATA_IGNORE                  "(6238): The file '%s' has been marked as ignored. It will be discarded."
#define FIM_WHODATA_NOT_ACTIVE              "(6239): '%s' is discarded because its monitoring is not activated."
#define FIM_WHODATA_CANCELED                "(6240): The monitoring of '%s' in whodata mode has been canceled. Added to the ignore list."
#define FIM_WHODATA_DIRECTORY_SCANNED       "(6241): The '%s' directory has been scanned. It does not need to do it again."
#define FIM_WHODATA_NEW_FILES               "(6242): New files have been detected in the '%s' directory after the last scan."
#define FIM_WHODATA_DIRECTORY_DISCARDED     "(6243): The '%s' directory has been discarded because it is not being monitored in whodata mode."
#define FIM_WHODATA_CHECK_NEW_FILES         "(6244): New files have been detected in the '%s' directory and will be scanned."
#define FIM_WHODATA_NO_NEW_FILES            "(6245): The '%s' directory has not been scanned because no new files have been detected. Mask: '%x'"
#define FIM_WHODATA_INVALID_UID             "(6246): Invalid identifier for user '%s'"
#define FIM_AUDIT_EVENT                     "(6247): audit_event: uid=%s, auid=%s, euid=%s, gid=%s, pid=%i, ppid=%i, inode=%s, path=%s, pname=%s",
#define FIM_AUDIT_EVENT1                    "(6248): audit_event_1/2: uid=%s, auid=%s, euid=%s, gid=%s, pid=%i, ppid=%i, inode=%s, path=%s, pname=%s",
#define FIM_AUDIT_EVENT2                    "(6249): audit_event_2/2: uid=%s, auid=%s, euid=%s, gid=%s, pid=%i, ppid=%i, inode=%s, path=%s, pname=%s",
#define FIM_AUDIT_DELETE_RULE               "(6250): Deleting Audit rules."
#define FIM_AUDIT_MATCH_KEY                 "(6251): Match audit_key: '%s'"
#define FIM_HEALTHCHECK_CREATE              "(6252): Whodata health-check: Detected file creation event (%s)"
#define FIM_HEALTHCHECK_DELETE              "(6253): Whodata health-check: Detected file deletion event (%s)"
#define FIM_HEALTHCHECK_UNRECOGNIZED_EVENT  "(6254): Whodata health-check: Unrecognized event (%s)"
#define FIM_HEALTHCHECK_THREAD_ATIVE        "(6255): Whodata health-check: Reading thread active."
#define FIM_HEALTHCHECK_THREAD_FINISED      "(6256): Whodata health-check: Reading thread finished."
#define FIM_HEALTHCHECK_WAIT_CREATE         "(6257): Whodata health-check: Waiting creation event."
#define FIM_HEALTHCHECK_CREATE_RECEIVE      "(6258): Whodata health-check: Creation event received."
#define FIM_HEALTHCHECK_WAIT_DELETE         "(6259): Whodata health-check: Waiting deletion event."
#define FIM_HEALTHCHECK_DELETE_RECEIVE      "(6260): Whodata health-check: Deletion event received."
#define FIM_HEALTHCHECK_SUCCESS             "(6261): Whodata health-check: Success."
#define FIM_HEALTHCHECK_CHECK_RULE          "(6262): Couldn't delete audit health check rule."
#define FIM_SACL_CHECK_CONFIGURE            "(6263): Setting up SACL for '%s'"
#define FIM_SACL_RESTORED                   "(6265): The SACL of '%s' has been restored correctly."
#define FIM_SACL_CONFIGURE                  "(6266): The SACL of '%s' will be configured."
#define FIM_SACL_NOT_FOUND                  "(6267): No SACL found on target. A new one will be created."
#define FIM_ELEVATE_PRIVILEGE               "(6268): The '%s' privilege has been added."
#define FIM_REDUCE_PRIVILEGE                "(6269): The '%s' privilege has been removed."
#define FIM_AUDIT_NEWRULE                   "(6270): Added audit rule for monitoring directory: '%s'"
#define FIM_AUDIT_RULEDUP                   "(6271): Audit rule for monitoring directory '%s' already added."
#define FIM_INOTIFY_ADD_WATCH               "(6272): Unable to add inotify watch to real time monitoring: '%s'. '%d' '%d':'%s'"
#define FIM_AUDIT_NOCONF                    "(6273): Cannot apply Audit config."
#define FIM_AUDIT_NORULES                   "(6274): No rules added. Audit events reader thread will not start."
#define FIM_AUDIT_RELOADING_RULES           "(6275): Reloading Audit rules."
#define FIM_AUDIT_RELOADED_RULES            "(6276): Audit rules reloaded. Rules loaded: %i"
#define FIM_AUDIT_THREAD_STOPED             "(6277): Audit thread finished."
#define FIM_AUDIT_HEALTHCHECK_RULE          "(6278): Couldn't add audit health check rule."
#define FIM_AUDIT_HEALTHCHECK_START         "(6279): Whodata health-check: Starting."
#define FIM_AUDIT_HEALTHCHECK_FILE          "(6280): Couldn't create audit health check file."
#define FIM_SYSCOM_ARGUMENTS                "(6281): SYSCOM %s needs arguments."
#define FIM_SYSCOM_UNRECOGNIZED_COMMAND     "(6282): SYSCOM Unrecognized command '%s'"
#define FIM_SYSCOM_FAIL_GETCONFIG           "(6283): At SYSCOM getconfig: Could not get '%s' section."
#define FIM_SYSCOM_REQUEST_READY            "(6284): Local requests thread ready."
#define FIM_SYSCOM_EMPTY_MESSAGE            "(6285): Empty message from local client."
#define FIM_SYSCOM_THREAD_FINISED           "(6286): Local server thread finished."
#define FIM_CONFIGURATION_FILE              "(6287): Reading configuration file: '%s'"
#define FIM_SCAL_NOREFRESH                  "(6288): Could not refresh the SACL of '%s'. Its event will not be reported."
#define FIM_DISCARD_RECYCLEBIN              "(6289): File '%s' is in the recycle bin. It will be discarded."
#define FIM_REALTIME_ADD                    "(6290): Unable to add directory to real time monitoring: '%s'"
#define FIM_WHODATA_REPLACELINK             "(6291): Replacing the symbolic link: '%s' -> '%s'"
#define FIM_WHODATA_FILENOEXIST             "(6292): The '%s' file does not exist, but this will be notified when the corresponding event is received."
#define FIM_LINKCHECK_TIME                  "(6293): Configured symbolic links will be checked every %d seconds."
#define FIM_LINKCHECK_CHANGE                "(6294): Configured symbolic links will be checked every %d seconds."
#define FIM_LINKCHECK_NOCHANGE              "(6295): The symbolic link of '%s' has not changed."
#define FIM_LINKCHECK_FINALIZE              "(6296): Links check finalized."
#define FIM_LINKCHECK_FILE                  "(6297): File '%s' was inside the unlinked directory '%s'. It will be notified."
#define FIM_WHODATA_REMOVE_FOLDEREVENT      "(6298): Removed folder event received for '%s'"
#define FIM_WHODATA_UNCONTROLLED_EVENT      "(6299): Uncontrolled whodata event on '%s'"
#define FIM_WHODATA_DIRECTORY_REMOVED       "(6300): Directory '%s' has been moved or removed."
#define FIM_WHODATA_UNCONTROLLED_REMOVE     "(6301): Uncontrolled removed folder event."
#define FIM_WHODATA_IGNORE_EVENT            "(6302): Ignoring removing event for '%s' directory."
#define FIM_WHODATA_DEVICE_LETTER           "(6303): Device '%s' associated with the mounting point '%s'"
#define FIM_WHODATA_DEVICE_PATH             "(6304): Find device '%s' in path '%s'"
#define FIM_WHODATA_DEVICE_REPLACE          "(6305): Replacing '%s' to '%s'"
#define FIM_WHODATA_PATH_NOPROCCESED        "(6306): The path could not be processed in Whodata mode. Error: %u"
#define FIM_WHODATA_CONVERT_PATH            "(6307): Convert '%s' to '%s' to process the whodata event."
#define FIM_WHODATA_FOLDER_REMOVED          "(6308): File '%s' was inside the removed directory '%s'. It will be notified."
#define FIM_WHODATA_IGNORE_FILEEVENT        "(6309): Ignoring remove event for file '%s' because it has already been reported."
#define FIM_CHECKSUM_MSG                    "(6310): Sending msg to the server: %s"
#define FIM_PATH_EXEED_MAX                  "(6311): The path exeed maximum permited (%d): '%s'"
#define FIM_DBSYNC_NO_ARGUMENT              "(6312): Data synchronization command '%s' with no argument."
#define FIM_DBSYNC_UNKNOWN_CMD              "(6313): Unknown data synchronization command: '%s'"
#define FIM_DBSYNC_INVALID_ARGUMENT         "(6314): Invalid data synchronization argument: '%s'"
#define FIM_DBSYNC_DEC_ID                   "(6315): Setting global ID back to lower message ID (%ld)"
#define FIM_DBSYNC_DROP_MESSAGE             "(6316): Dropping message with id (%ld) greater than global id (%ld)"
#define FIM_DBSYNC_SEND                     "(6317): Sending integrity control message: %s"
#define FIM_MONITORING_FILES_COUNT          "(6318): Number of indexed files %s scanning: %u"
#define FIM_CONFIGURATION_NOTFOUND          "(6319): No configuration found for (%s):'%s'"
#define FIM_PROCESS_PRIORITY                "(6320): Setting process priority to: '%d'"
#define FIM_SEND                            "(6321): Sending FIM event: %s"
#define FIM_AUDIT_RELOADED                  "(6322): Reloaded audit rule for monitoring directory: '%s'"
#define FIM_REALTIME_DIRECTORYCHANGES       "(6323): Unable to set 'ReadDirectoryChangesW' for directory: '%s'"
#define FIM_HASHES_FAIL                     "(6324): Couldn't generate hashes for '%s'"
#define FIM_EXTRACT_PERM_FAIL               "(6325): It was not possible to extract the permissions of '%s'. Error: %d"
#define FIM_RBTREE_DUPLICATE_INSERT         "(6326): Couldn't insert entry, duplicate path: '%s'"
#define FIM_HASH_INSERT_INODE_HASH          "(6327): Unable to add inode to db: '%s' => '%s'"
#define FIM_RBTREE_REPLACE                  "(6328): Unable to update file to db, key not found: '%s'"
#define FIM_REGISTRY_EVENT_FAIL             "(6329): Unable to save registry key: '%s'"
#define FIM_RUNNING_SCAN                    "(6330): The scan has been running during: %.3f sec (%.3f clock sec)"
#define FIM_GET_ATTRIBUTES                  "(6331): Couldn't get attributes for file: '%s'"
#define FIM_WARN_REALTIME_UNSUPPORTED       "(6332): The realtime monitoring request on unsupported system."
#define FIM_WARN_WHODATA_UNSUPPORTED        "(6333): The who-data monitoring request on unsupported system."
#define FIM_AUDIT_INVALID_AUID              "(6334): Audit: Invalid 'auid' value read. Check Audit configuration (PAM)."
#define FIM_ENTRIES_INFO                    "(6335): Fim entries: %d"
#define FIM_INODES_INFO                     "(6336): Fim inode entries: %d, path count: %d"
#define FIM_WHODATA_INVALID_UNKNOWN_UID     "(6337): The user ID could not be extracted from the event."
#define FIM_EMPTY_DIRECTORIES_CONFIG        "(6338): Empty directories tag found in the configuration."
<<<<<<< HEAD
#define FIM_DELETE_DB_TRY                   "(6340): Failed to delete FIM database '%s'- %dº try."
#define FIM_DELETE_DB                       "(6341): Failed to delete FIM database '%s'."
=======
#define FIM_DELETE_EVENT_PATH_NOCONF        "(6339): Delete event from path without configuration: '%s'"

>>>>>>> 32c89737
#endif /* DEBUG_MESSAGES_H */<|MERGE_RESOLUTION|>--- conflicted
+++ resolved
@@ -226,11 +226,8 @@
 #define FIM_INODES_INFO                     "(6336): Fim inode entries: %d, path count: %d"
 #define FIM_WHODATA_INVALID_UNKNOWN_UID     "(6337): The user ID could not be extracted from the event."
 #define FIM_EMPTY_DIRECTORIES_CONFIG        "(6338): Empty directories tag found in the configuration."
-<<<<<<< HEAD
+#define FIM_DELETE_EVENT_PATH_NOCONF        "(6339): Delete event from path without configuration: '%s'"
 #define FIM_DELETE_DB_TRY                   "(6340): Failed to delete FIM database '%s'- %dº try."
 #define FIM_DELETE_DB                       "(6341): Failed to delete FIM database '%s'."
-=======
-#define FIM_DELETE_EVENT_PATH_NOCONF        "(6339): Delete event from path without configuration: '%s'"
-
->>>>>>> 32c89737
+
 #endif /* DEBUG_MESSAGES_H */