/*
 * Wazuh Module for Security Configuration Assessment
 * Copyright (C) 2015-2019, Wazuh Inc.
 * November 25, 2018.
 *
 * This program is free software; you can redistribute it
 * and/or modify it under the terms of the GNU General Public
 * License (version 2) as published by the FSF - Free Software
 * Foundation.
 */

#ifndef WM_SCA_H
#define WM_SCA_H

#define WM_SCA_LOGTAG SCA_WM_NAME

/* Types of values */
#define WM_SCA_TYPE_FILE      1
#define WM_SCA_TYPE_REGISTRY  2
#define WM_SCA_TYPE_PROCESS   3
#define WM_SCA_TYPE_DIR       4
#define WM_SCA_TYPE_COMMAND   5

#define WM_SCA_COND_ALL       0x001
#define WM_SCA_COND_ANY       0x002
#define WM_SCA_COND_REQ       0x004
#define WM_SCA_COND_NON       0x008
#define WM_SCA_COND_INV       0x010
#define WM_SCA_STAMP          "sca"
#define WM_CONFIGURATION_ASSESSMENT_DB_DUMP                   "sca-dump"

#ifdef WIN32
HKEY wm_sca_sub_tree;
#endif

typedef struct wm_sca_policy_t {
    unsigned int enabled:1;
    unsigned int remote:1;
    char *policy_path;
    char *policy_id;
} wm_sca_policy_t;

typedef struct wm_sca_t {
    int enabled:1;
    int scan_on_start:1;
    int skip_nfs:1;
    unsigned int interval;
    int scan_day;
    int scan_wday;
    int msg_delay;
    unsigned int summary_delay;
    time_t next_time;
    unsigned int request_db_interval;
    char* scan_time;
    wm_sca_policy_t** policies;
    char **alert_msg;
    int queue;
    int remote_commands:1;
    int commands_timeout;
} wm_sca_t;

extern const wm_context WM_SCA_CONTEXT;

// Read configuration and return a module (if enabled) or NULL (if disabled)
<<<<<<< HEAD
int wm_sca_read(const OS_XML *xml,xml_node **nodes, wmodule *module, int modules);

=======
int wm_sca_read(const OS_XML *xml,xml_node **nodes, wmodule *module);
char *wm_sca_hash_integrity_file(const char *file);
>>>>>>> 3080af72
#ifdef WIN32
void wm_sca_push_request_win(char *msg);
#endif

#endif // WM_KEY_REQUEST_H<|MERGE_RESOLUTION|>--- conflicted
+++ resolved
@@ -62,13 +62,8 @@
 extern const wm_context WM_SCA_CONTEXT;
 
 // Read configuration and return a module (if enabled) or NULL (if disabled)
-<<<<<<< HEAD
 int wm_sca_read(const OS_XML *xml,xml_node **nodes, wmodule *module, int modules);
-
-=======
-int wm_sca_read(const OS_XML *xml,xml_node **nodes, wmodule *module);
 char *wm_sca_hash_integrity_file(const char *file);
->>>>>>> 3080af72
 #ifdef WIN32
 void wm_sca_push_request_win(char *msg);
 #endif
