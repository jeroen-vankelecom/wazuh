--- conflicted
+++ resolved
@@ -2109,18 +2109,8 @@
 
     data->output = unescape_syscheck_field(data->input);
 
-<<<<<<< HEAD
     assert_null(data->output);
 }
-=======
-        will_return(__wrap_sysconf, 16384);
-
-        will_return(__wrap_getpwuid_r, "user_name");
-        will_return(__wrap_getpwuid_r, 1);
-        #ifndef SOLARIS
-        will_return(__wrap_getpwuid_r, 0);
-        #endif
->>>>>>> 7f945487
 
 static void test_unescape_syscheck_empty_string(void **state) {
     unescape_syscheck_field_data_t *data = *state;
@@ -2132,19 +2122,11 @@
     assert_null(data->output);
 }
 
-<<<<<<< HEAD
 /* get_user tests */
 static void test_get_user_success(void **state) {
     char *user;
-=======
-        will_return(__wrap_sysconf, 16384);
-
-        will_return(__wrap_getpwuid_r, "user_name");
-        will_return(__wrap_getpwuid_r, NULL);
-        #ifndef SOLARIS
-        will_return(__wrap_getpwuid_r, 0);
-        #endif
->>>>>>> 7f945487
+
+    will_return(__wrap_sysconf, 16384);
 
     will_return(__wrap_getpwuid_r, "user_name");
     will_return(__wrap_getpwuid_r, 1);
@@ -2162,21 +2144,13 @@
 static void test_get_user_uid_not_found(void **state) {
     char *user;
 
-<<<<<<< HEAD
+    will_return(__wrap_sysconf, -1);
+
     will_return(__wrap_getpwuid_r, "user_name");
     will_return(__wrap_getpwuid_r, NULL);
     #ifndef SOLARIS
     will_return(__wrap_getpwuid_r, 0);
     #endif
-=======
-        will_return(__wrap_sysconf, -1);
-
-        will_return(__wrap_getpwuid_r, "user_name");
-        will_return(__wrap_getpwuid_r, NULL);
-        #ifndef SOLARIS
-        will_return(__wrap_getpwuid_r, ENOENT);
-        #endif
->>>>>>> 7f945487
 
     expect_string(__wrap__mdebug2, formatted_msg, "User with uid '1' not found.\n");
 
@@ -2189,6 +2163,8 @@
 
 static void test_get_user_error(void **state) {
     char *user;
+
+    will_return(__wrap_sysconf, 16384);
 
     will_return(__wrap_getpwuid_r, "user_name");
     will_return(__wrap_getpwuid_r, NULL);
@@ -2678,13 +2654,8 @@
 
     will_return(__wrap_cJSON_CreateArray, __real_cJSON_CreateArray());
 
-<<<<<<< HEAD
     expect_string(__wrap__mdebug1, formatted_msg,
         "Uncontrolled condition when parsing a Windows permission from 'account (allowed)'.");
-=======
-    expect_string(__wrap__mdebug1, msg, "Uncontrolled condition when parsing a Windows permission from '%s'.");
-    expect_string(__wrap__mdebug1, param1, "account (allowed)");
->>>>>>> 7f945487
 
     output = win_perm_to_json(input);
 
@@ -2951,13 +2922,8 @@
 
     will_return(__wrap_cJSON_CreateArray, __real_cJSON_CreateArray());
 
-<<<<<<< HEAD
     expect_string(__wrap__mdebug1, formatted_msg,
         "Uncontrolled condition when parsing a Windows permission from 'This format is incorrect'.");
-=======
-    expect_string(__wrap__mdebug1, msg, "Uncontrolled condition when parsing a Windows permission from '%s'.");
-    expect_string(__wrap__mdebug1, param1, "This format is incorrect");
->>>>>>> 7f945487
 
     output = win_perm_to_json(input);
 
@@ -2969,13 +2935,8 @@
 
     will_return(__wrap_cJSON_CreateArray, __real_cJSON_CreateArray());
 
-<<<<<<< HEAD
     expect_string(__wrap__mdebug1, formatted_msg,
         "Uncontrolled condition when parsing a Windows permission from 'This format is incorrect (too'.");
-=======
-    expect_string(__wrap__mdebug1, msg, "Uncontrolled condition when parsing a Windows permission from '%s'.");
-    expect_string(__wrap__mdebug1, param1, "This format is incorrect (too");
->>>>>>> 7f945487
 
     output = win_perm_to_json(input);
 
