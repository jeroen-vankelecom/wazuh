#!/usr/bin/env python
# Copyright (C) 2015-2019, Wazuh Inc.
# Created by Wazuh, Inc. <info@wazuh.com>.
# This program is a free software; you can redistribute it and/or modify it under the terms of GPLv2

from unittest.mock import patch
import sqlite3
import os
import pytest
from wazuh.exception import WazuhException

from wazuh.agent import Agent

test_data_path = os.path.join(os.path.dirname(os.path.realpath(__file__)), 'data')


class InitAgent:

    def __init__(self):
        """
        Sets up necessary test environment for agents:
            * One active agent.
            * One pending agent.
            * One never connected agent.
            * One disconnected agent.

        :return: None
        """
        self.global_db = sqlite3.connect(':memory:')
        self.cur = self.global_db.cursor()
        with open(os.path.join(test_data_path, 'schema_global_test.sql')) as f:
            self.cur.executescript(f.read())

        self.never_connected_fields = {'status', 'name', 'ip', 'registerIP', 'node_name', 'dateAdd', 'id'}
        self.pending_fields = self.never_connected_fields | {'manager', 'lastKeepAlive'}
        self.manager_fields = self.pending_fields | {'version', 'os'}
        self.active_fields = self.manager_fields | {'group', 'mergedSum', 'configSum'}
        self.manager_fields -= {'registerIP'}


@pytest.fixture(scope='module')
def test_data():
    return InitAgent()


def check_agent(test_data, agent):
    """
    Checks a single agent is correct
    """
    assert all(map(lambda x: x is not None, agent.values()))
    assert 'status' in agent
    assert 'id' in agent
    if agent['id'] == '000':
        assert agent.keys() == test_data.manager_fields
    elif agent['status'] == 'Active' or agent['status'] == 'Disconnected':
        assert agent.keys() == test_data.active_fields
    elif agent['status'] == 'Pending':
        assert agent.keys() == test_data.pending_fields
    elif agent['status'] == 'Never connected':
        assert agent.keys() == test_data.never_connected_fields
    else:
        raise Exception("Agent status not known: {}".format(agent['status']))


def test_get_agents_overview_default(test_data):
    """
    Test to get all agents using default parameters
    """
    with patch('sqlite3.connect') as mock_db:
        mock_db.return_value = test_data.global_db

        agents = Agent.get_agents_overview()

        # check number of agents
        assert agents['totalItems'] == 6
        # check the return dictionary has all necessary fields

        for agent in agents['items']:
            # check no values are returned as None
            check_agent(test_data, agent)


@pytest.mark.parametrize("select, status, older_than, offset", [
    ({'id', 'dateAdd'}, 'all', None, 0),
    ({'id', 'ip', 'registerIP'}, 'all', None, 1),
    ({'id', 'registerIP'}, 'all', None, 1),
    ({'id', 'ip', 'lastKeepAlive'}, 'Active,Pending', None, 0),
    ({'id', 'ip', 'lastKeepAlive'}, 'Disconnected', None, 1),
    ({'id', 'ip', 'lastKeepAlive'}, 'Disconnected', '1s', 1),
    ({'id', 'ip', 'lastKeepAlive'}, 'Disconnected', '2h', 0),
    ({'id', 'ip', 'lastKeepAlive'}, 'all', '15m', 2),
    ({'id', 'ip', 'lastKeepAlive'}, 'Active', '15m', 0),
    ({'id', 'ip', 'lastKeepAlive'}, 'Active,Pending', '15m', 1),
    ({'id', 'ip', 'lastKeepAlive'}, ['Active', 'Pending'], '15m', 1)
])
def test_get_agents_overview_select(test_data, select, status, older_than, offset):
    """
    Test get_agents_overview function with multiple select parameters
    """
    with patch('sqlite3.connect') as mock_db:
        mock_db.return_value = test_data.global_db

        agents = Agent.get_agents_overview(select={'fields': select}, filters={'status': status, 'older_than': older_than}, offset=offset)
        assert all(map(lambda x: x.keys() == select, agents['items']))


@pytest.mark.parametrize("query", [
    "ip=172.17.0.201",
    "ip=172.17.0.202",
    "ip=172.17.0.202;registerIP=any",
    "status=Disconnected;lastKeepAlive>34m",
    "(status=Active,status=Pending);lastKeepAlive>5m",
])
def test_get_agents_overview_query(test_data, query):
    """
    Test filtering by query
    """
    with patch('sqlite3.connect') as mock_db:
        mock_db.return_value = test_data.global_db

        agents = Agent.get_agents_overview(q=query)
        assert len(agents['items']) == 1


@pytest.mark.parametrize("search, totalItems", [
    ({'value': 'any', 'negation': 0}, 3),
    ({'value': 'any', 'negation': 1}, 3),
    ({'value': '202', 'negation': 0}, 1),
    ({'value': '202', 'negation': 1}, 5),
    ({'value': 'master', 'negation': 1}, 2)
])
def test_get_agents_overview_search(test_data, search, totalItems):
    """
    Test searching by IP and Register IP
    """
    with patch('sqlite3.connect') as mock_db:
        mock_db.return_value = test_data.global_db

        agents = Agent.get_agents_overview(search=search)
        assert len(agents['items']) == totalItems


<<<<<<< HEAD
@pytest.mark.parametrize("sort, first_id", [
    ({'fields': ['dateAdd'], 'order': 'asc'}, '000'),
    ({'fields': ['dateAdd'], 'order': 'desc'}, '003')
])
def test_get_agents_overview_sort(test_data, sort, first_id):
    """
    Tests sorting
    """
    with patch('sqlite3.connect') as mock_db:
        mock_db.return_value = test_data.global_db

        agents = Agent.get_agents_overview(sort=sort, select={'fields': ['dateAdd']})
        assert agents['items'][0]['id'] == first_id


@pytest.mark.parametrize('select', [
    None,
    {'fields': ['ip', 'id', 'status']},
])
@pytest.mark.parametrize('a_id, a_ip, a_status', [
    ('000', '127.0.0.1', 'Active'),
    ('001', '172.17.0.202', 'Active'),
    ('003', 'any', 'Never connected')
])
def test_get_basic_information(test_data, select, a_id, a_ip, a_status):
    """
    Tests get_basic_information function
    """
    with patch('sqlite3.connect') as mock_db:
        mock_db.return_value = test_data.global_db
        agent_info = Agent(a_id).get_basic_information(select=select)
        if select is not None:
            assert agent_info.keys() == set(select['fields'])

        assert agent_info['id'] == a_id
        assert agent_info['ip'] == a_ip
        assert agent_info['status'] == a_status


@pytest.mark.parametrize('fields, expected_items', [
    ({'fields': ['os.platform']}, [{'os': {'platform': 'ubuntu'}, 'count': 3}, {'count': 2}]),
    ({'fields': ['version']}, [{'version': 'Wazuh v3.9.0', 'count': 1}, {'version': 'Wazuh v3.8.2', 'count': 2}, {'count': 2}]),
    ({'fields': ['os.platform', 'os.major']}, [{'os': {'major': '18', 'platform': 'ubuntu'}, 'count': 2}, {'os': {'major': '16', 'platform': 'ubuntu'}, 'count': 1}, {'count': 2}])
])
def test_get_distinct_agents(test_data, fields, expected_items):
    """
    Tests get_distinct_agents function.
    """
    with patch('sqlite3.connect') as mock_db:
        mock_db.return_value = test_data.global_db
        distinct = Agent.get_distinct_agents(fields=fields)
        assert distinct['items'] == expected_items


def test_get_agents_summary(test_data):
    """
    Tests get_agents_summary function
    """
    with patch('sqlite3.connect') as mock_db:
        mock_db.return_value = test_data.global_db
        summary = Agent.get_agents_summary()
        assert summary['Active'] == 3
        assert summary['Never connected'] == 1
        assert summary['Pending'] == 1
        assert summary['Disconnected'] == 0


def test_get_os_summary(test_data):
    """
    Tests get_os_summary function
    """
    with patch('sqlite3.connect') as mock_db:
        mock_db.return_value = test_data.global_db
        summary = Agent.get_os_summary()
        assert summary['items'] == ['ubuntu']

=======
@pytest.mark.parametrize("status, older_than, totalItems, exception", [
    ('active', '9m', 1, None),
    ('all', '1s', 5, None),
    ('pending,neverconnected', '30m', 1, None),
    (55, '30m', 0, 1729)
])
def test_get_agents_overview_status_olderthan(test_data, status, older_than, totalItems, exception):
    """
    Test filtering by status
    """
    with patch('sqlite3.connect') as mock_db:
        mock_db.return_value = test_data.global_db
        kwargs = {'filters': {'status': status, 'older_than': older_than},
                  'select': {'fields': ['name', 'id', 'status', 'lastKeepAlive', 'dateAdd']}}

        if exception is None:
            agents = Agent.get_agents_overview(**kwargs)
            assert agents['totalItems'] == totalItems
        else:
            with pytest.raises(WazuhException, match=f'.* {exception} .*'):
                Agent.get_agents_overview(**kwargs)

>>>>>>> b31cae76
<|MERGE_RESOLUTION|>--- conflicted
+++ resolved
@@ -1,243 +1,240 @@
-#!/usr/bin/env python
-# Copyright (C) 2015-2019, Wazuh Inc.
-# Created by Wazuh, Inc. <info@wazuh.com>.
-# This program is a free software; you can redistribute it and/or modify it under the terms of GPLv2
-
-from unittest.mock import patch
-import sqlite3
-import os
-import pytest
-from wazuh.exception import WazuhException
-
-from wazuh.agent import Agent
-
-test_data_path = os.path.join(os.path.dirname(os.path.realpath(__file__)), 'data')
-
-
-class InitAgent:
-
-    def __init__(self):
-        """
-        Sets up necessary test environment for agents:
-            * One active agent.
-            * One pending agent.
-            * One never connected agent.
-            * One disconnected agent.
-
-        :return: None
-        """
-        self.global_db = sqlite3.connect(':memory:')
-        self.cur = self.global_db.cursor()
-        with open(os.path.join(test_data_path, 'schema_global_test.sql')) as f:
-            self.cur.executescript(f.read())
-
-        self.never_connected_fields = {'status', 'name', 'ip', 'registerIP', 'node_name', 'dateAdd', 'id'}
-        self.pending_fields = self.never_connected_fields | {'manager', 'lastKeepAlive'}
-        self.manager_fields = self.pending_fields | {'version', 'os'}
-        self.active_fields = self.manager_fields | {'group', 'mergedSum', 'configSum'}
-        self.manager_fields -= {'registerIP'}
-
-
-@pytest.fixture(scope='module')
-def test_data():
-    return InitAgent()
-
-
-def check_agent(test_data, agent):
-    """
-    Checks a single agent is correct
-    """
-    assert all(map(lambda x: x is not None, agent.values()))
-    assert 'status' in agent
-    assert 'id' in agent
-    if agent['id'] == '000':
-        assert agent.keys() == test_data.manager_fields
-    elif agent['status'] == 'Active' or agent['status'] == 'Disconnected':
-        assert agent.keys() == test_data.active_fields
-    elif agent['status'] == 'Pending':
-        assert agent.keys() == test_data.pending_fields
-    elif agent['status'] == 'Never connected':
-        assert agent.keys() == test_data.never_connected_fields
-    else:
-        raise Exception("Agent status not known: {}".format(agent['status']))
-
-
-def test_get_agents_overview_default(test_data):
-    """
-    Test to get all agents using default parameters
-    """
-    with patch('sqlite3.connect') as mock_db:
-        mock_db.return_value = test_data.global_db
-
-        agents = Agent.get_agents_overview()
-
-        # check number of agents
-        assert agents['totalItems'] == 6
-        # check the return dictionary has all necessary fields
-
-        for agent in agents['items']:
-            # check no values are returned as None
-            check_agent(test_data, agent)
-
-
-@pytest.mark.parametrize("select, status, older_than, offset", [
-    ({'id', 'dateAdd'}, 'all', None, 0),
-    ({'id', 'ip', 'registerIP'}, 'all', None, 1),
-    ({'id', 'registerIP'}, 'all', None, 1),
-    ({'id', 'ip', 'lastKeepAlive'}, 'Active,Pending', None, 0),
-    ({'id', 'ip', 'lastKeepAlive'}, 'Disconnected', None, 1),
-    ({'id', 'ip', 'lastKeepAlive'}, 'Disconnected', '1s', 1),
-    ({'id', 'ip', 'lastKeepAlive'}, 'Disconnected', '2h', 0),
-    ({'id', 'ip', 'lastKeepAlive'}, 'all', '15m', 2),
-    ({'id', 'ip', 'lastKeepAlive'}, 'Active', '15m', 0),
-    ({'id', 'ip', 'lastKeepAlive'}, 'Active,Pending', '15m', 1),
-    ({'id', 'ip', 'lastKeepAlive'}, ['Active', 'Pending'], '15m', 1)
-])
-def test_get_agents_overview_select(test_data, select, status, older_than, offset):
-    """
-    Test get_agents_overview function with multiple select parameters
-    """
-    with patch('sqlite3.connect') as mock_db:
-        mock_db.return_value = test_data.global_db
-
-        agents = Agent.get_agents_overview(select={'fields': select}, filters={'status': status, 'older_than': older_than}, offset=offset)
-        assert all(map(lambda x: x.keys() == select, agents['items']))
-
-
-@pytest.mark.parametrize("query", [
-    "ip=172.17.0.201",
-    "ip=172.17.0.202",
-    "ip=172.17.0.202;registerIP=any",
-    "status=Disconnected;lastKeepAlive>34m",
-    "(status=Active,status=Pending);lastKeepAlive>5m",
-])
-def test_get_agents_overview_query(test_data, query):
-    """
-    Test filtering by query
-    """
-    with patch('sqlite3.connect') as mock_db:
-        mock_db.return_value = test_data.global_db
-
-        agents = Agent.get_agents_overview(q=query)
-        assert len(agents['items']) == 1
-
-
-@pytest.mark.parametrize("search, totalItems", [
-    ({'value': 'any', 'negation': 0}, 3),
-    ({'value': 'any', 'negation': 1}, 3),
-    ({'value': '202', 'negation': 0}, 1),
-    ({'value': '202', 'negation': 1}, 5),
-    ({'value': 'master', 'negation': 1}, 2)
-])
-def test_get_agents_overview_search(test_data, search, totalItems):
-    """
-    Test searching by IP and Register IP
-    """
-    with patch('sqlite3.connect') as mock_db:
-        mock_db.return_value = test_data.global_db
-
-        agents = Agent.get_agents_overview(search=search)
-        assert len(agents['items']) == totalItems
-
-
-<<<<<<< HEAD
-@pytest.mark.parametrize("sort, first_id", [
-    ({'fields': ['dateAdd'], 'order': 'asc'}, '000'),
-    ({'fields': ['dateAdd'], 'order': 'desc'}, '003')
-])
-def test_get_agents_overview_sort(test_data, sort, first_id):
-    """
-    Tests sorting
-    """
-    with patch('sqlite3.connect') as mock_db:
-        mock_db.return_value = test_data.global_db
-
-        agents = Agent.get_agents_overview(sort=sort, select={'fields': ['dateAdd']})
-        assert agents['items'][0]['id'] == first_id
-
-
-@pytest.mark.parametrize('select', [
-    None,
-    {'fields': ['ip', 'id', 'status']},
-])
-@pytest.mark.parametrize('a_id, a_ip, a_status', [
-    ('000', '127.0.0.1', 'Active'),
-    ('001', '172.17.0.202', 'Active'),
-    ('003', 'any', 'Never connected')
-])
-def test_get_basic_information(test_data, select, a_id, a_ip, a_status):
-    """
-    Tests get_basic_information function
-    """
-    with patch('sqlite3.connect') as mock_db:
-        mock_db.return_value = test_data.global_db
-        agent_info = Agent(a_id).get_basic_information(select=select)
-        if select is not None:
-            assert agent_info.keys() == set(select['fields'])
-
-        assert agent_info['id'] == a_id
-        assert agent_info['ip'] == a_ip
-        assert agent_info['status'] == a_status
-
-
-@pytest.mark.parametrize('fields, expected_items', [
-    ({'fields': ['os.platform']}, [{'os': {'platform': 'ubuntu'}, 'count': 3}, {'count': 2}]),
-    ({'fields': ['version']}, [{'version': 'Wazuh v3.9.0', 'count': 1}, {'version': 'Wazuh v3.8.2', 'count': 2}, {'count': 2}]),
-    ({'fields': ['os.platform', 'os.major']}, [{'os': {'major': '18', 'platform': 'ubuntu'}, 'count': 2}, {'os': {'major': '16', 'platform': 'ubuntu'}, 'count': 1}, {'count': 2}])
-])
-def test_get_distinct_agents(test_data, fields, expected_items):
-    """
-    Tests get_distinct_agents function.
-    """
-    with patch('sqlite3.connect') as mock_db:
-        mock_db.return_value = test_data.global_db
-        distinct = Agent.get_distinct_agents(fields=fields)
-        assert distinct['items'] == expected_items
-
-
-def test_get_agents_summary(test_data):
-    """
-    Tests get_agents_summary function
-    """
-    with patch('sqlite3.connect') as mock_db:
-        mock_db.return_value = test_data.global_db
-        summary = Agent.get_agents_summary()
-        assert summary['Active'] == 3
-        assert summary['Never connected'] == 1
-        assert summary['Pending'] == 1
-        assert summary['Disconnected'] == 0
-
-
-def test_get_os_summary(test_data):
-    """
-    Tests get_os_summary function
-    """
-    with patch('sqlite3.connect') as mock_db:
-        mock_db.return_value = test_data.global_db
-        summary = Agent.get_os_summary()
-        assert summary['items'] == ['ubuntu']
-
-=======
-@pytest.mark.parametrize("status, older_than, totalItems, exception", [
-    ('active', '9m', 1, None),
-    ('all', '1s', 5, None),
-    ('pending,neverconnected', '30m', 1, None),
-    (55, '30m', 0, 1729)
-])
-def test_get_agents_overview_status_olderthan(test_data, status, older_than, totalItems, exception):
-    """
-    Test filtering by status
-    """
-    with patch('sqlite3.connect') as mock_db:
-        mock_db.return_value = test_data.global_db
-        kwargs = {'filters': {'status': status, 'older_than': older_than},
-                  'select': {'fields': ['name', 'id', 'status', 'lastKeepAlive', 'dateAdd']}}
-
-        if exception is None:
-            agents = Agent.get_agents_overview(**kwargs)
-            assert agents['totalItems'] == totalItems
-        else:
-            with pytest.raises(WazuhException, match=f'.* {exception} .*'):
-                Agent.get_agents_overview(**kwargs)
-
->>>>>>> b31cae76
+#!/usr/bin/env python
+# Copyright (C) 2015-2019, Wazuh Inc.
+# Created by Wazuh, Inc. <info@wazuh.com>.
+# This program is a free software; you can redistribute it and/or modify it under the terms of GPLv2
+
+from unittest.mock import patch
+import sqlite3
+import os
+import pytest
+from wazuh.exception import WazuhException
+
+from wazuh.agent import Agent
+
+test_data_path = os.path.join(os.path.dirname(os.path.realpath(__file__)), 'data')
+
+
+class InitAgent:
+
+    def __init__(self):
+        """
+        Sets up necessary test environment for agents:
+            * One active agent.
+            * One pending agent.
+            * One never connected agent.
+            * One disconnected agent.
+
+        :return: None
+        """
+        self.global_db = sqlite3.connect(':memory:')
+        self.cur = self.global_db.cursor()
+        with open(os.path.join(test_data_path, 'schema_global_test.sql')) as f:
+            self.cur.executescript(f.read())
+
+        self.never_connected_fields = {'status', 'name', 'ip', 'registerIP', 'node_name', 'dateAdd', 'id'}
+        self.pending_fields = self.never_connected_fields | {'manager', 'lastKeepAlive'}
+        self.manager_fields = self.pending_fields | {'version', 'os'}
+        self.active_fields = self.manager_fields | {'group', 'mergedSum', 'configSum'}
+        self.manager_fields -= {'registerIP'}
+
+
+@pytest.fixture(scope='module')
+def test_data():
+    return InitAgent()
+
+
+def check_agent(test_data, agent):
+    """
+    Checks a single agent is correct
+    """
+    assert all(map(lambda x: x is not None, agent.values()))
+    assert 'status' in agent
+    assert 'id' in agent
+    if agent['id'] == '000':
+        assert agent.keys() == test_data.manager_fields
+    elif agent['status'] == 'Active' or agent['status'] == 'Disconnected':
+        assert agent.keys() == test_data.active_fields
+    elif agent['status'] == 'Pending':
+        assert agent.keys() == test_data.pending_fields
+    elif agent['status'] == 'Never connected':
+        assert agent.keys() == test_data.never_connected_fields
+    else:
+        raise Exception("Agent status not known: {}".format(agent['status']))
+
+
+def test_get_agents_overview_default(test_data):
+    """
+    Test to get all agents using default parameters
+    """
+    with patch('sqlite3.connect') as mock_db:
+        mock_db.return_value = test_data.global_db
+
+        agents = Agent.get_agents_overview()
+
+        # check number of agents
+        assert agents['totalItems'] == 6
+        # check the return dictionary has all necessary fields
+
+        for agent in agents['items']:
+            # check no values are returned as None
+            check_agent(test_data, agent)
+
+
+@pytest.mark.parametrize("select, status, older_than, offset", [
+    ({'id', 'dateAdd'}, 'all', None, 0),
+    ({'id', 'ip', 'registerIP'}, 'all', None, 1),
+    ({'id', 'registerIP'}, 'all', None, 1),
+    ({'id', 'ip', 'lastKeepAlive'}, 'Active,Pending', None, 0),
+    ({'id', 'ip', 'lastKeepAlive'}, 'Disconnected', None, 1),
+    ({'id', 'ip', 'lastKeepAlive'}, 'Disconnected', '1s', 1),
+    ({'id', 'ip', 'lastKeepAlive'}, 'Disconnected', '2h', 0),
+    ({'id', 'ip', 'lastKeepAlive'}, 'all', '15m', 2),
+    ({'id', 'ip', 'lastKeepAlive'}, 'Active', '15m', 0),
+    ({'id', 'ip', 'lastKeepAlive'}, 'Active,Pending', '15m', 1),
+    ({'id', 'ip', 'lastKeepAlive'}, ['Active', 'Pending'], '15m', 1)
+])
+def test_get_agents_overview_select(test_data, select, status, older_than, offset):
+    """
+    Test get_agents_overview function with multiple select parameters
+    """
+    with patch('sqlite3.connect') as mock_db:
+        mock_db.return_value = test_data.global_db
+
+        agents = Agent.get_agents_overview(select={'fields': select}, filters={'status': status, 'older_than': older_than}, offset=offset)
+        assert all(map(lambda x: x.keys() == select, agents['items']))
+
+
+@pytest.mark.parametrize("query", [
+    "ip=172.17.0.201",
+    "ip=172.17.0.202",
+    "ip=172.17.0.202;registerIP=any",
+    "status=Disconnected;lastKeepAlive>34m",
+    "(status=Active,status=Pending);lastKeepAlive>5m",
+])
+def test_get_agents_overview_query(test_data, query):
+    """
+    Test filtering by query
+    """
+    with patch('sqlite3.connect') as mock_db:
+        mock_db.return_value = test_data.global_db
+
+        agents = Agent.get_agents_overview(q=query)
+        assert len(agents['items']) == 1
+
+
+@pytest.mark.parametrize("search, totalItems", [
+    ({'value': 'any', 'negation': 0}, 3),
+    ({'value': 'any', 'negation': 1}, 3),
+    ({'value': '202', 'negation': 0}, 1),
+    ({'value': '202', 'negation': 1}, 5),
+    ({'value': 'master', 'negation': 1}, 2)
+])
+def test_get_agents_overview_search(test_data, search, totalItems):
+    """
+    Test searching by IP and Register IP
+    """
+    with patch('sqlite3.connect') as mock_db:
+        mock_db.return_value = test_data.global_db
+
+        agents = Agent.get_agents_overview(search=search)
+        assert len(agents['items']) == totalItems
+
+
+@pytest.mark.parametrize("status, older_than, totalItems, exception", [
+    ('active', '9m', 1, None),
+    ('all', '1s', 5, None),
+    ('pending,neverconnected', '30m', 1, None),
+    (55, '30m', 0, 1729)
+])
+def test_get_agents_overview_status_olderthan(test_data, status, older_than, totalItems, exception):
+    """
+    Test filtering by status
+    """
+    with patch('sqlite3.connect') as mock_db:
+        mock_db.return_value = test_data.global_db
+        kwargs = {'filters': {'status': status, 'older_than': older_than},
+                  'select': {'fields': ['name', 'id', 'status', 'lastKeepAlive', 'dateAdd']}}
+
+        if exception is None:
+            agents = Agent.get_agents_overview(**kwargs)
+            assert agents['totalItems'] == totalItems
+        else:
+            with pytest.raises(WazuhException, match=f'.* {exception} .*'):
+                Agent.get_agents_overview(**kwargs)
+
+
+@pytest.mark.parametrize("sort, first_id", [
+    ({'fields': ['dateAdd'], 'order': 'asc'}, '000'),
+    ({'fields': ['dateAdd'], 'order': 'desc'}, '004')
+])
+def test_get_agents_overview_sort(test_data, sort, first_id):
+    """
+    Tests sorting
+    """
+    with patch('sqlite3.connect') as mock_db:
+        mock_db.return_value = test_data.global_db
+
+        agents = Agent.get_agents_overview(sort=sort, select={'fields': ['dateAdd']})
+        assert agents['items'][0]['id'] == first_id
+
+
+@pytest.mark.parametrize('select', [
+    None,
+    {'fields': ['ip', 'id', 'status']},
+])
+@pytest.mark.parametrize('a_id, a_ip, a_status', [
+    ('000', '127.0.0.1', 'Active'),
+    ('001', '172.17.0.202', 'Active'),
+    ('003', 'any', 'Never connected')
+])
+def test_get_basic_information(test_data, select, a_id, a_ip, a_status):
+    """
+    Tests get_basic_information function
+    """
+    with patch('sqlite3.connect') as mock_db:
+        mock_db.return_value = test_data.global_db
+        agent_info = Agent(a_id).get_basic_information(select=select)
+        if select is not None:
+            assert agent_info.keys() == set(select['fields'])
+
+        assert agent_info['id'] == a_id
+        assert agent_info['ip'] == a_ip
+        assert agent_info['status'] == a_status
+
+
+@pytest.mark.parametrize('fields, expected_items', [
+    ({'fields': ['os.platform']}, [{'count': 2}, {'os': {'platform': 'ubuntu'}, 'count': 4}]),
+    ({'fields': ['version']}, [{'version': 'Wazuh v3.9.0', 'count': 1}, {'count': 2}, {'version': 'Wazuh v3.8.2', 'count': 3}]),
+    ({'fields': ['os.platform', 'os.major']}, [{'os': {'major': '16', 'platform': 'ubuntu'}, 'count': 1}, {'count': 2}, {'os': {'major': '18', 'platform': 'ubuntu'}, 'count': 3}])
+])
+def test_get_distinct_agents(test_data, fields, expected_items):
+    """
+    Tests get_distinct_agents function.
+    """
+    with patch('sqlite3.connect') as mock_db:
+        mock_db.return_value = test_data.global_db
+        distinct = Agent.get_distinct_agents(fields=fields)
+        assert distinct['items'] == expected_items
+
+
+def test_get_agents_summary(test_data):
+    """
+    Tests get_agents_summary function
+    """
+    with patch('sqlite3.connect') as mock_db:
+        mock_db.return_value = test_data.global_db
+        summary = Agent.get_agents_summary()
+        assert summary['Active'] == 3
+        assert summary['Never connected'] == 1
+        assert summary['Pending'] == 1
+        assert summary['Disconnected'] == 1
+
+
+def test_get_os_summary(test_data):
+    """
+    Tests get_os_summary function
+    """
+    with patch('sqlite3.connect') as mock_db:
+        mock_db.return_value = test_data.global_db
+        summary = Agent.get_os_summary()
+        assert summary['items'] == ['ubuntu']