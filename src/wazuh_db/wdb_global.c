/*
 * Wazuh SQLite integration
 * Copyright (C) 2015-2020, Wazuh Inc.
 * June 06, 2016.
 *
 * This program is free software; you can redistribute it
 * and/or modify it under the terms of the GNU General Public
 * License (version 2) as published by the FSF - Free Software
 * Foundation.
 */

#include "wdb.h"

// List of agent information fields in global DB
// The ":" is used for paramter binding
static const char *global_db_agent_fields[] = { 
    ":config_sum",
    ":ip",
    ":manager_host",
    ":merged_sum",
    ":name",
    ":node_name",
    ":os_arch",
    ":os_build",
    ":os_codename",
    ":os_major",
    ":os_minor",
    ":os_name",
    ":os_platform",
    ":os_uname",
    ":os_version",
    ":version",
    ":last_keepalive",
    ":id",
    NULL
};

cJSON* wdb_global_get_agent_labels(wdb_t *wdb, int id) {
    sqlite3_stmt *stmt = NULL;
    cJSON * result = NULL;

    if (!wdb->transaction && wdb_begin2(wdb) < 0) {
        mdebug1("cannot begin transaction");
        return NULL;
    }

    if (wdb_stmt_cache(wdb, WDB_STMT_GLOBAL_LABELS_GET) < 0) {
        mdebug1("cannot cache statement");
        return NULL;
    }

    stmt = wdb->stmt[WDB_STMT_GLOBAL_LABELS_GET];

    if (sqlite3_bind_int(stmt, 1, id) != SQLITE_OK) {
        merror("DB(%s) sqlite3_bind_text(): %s", wdb->id, sqlite3_errmsg(wdb->db));
        return NULL;
    }

    result = wdb_exec_stmt(stmt);

    if (!result) {
        mdebug1("sqlite3_step(): %s", sqlite3_errmsg(wdb->db));
    }

    return result;
}

int wdb_global_del_agent_labels(wdb_t *wdb, int id) {
    sqlite3_stmt *stmt = NULL;

    if (!wdb->transaction && wdb_begin2(wdb) < 0) {
        mdebug1("cannot begin transaction");
        return OS_INVALID;
    }

    if (wdb_stmt_cache(wdb, WDB_STMT_GLOBAL_LABELS_DEL) < 0) {
        mdebug1("cannot cache statement");
        return OS_INVALID;
    }

    stmt = wdb->stmt[WDB_STMT_GLOBAL_LABELS_DEL];

    if (sqlite3_bind_int(stmt, 1, id) != SQLITE_OK) {
        merror("DB(%s) sqlite3_bind_text(): %s", wdb->id, sqlite3_errmsg(wdb->db));
        return OS_INVALID;
    }

    switch (wdb_step(stmt)) {
    case SQLITE_ROW:
    case SQLITE_DONE:
        return OS_SUCCESS;
        break;
    default:
        mdebug1("SQLite: %s", sqlite3_errmsg(wdb->db));
        return OS_INVALID;
    }
}

int wdb_global_set_agent_label(wdb_t *wdb, int id, char* key, char* value) {
    sqlite3_stmt *stmt = NULL;

    if (!wdb->transaction && wdb_begin2(wdb) < 0) {
        mdebug1("cannot begin transaction");
        return OS_INVALID;
    }

    if (wdb_stmt_cache(wdb, WDB_STMT_GLOBAL_LABELS_SET) < 0) {
        mdebug1("cannot cache statement");
        return OS_INVALID;
    }

    stmt = wdb->stmt[WDB_STMT_GLOBAL_LABELS_SET];

    if (sqlite3_bind_int(stmt, 1, id) != SQLITE_OK) {
        merror("DB(%s) sqlite3_bind_int(): %s", wdb->id, sqlite3_errmsg(wdb->db));
        return OS_INVALID;
    }
    if (sqlite3_bind_text(stmt, 2, key, -1, NULL) != SQLITE_OK) {
        merror("DB(%s) sqlite3_bind_text(): %s", wdb->id, sqlite3_errmsg(wdb->db));
        return OS_INVALID;
    }
    if (sqlite3_bind_text(stmt, 3, value, -1, NULL) != SQLITE_OK) {
        merror("DB(%s) sqlite3_bind_text(): %s", wdb->id, sqlite3_errmsg(wdb->db));
        return OS_INVALID;
    }

    switch (wdb_step(stmt)) {
    case SQLITE_ROW:
    case SQLITE_DONE:
        return OS_SUCCESS;
        break;
    default:
        mdebug1("SQLite: %s", sqlite3_errmsg(wdb->db));
        return OS_INVALID;
    }
}

<<<<<<< HEAD
int wdb_global_set_sync_status(wdb_t *wdb, int id, wdb_sync_status_t status) {
    sqlite3_stmt *stmt = NULL;

    if (!wdb->transaction && wdb_begin2(wdb) < 0) {
        mdebug1("cannot begin transaction");
        return OS_INVALID;
    }

    if (wdb_stmt_cache(wdb, WDB_STMT_GLOBAL_SYNC_SET) < 0) {
        mdebug1("cannot cache statement");
        return OS_INVALID;
    }

    stmt = wdb->stmt[WDB_STMT_GLOBAL_SYNC_SET];

    if (sqlite3_bind_int(stmt, 1, status) != SQLITE_OK) {
        merror("DB(%s) sqlite3_bind_int(): %s", wdb->id, sqlite3_errmsg(wdb->db));
        return OS_INVALID;
    }
    if (sqlite3_bind_int(stmt, 2, id) != SQLITE_OK) {
        merror("DB(%s) sqlite3_bind_text(): %s", wdb->id, sqlite3_errmsg(wdb->db));
        return OS_INVALID;
    }
=======
int wdb_global_sync_agent_info_set(wdb_t *wdb,cJSON * json_agent){
    sqlite3_stmt *stmt = NULL;
    int n = 0;
    int index = 0;
    cJSON *json_field = NULL;

    if (!wdb->transaction && wdb_begin2(wdb) < 0) {
        mdebug1("Cannot begin transaction");
        return OS_INVALID;
    }

    if (wdb_stmt_cache(wdb, WDB_STMT_GLOBAL_UPDATE_AGENT_INFO) < 0) {
        mdebug1("Cannot cache statement");
        return OS_INVALID;
    }

    stmt = wdb->stmt[WDB_STMT_GLOBAL_UPDATE_AGENT_INFO];

     for (n = 0 ; global_db_agent_fields[n] ; n++){
        // Every column name of Global DB is stored in global_db_agent_fields 
        json_field = cJSON_GetObjectItemCaseSensitive(json_agent, global_db_agent_fields[n]+1);
        index = sqlite3_bind_parameter_index(stmt, global_db_agent_fields[n]);
        if (cJSON_IsNumber(json_field) && index != 0){
            if (sqlite3_bind_int(stmt, index , json_field->valueint) != SQLITE_OK) {
                merror("DB(%s) sqlite3_bind_int(): %s", wdb->id, sqlite3_errmsg(wdb->db));
                return OS_INVALID;
            }
       
        } else if (cJSON_IsString(json_field) && json_field->valuestring != NULL && index != 0) {
            if (sqlite3_bind_text(stmt, index , json_field->valuestring, -1, NULL) != SQLITE_OK) {
                merror("DB(%s) sqlite3_bind_text(): %s", wdb->id, sqlite3_errmsg(wdb->db));
                return OS_INVALID;
            }
        } 
    }

    index = sqlite3_bind_parameter_index(stmt, ":sync_status");
    if (sqlite3_bind_int(stmt, index, WDB_SYNCED) != SQLITE_OK) {
        merror("DB(%s) sqlite3_bind_int(): %s", wdb->id, sqlite3_errmsg(wdb->db));
        return OS_INVALID;
    }
>>>>>>> d5f9c7a9

    switch (wdb_step(stmt)) {
    case SQLITE_ROW:
    case SQLITE_DONE:
        return OS_SUCCESS;
        break;
    default:
        mdebug1("SQLite: %s", sqlite3_errmsg(wdb->db));
        return OS_INVALID;
    }
<<<<<<< HEAD
}


wdb_chunks_status_t wdb_sync_agent_info_get(wdb_t *wdb, int* last_agent_id, char **output) {    
   sqlite3_stmt* agent_stmt = NULL;    
    unsigned response_size = 2;     //Starts with "[]" size 
    wdb_chunks_status_t status = WDB_CHUNKS_PENDING;     
    
    os_calloc(WDB_MAX_RESPONSE_SIZE, sizeof(char), *output);
    char *response_aux = *output;      

    if (!wdb->transaction && wdb_begin2(wdb) < 0) {
        mdebug1("cannot begin transaction");
        return OS_INVALID;
    }

    //Add array start
    *response_aux++ = '[';

    while (status == WDB_CHUNKS_PENDING) {
        //Prepare SQL query
        if (wdb_stmt_cache(wdb, WDB_STMT_GLOBAL_SYNC_REQ_GET) < 0) {
            mdebug1("cannot cache statement");
            status = WDB_CHUNKS_ERROR;
            break;
        }
        agent_stmt = wdb->stmt[WDB_STMT_GLOBAL_SYNC_REQ_GET];        
        if (sqlite3_bind_int(agent_stmt, 1, *last_agent_id) != SQLITE_OK) {
            merror("DB(%s) sqlite3_bind_text(): %s", wdb->id, sqlite3_errmsg(wdb->db));
            status = WDB_CHUNKS_ERROR;
            break;
        }
        
        //Get agent info
        cJSON* sql_agents_response = wdb_exec_stmt(agent_stmt);
        if (sql_agents_response && sql_agents_response->child) {            
            cJSON* json_agent = sql_agents_response->child;                 
            cJSON* json_id = cJSON_GetObjectItemCaseSensitive(json_agent,"id");  
            if (cJSON_IsNumber(json_id)) {
                //Get ID     
                int agent_id = json_id->valueint;

                //Get labels if any                
                cJSON* json_labels = wdb_global_get_agent_labels(wdb, agent_id);
                if (json_labels && json_labels->child){                   
                    cJSON_AddItemToObject(json_agent, "labels", json_labels);
                }   

                //Print Agent info
                char *agent_str = cJSON_PrintUnformatted(json_agent);
                unsigned agent_len = strlen(agent_str);
                
                //Check if new agent fits in response                
                if (response_size+agent_len+1 < WDB_MAX_RESPONSE_SIZE) { 
                    //Set sync status as synced
                    if (OS_SUCCESS != wdb_global_set_sync_status(wdb, agent_id, WDB_SYNCED)) {
                        status = WDB_CHUNKS_ERROR;
                        break;
                    } 
                    //Add new agent
                    memcpy(response_aux, agent_str, agent_len); 
                    response_aux+=agent_len;
                    //Add separator
                    *response_aux++ = ',';
                    //Save size and last ID
                    response_size += agent_len+1;
                    *last_agent_id = agent_id; 
                }
                else {
                    //Pending agents but buffer is full                    
                    status = WDB_CHUNKS_BUFFER_FULL;
                }
                os_free(agent_str);                      
            }            
        }
        else {
            //All agents have been obtained
            status = WDB_CHUNKS_COMPLETE;
        }
        cJSON_Delete(sql_agents_response);
    }
    
    if (response_size > 2) {
        //Remove last ','
        response_aux--;
    } 
    //Add array end
    *response_aux = ']';

    return status;
=======
>>>>>>> d5f9c7a9
}<|MERGE_RESOLUTION|>--- conflicted
+++ resolved
@@ -13,7 +13,7 @@
 
 // List of agent information fields in global DB
 // The ":" is used for paramter binding
-static const char *global_db_agent_fields[] = { 
+static const char *global_db_agent_fields[] = {
     ":config_sum",
     ":ip",
     ":manager_host",
@@ -135,7 +135,6 @@
     }
 }
 
-<<<<<<< HEAD
 int wdb_global_set_sync_status(wdb_t *wdb, int id, wdb_sync_status_t status) {
     sqlite3_stmt *stmt = NULL;
 
@@ -159,7 +158,107 @@
         merror("DB(%s) sqlite3_bind_text(): %s", wdb->id, sqlite3_errmsg(wdb->db));
         return OS_INVALID;
     }
-=======
+
+    switch (wdb_step(stmt)) {
+    case SQLITE_ROW:
+    case SQLITE_DONE:
+        return OS_SUCCESS;
+        break;
+    default:
+        mdebug1("SQLite: %s", sqlite3_errmsg(wdb->db));
+        return OS_INVALID;
+    }
+}
+
+wdb_chunks_status_t wdb_sync_agent_info_get(wdb_t *wdb, int* last_agent_id, char **output) {
+    sqlite3_stmt* agent_stmt = NULL;
+    unsigned response_size = 2;     //Starts with "[]" size
+    wdb_chunks_status_t status = WDB_CHUNKS_PENDING;
+    
+    os_calloc(WDB_MAX_RESPONSE_SIZE, sizeof(char), *output);
+    char *response_aux = *output;
+
+    if (!wdb->transaction && wdb_begin2(wdb) < 0) {
+        mdebug1("cannot begin transaction");
+        return OS_INVALID;
+    }
+
+    //Add array start
+    *response_aux++ = '[';
+
+    while (status == WDB_CHUNKS_PENDING) {
+        //Prepare SQL query
+        if (wdb_stmt_cache(wdb, WDB_STMT_GLOBAL_SYNC_REQ_GET) < 0) {
+            mdebug1("cannot cache statement");
+            status = WDB_CHUNKS_ERROR;
+            break;
+        }
+        agent_stmt = wdb->stmt[WDB_STMT_GLOBAL_SYNC_REQ_GET];
+        if (sqlite3_bind_int(agent_stmt, 1, *last_agent_id) != SQLITE_OK) {
+            merror("DB(%s) sqlite3_bind_text(): %s", wdb->id, sqlite3_errmsg(wdb->db));
+            status = WDB_CHUNKS_ERROR;
+            break;
+        }
+        
+        //Get agent info
+        cJSON* sql_agents_response = wdb_exec_stmt(agent_stmt);
+        if (sql_agents_response && sql_agents_response->child) {
+            cJSON* json_agent = sql_agents_response->child;
+            cJSON* json_id = cJSON_GetObjectItemCaseSensitive(json_agent,"id");
+            if (cJSON_IsNumber(json_id)) {
+                //Get ID
+                int agent_id = json_id->valueint;
+
+                //Get labels if any
+                cJSON* json_labels = wdb_global_get_agent_labels(wdb, agent_id);
+                if (json_labels && json_labels->child){
+                    cJSON_AddItemToObject(json_agent, "labels", json_labels);
+                }
+
+                //Print Agent info
+                char *agent_str = cJSON_PrintUnformatted(json_agent);
+                unsigned agent_len = strlen(agent_str);
+                
+                //Check if new agent fits in response
+                if (response_size+agent_len+1 < WDB_MAX_RESPONSE_SIZE) {
+                    //Set sync status as synced
+                    if (OS_SUCCESS != wdb_global_set_sync_status(wdb, agent_id, WDB_SYNCED)) {
+                        status = WDB_CHUNKS_ERROR;
+                        break;
+                    }
+                    //Add new agent
+                    memcpy(response_aux, agent_str, agent_len); 
+                    response_aux+=agent_len;
+                    //Add separator
+                    *response_aux++ = ',';
+                    //Save size and last ID
+                    response_size += agent_len+1;
+                    *last_agent_id = agent_id;
+                }
+                else {
+                    //Pending agents but buffer is full
+                    status = WDB_CHUNKS_BUFFER_FULL;
+                }
+                os_free(agent_str);
+            }
+        }
+        else {
+            //All agents have been obtained
+            status = WDB_CHUNKS_COMPLETE;
+        }
+        cJSON_Delete(sql_agents_response);
+    }
+    
+    if (response_size > 2) {
+        //Remove last ','
+        response_aux--;
+    }
+    //Add array end
+    *response_aux = ']';
+
+    return status;
+}
+
 int wdb_global_sync_agent_info_set(wdb_t *wdb,cJSON * json_agent){
     sqlite3_stmt *stmt = NULL;
     int n = 0;
@@ -201,7 +300,6 @@
         merror("DB(%s) sqlite3_bind_int(): %s", wdb->id, sqlite3_errmsg(wdb->db));
         return OS_INVALID;
     }
->>>>>>> d5f9c7a9
 
     switch (wdb_step(stmt)) {
     case SQLITE_ROW:
@@ -212,97 +310,4 @@
         mdebug1("SQLite: %s", sqlite3_errmsg(wdb->db));
         return OS_INVALID;
     }
-<<<<<<< HEAD
-}
-
-
-wdb_chunks_status_t wdb_sync_agent_info_get(wdb_t *wdb, int* last_agent_id, char **output) {    
-   sqlite3_stmt* agent_stmt = NULL;    
-    unsigned response_size = 2;     //Starts with "[]" size 
-    wdb_chunks_status_t status = WDB_CHUNKS_PENDING;     
-    
-    os_calloc(WDB_MAX_RESPONSE_SIZE, sizeof(char), *output);
-    char *response_aux = *output;      
-
-    if (!wdb->transaction && wdb_begin2(wdb) < 0) {
-        mdebug1("cannot begin transaction");
-        return OS_INVALID;
-    }
-
-    //Add array start
-    *response_aux++ = '[';
-
-    while (status == WDB_CHUNKS_PENDING) {
-        //Prepare SQL query
-        if (wdb_stmt_cache(wdb, WDB_STMT_GLOBAL_SYNC_REQ_GET) < 0) {
-            mdebug1("cannot cache statement");
-            status = WDB_CHUNKS_ERROR;
-            break;
-        }
-        agent_stmt = wdb->stmt[WDB_STMT_GLOBAL_SYNC_REQ_GET];        
-        if (sqlite3_bind_int(agent_stmt, 1, *last_agent_id) != SQLITE_OK) {
-            merror("DB(%s) sqlite3_bind_text(): %s", wdb->id, sqlite3_errmsg(wdb->db));
-            status = WDB_CHUNKS_ERROR;
-            break;
-        }
-        
-        //Get agent info
-        cJSON* sql_agents_response = wdb_exec_stmt(agent_stmt);
-        if (sql_agents_response && sql_agents_response->child) {            
-            cJSON* json_agent = sql_agents_response->child;                 
-            cJSON* json_id = cJSON_GetObjectItemCaseSensitive(json_agent,"id");  
-            if (cJSON_IsNumber(json_id)) {
-                //Get ID     
-                int agent_id = json_id->valueint;
-
-                //Get labels if any                
-                cJSON* json_labels = wdb_global_get_agent_labels(wdb, agent_id);
-                if (json_labels && json_labels->child){                   
-                    cJSON_AddItemToObject(json_agent, "labels", json_labels);
-                }   
-
-                //Print Agent info
-                char *agent_str = cJSON_PrintUnformatted(json_agent);
-                unsigned agent_len = strlen(agent_str);
-                
-                //Check if new agent fits in response                
-                if (response_size+agent_len+1 < WDB_MAX_RESPONSE_SIZE) { 
-                    //Set sync status as synced
-                    if (OS_SUCCESS != wdb_global_set_sync_status(wdb, agent_id, WDB_SYNCED)) {
-                        status = WDB_CHUNKS_ERROR;
-                        break;
-                    } 
-                    //Add new agent
-                    memcpy(response_aux, agent_str, agent_len); 
-                    response_aux+=agent_len;
-                    //Add separator
-                    *response_aux++ = ',';
-                    //Save size and last ID
-                    response_size += agent_len+1;
-                    *last_agent_id = agent_id; 
-                }
-                else {
-                    //Pending agents but buffer is full                    
-                    status = WDB_CHUNKS_BUFFER_FULL;
-                }
-                os_free(agent_str);                      
-            }            
-        }
-        else {
-            //All agents have been obtained
-            status = WDB_CHUNKS_COMPLETE;
-        }
-        cJSON_Delete(sql_agents_response);
-    }
-    
-    if (response_size > 2) {
-        //Remove last ','
-        response_aux--;
-    } 
-    //Add array end
-    *response_aux = ']';
-
-    return status;
-=======
->>>>>>> d5f9c7a9
 }