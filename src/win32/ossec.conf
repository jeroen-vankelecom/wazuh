--- conflicted
+++ resolved
@@ -51,7 +51,6 @@
     <windows_malware>./shared/win_malware_rcl.txt</windows_malware>
   </rootcheck>
 
-<<<<<<< HEAD
   <!-- System inventory -->
   <wodle name="syscollector">
     <disabled>no</disabled>
@@ -60,11 +59,9 @@
     <hardware>yes</hardware>
     <os>yes</os>
     <network>yes</network>
-    <programs>yes</programs>
+    <packages>yes</packages>
   </wodle>
 
-=======
->>>>>>> 1dfef369
   <!-- File integrity monitoring -->
   <syscheck>
     <!-- By default it is disabled. In the Install you must choose to enable it. -->
