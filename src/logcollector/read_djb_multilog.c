--- conflicted
+++ resolved
@@ -165,16 +165,7 @@
 
         /* Send message to queue */
         if (drop_it == 0) {
-<<<<<<< HEAD
-            w_msg_hash_queues_push(buffer,lf->file,lf->outformat,strlen(buffer)+1,lf->target_socket,MYSQL_MQ);
-=======
-            if (SendMSGtoSCK(logr_queue, buffer, logff[pos].file, MYSQL_MQ, logff[pos].log_target) < 0) {
-                merror(QUEUE_SEND);
-                if ((logr_queue = StartMQ(DEFAULTQPATH, WRITE)) < 0) {
-                    merror_exit(QUEUE_FATAL, DEFAULTQPATH);
-                }
-            }
->>>>>>> 251627a3
+            w_msg_hash_queues_push(buffer, lf->file, strlen(buffer) + 1, lf->log_target, MYSQL_MQ);
         }
 
         continue;
