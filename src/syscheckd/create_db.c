/* Copyright (C) 2015-2019, Wazuh Inc.
 * Copyright (C) 2009 Trend Micro Inc.
 * All right reserved.
 *
 * This program is free software; you can redistribute it
 * and/or modify it under the terms of the GNU General Public
 * License (version 2) as published by the FSF - Free Software
 * Foundation
 */

#include "shared.h"
#include "syscheck.h"
#include "syscheck_op.h"
#include "integrity_op.h"
#include "time_op.h"
#include "fim_db.h"

// Global variables
static int _base_line = 0;

static const char *FIM_EVENT_TYPE[] = {
    "added",
    "deleted",
    "modified"
};

static const char *FIM_EVENT_MODE[] = {
    "scheduled",
    "real-time",
    "whodata"
};

static const char *FIM_ENTRY_TYPE[] = {
    "file",
    "registry"
};

void fim_scan() {
    int it = 0;
    struct timespec start;
    struct timespec end;
    clock_t cputime_start;


    cputime_start = clock();
    gettime(&start);
    minfo(FIM_FREQUENCY_STARTED);
    fim_send_scan_info(FIM_SCAN_START);

    w_mutex_lock(&syscheck.fim_scan_mutex);

    while (syscheck.dir[it] != NULL) {
        struct fim_element *item;
        os_calloc(1, sizeof(fim_element), item);
        item->mode = FIM_SCHEDULED;
        item->index = it;
#ifndef WIN32
        if (syscheck.opts[it] & REALTIME_ACTIVE) {
            realtime_adddir(syscheck.dir[it], 0);
        }
#endif
        fim_checker(syscheck.dir[it], item, NULL, 1);
        it++;
        os_free(item);
    }

    w_mutex_unlock(&syscheck.fim_scan_mutex);


#ifdef WIN32
        os_winreg_check();
#endif

    gettime(&end);

    if (_base_line == 0) {
        _base_line = 1;
    }

    check_deleted_files();

    minfo(FIM_FREQUENCY_ENDED);
    fim_send_scan_info(FIM_SCAN_END);

    if (isDebug()) {
        fim_print_info(start, end, cputime_start);
    }
}

void fim_checker(char *path, fim_element *item, whodata_evt *w_evt, int report) {
    // SQLite Development
    // fim_entry_data *saved_data;
    cJSON *json_event = NULL;
    int node;
    int depth;

    if (item->mode == FIM_SCHEDULED) {
        // If the directory have another configuration will come back
        if (node = fim_configuration_directory(path, "file"), node < 0 || item->index != node) {
            return;
        }
    } else {
        if (node = fim_configuration_directory(path, "file"), node < 0) {
            return;
        }
    }

    // We need to process every event generated by scheduled scans because we need to
    // alert about discarded events of real-time and Whodata mode
    if (item->mode != FIM_SCHEDULED && item->mode != FIM_MODE(syscheck.opts[node])) {
        return;
    }

    depth = fim_check_depth(path, node);

    if (depth > syscheck.recursion_level[node]) {
        mdebug2(FIM_MAX_RECURSION_LEVEL, depth, syscheck.recursion_level[node], path);
        return;
    }

    item->index = node;
    item->configuration = syscheck.opts[node];
    fim_entry *saved_entry = NULL;

    // Deleted file. Sending alert.
    if (w_stat(path, &(item->statbuf)) == -1) {
        if(errno != ENOENT) {
            mdebug1(FIM_STAT_FAILED, path, errno, strerror(errno));
            return;
        }

        if (item->configuration & CHECK_SEECHANGES) {
            delete_target_file(path);
        }

        w_mutex_lock(&syscheck.fim_entry_mutex);
        saved_entry = fim_db_get_path(syscheck.database, path);
        w_mutex_unlock(&syscheck.fim_entry_mutex);

        if (saved_entry) {
            json_event = fim_json_event(path, NULL, saved_entry->data, item->index, FIM_DELETE, item->mode, w_evt);
            fim_db_remove_path(syscheck.database, saved_entry, &syscheck.fim_entry_mutex, (void *) (int) 0);
            free_entry(saved_entry);
            saved_entry = NULL;
        }

        if (json_event && report) {
            char *json_formated = cJSON_PrintUnformatted(json_event);
            send_syscheck_msg(json_formated);
            os_free(json_formated);
        }
        cJSON_Delete(json_event);

        return;
    }

    if (HasFilesystem(path, syscheck.skip_fs)) {
        return;
    }

    switch(item->statbuf.st_mode & S_IFMT) {
#ifndef WIN32
    case FIM_LINK:
        // Fallthrough
#endif
    case FIM_REGULAR:
        if (fim_check_ignore(path) == 1) {
            return;
        }

        if (fim_check_restrict (path, syscheck.filerestrict[item->index]) == 1) {
            return;
        }

        if (fim_file(path, item, w_evt, report) < 0) {
            mwarn(FIM_WARN_SKIP_EVENT, path);
        }
        break;

    case FIM_DIRECTORY:
#ifndef WIN32
        if (item->configuration & REALTIME_ACTIVE) {
            realtime_adddir(path, 0);
        }
#endif
        fim_directory(path, item, w_evt, report);
        break;
    }
}


int fim_directory (char *dir, fim_element *item, whodata_evt *w_evt, int report) {
    DIR *dp;
    struct dirent *entry;
    char *f_name;
    char *s_name;
    size_t path_size;

    if (!dir) {
        merror(NULL_ERROR);
        return OS_INVALID;
    }

    // Open the directory given
    dp = opendir(dir);

    if (!dp) {
        mwarn(FIM_PATH_NOT_OPEN, dir, strerror(errno));
        return OS_INVALID;
    }

    os_calloc(PATH_MAX + 2, sizeof(char), f_name);
    while ((entry = readdir(dp)) != NULL) {
        // Ignore . and ..
        if ((strcmp(entry->d_name, ".") == 0) ||
                (strcmp(entry->d_name, "..") == 0)) {
            continue;
        }

        strncpy(f_name, dir, PATH_MAX);
        path_size = strlen(dir);
        s_name = f_name + path_size;

        // Check if the file name is already null terminated
        if (*(s_name - 1) != PATH_SEP) {
            *s_name++ = PATH_SEP;
        }
        *(s_name) = '\0';
        strncpy(s_name, entry->d_name, PATH_MAX - path_size - 2);

#ifdef WIN32
        str_lowercase(f_name);
#endif
        // Process the event related to f_name
        fim_checker(f_name, item, w_evt, report);
    }

    os_free(f_name);
    closedir(dp);
    return 0;
}


int fim_file(char *file, fim_element *item, whodata_evt *w_evt, int report) {
    fim_entry *saved = NULL;
    fim_entry_data *new = NULL;
    cJSON *json_event = NULL;
    char *json_formated;
    int alert_type;

    w_mutex_lock(&syscheck.fim_entry_mutex);

    //Get file attributes
    if (new = fim_get_data(file, item), !new) {
        mdebug1(FIM_GET_ATTRIBUTES, file);
        w_mutex_unlock(&syscheck.fim_entry_mutex);
        return 0;
    }

    if (saved = fim_db_get_path(syscheck.database, file), !saved) {
        // New entry. Insert into hash table
        alert_type = FIM_ADD;
    } else {
        // Checking for changes
        alert_type = FIM_MODIFICATION;
    }

    json_event = fim_json_event(file, saved ? saved->data : NULL, new, item->index, alert_type, item->mode, w_evt);

    if (json_event) {
        if (fim_db_insert(syscheck.database, file, new) == -1) {
            free_entry_data(new);
            free_entry(saved);
            w_mutex_unlock(&syscheck.fim_entry_mutex);
            cJSON_Delete(json_event);

            return OS_INVALID;
        }
    }

    fim_db_set_scanned(syscheck.database, file);

    w_mutex_unlock(&syscheck.fim_entry_mutex);

    if (!_base_line && item->configuration & CHECK_SEECHANGES) {
        // The first backup is created. It should return NULL.
        free(seechanges_addfile(file));
    }

    if (json_event && _base_line && report) {
        json_formated = cJSON_PrintUnformatted(json_event);
        send_syscheck_msg(json_formated);
        os_free(json_formated);
    }

    cJSON_Delete(json_event);
    free_entry_data(new);
    free_entry(saved);

    return 0;
}


<<<<<<< HEAD
void fim_realtime_event(char *file) {
    fim_audit_inode_event(file, FIM_REALTIME, NULL);
}

// LCOV_EXCL_START
void fim_whodata_event(whodata_evt * w_evt) {
    fim_audit_inode_event(w_evt->path, FIM_WHODATA, w_evt);
=======
void fim_realtime_event(char *file, fim_element *item) {

    struct stat file_stat;

    // If the file exist, generate add or modify events.
    if (w_stat(file, &file_stat) >= 0) {

#ifdef WIN32
        fim_checker(file, item, NULL, 1);
#else
        char inode_key[OS_SIZE_128];

        snprintf(inode_key, OS_SIZE_128, "%ld:%ld", (unsigned long)file_stat.st_dev, (unsigned long)file_stat.st_ino);
        fim_audit_inode_event(file, inode_key, FIM_REALTIME, NULL);
#endif

    }
    else {
        // It's possible file deleted or directory moved.
        fim_process_missing_entry(file, FIM_REALTIME, NULL, item);
    }
}

// LCOV_EXCL_START
void fim_whodata_event(whodata_evt * w_evt, fim_element *item) {

    struct stat file_stat;

    // If the file exist, generate add or modify events.
    if(w_stat(w_evt->path, &file_stat) >= 0) {

#ifdef WIN32
        fim_checker(w_evt->path, item, w_evt, 1);

#else
        char inode_key[OS_SIZE_128];

        snprintf(inode_key, OS_SIZE_128, "%s:%s", w_evt->dev, w_evt->inode);
        fim_audit_inode_event(w_evt->path, inode_key, FIM_WHODATA, w_evt);
#endif

    }
    // It's possible file deleted or directory moved.
    else {
        fim_process_missing_entry(w_evt->path, FIM_WHODATA, w_evt, item);
    }
>>>>>>> eb201ade
}

// LCOV_EXCL_STOP


<<<<<<< HEAD
void fim_audit_inode_event(char *file, fim_event_mode mode, whodata_evt * w_evt) {
=======
void fim_process_missing_entry(char * pathname, fim_event_mode mode, whodata_evt * w_evt, fim_element *item) {

    fim_entry_data *saved_data;
    int found = 0;

#ifndef WIN32
    char inode_key[OS_SIZE_128];
    unsigned long dev = 0;
    unsigned long inode = 0;
#endif

    // Search path in DB.
    w_mutex_lock(&syscheck.fim_entry_mutex);
    saved_data = (fim_entry_data *)rbtree_get(syscheck.fim_entry, pathname);

    if (saved_data) {
        found = 1;

#ifndef WIN32
        dev = saved_data->dev;
        inode = saved_data->inode;
#endif

    }

    w_mutex_unlock(&syscheck.fim_entry_mutex);

    // Exists, create event.
    if (found) {

#ifdef WIN32
        fim_checker(pathname, item, w_evt, 1);

#else
        snprintf(inode_key, OS_SIZE_128, "%ld:%ld", dev, inode);
        fim_audit_inode_event(pathname, inode_key, mode, w_evt);

#endif

        return;
    }

    // Since the file doesn't exist, research if it's directory and have files in DB.
    char **paths;
    char first_entry[PATH_MAX];
    char last_entry[PATH_MAX];
    int config_file;
    int config_dir;

    config_dir = fim_configuration_directory(pathname, "file");

#ifdef WIN32
    snprintf(first_entry, PATH_MAX, "%s\\", pathname);
    snprintf(last_entry, PATH_MAX, "%s]", pathname);

#else
    snprintf(first_entry, PATH_MAX, "%s/", pathname);
    snprintf(last_entry, PATH_MAX, "%s0", pathname);

#endif

    w_mutex_lock(&syscheck.fim_entry_mutex);
    paths = rbtree_range(syscheck.fim_entry, first_entry, last_entry);
    w_mutex_unlock(&syscheck.fim_entry_mutex);

    if (paths == NULL) {
        return;
    }

    for (int i = 0; paths[i]; i++) {

        config_file = fim_configuration_directory(paths[i], "file");

        if (config_file == config_dir) {

#ifdef WIN32
            fim_checker(paths[i], item, w_evt, 1);

#else
            w_mutex_lock(&syscheck.fim_entry_mutex);
            saved_data = (fim_entry_data *)rbtree_get(syscheck.fim_entry, paths[i]);

            if (saved_data) {
                found = 1;
                dev = saved_data->dev;
                inode = saved_data->inode;
            }
            w_mutex_unlock(&syscheck.fim_entry_mutex);

            if (found) {
                snprintf(inode_key, OS_SIZE_128, "%ld:%ld", dev, inode);
                fim_audit_inode_event(paths[i], inode_key, mode, w_evt);
                found = 0;
            }

#endif
        }
    }

    free_strarray(paths);
}


void fim_audit_inode_event(char *file, const char *inode_key, fim_event_mode mode, whodata_evt * w_evt) {
>>>>>>> eb201ade
    struct fim_element *item;
    char **paths = NULL;

    w_mutex_lock(&syscheck.fim_entry_mutex);

    if (mode == FIM_WHODATA) {
        paths = fim_db_get_paths_from_inode(syscheck.database, atoi(w_evt->inode), atoi(w_evt->dev));
    } else {
        struct stat statbuf;
        fim_entry *entry;
        if (w_stat(file, &statbuf) < 0) {
            entry = fim_db_get_path(syscheck.database, file);

            if (entry) {
                paths = fim_db_get_paths_from_inode(syscheck.database, entry->data->inode, entry->data->dev);
                free_entry(entry);
            }
        } else {
            paths = fim_db_get_paths_from_inode(syscheck.database, statbuf.st_ino, statbuf.st_dev);
        }
    }

    w_mutex_unlock(&syscheck.fim_entry_mutex);

    os_calloc(1, sizeof(fim_element), item);
    item->mode = mode;

    if (paths && paths[0]) {
        int i = 0;

        // For add events we don't have the path saved.
        if (!w_is_str_in_array(paths, file)) {
            fim_checker(file, item, w_evt, 1);
        }

        // An alert is generated for each path with the same inode
        for(i = 0; paths[i]; i++) {
            struct fim_element *hard_link_items;

            os_calloc(1, sizeof(fim_element), hard_link_items);
            hard_link_items->mode = mode;
            fim_checker(paths[i], hard_link_items, w_evt, 1);
            os_free(paths[i]);
            os_free(hard_link_items);
        }
    } else {
        // Add events
        fim_checker(file, item, w_evt, 1);
    }

    os_free(paths);
    os_free(item);

    return;
}

#ifdef WIN32
int fim_registry_event(char *key, fim_entry_data *data, int pos) {
    cJSON *json_event = NULL;
    fim_entry *saved;
    char *json_formated;
    int result = 1;
    int alert_type;

    w_mutex_lock(&syscheck.fim_entry_mutex);

    if (saved = fim_db_get_path(syscheck.database, key), !saved) {
        alert_type = FIM_ADD;
    } else {
        alert_type = FIM_MODIFICATION;
    }

    json_event = fim_json_event(key, saved ? saved->data : NULL, data, pos,
                                alert_type, 0, NULL);
    if ((saved && strcmp(saved->data->hash_sha1, data->hash_sha1) != 0)
        || alert_type == FIM_ADD) {
        if (fim_db_insert(syscheck.database, key, data) == -1) {
            os_free(saved);
            w_mutex_unlock(&syscheck.fim_entry_mutex);
            return OS_INVALID;
        }
    } else {
        fim_db_set_scanned(syscheck.database, key);
        result = 0;
    }

    w_mutex_unlock(&syscheck.fim_entry_mutex);

    if (json_event && _base_line) {
        json_formated = cJSON_PrintUnformatted(json_event);
        send_syscheck_msg(json_formated);
        os_free(json_formated);
    }
    cJSON_Delete(json_event);
    os_free(saved);

    return result;
}
#endif

// Returns the position of the path into directories array
int fim_configuration_directory(const char *path, const char *entry) {
    char full_path[OS_SIZE_4096 + 1] = {'\0'};
    char full_entry[OS_SIZE_4096 + 1] = {'\0'};
    int it = 0;
    int top = 0;
    int match = 0;
    int position = -1;

    if (!path || *path == '\0') {
        return position;
    }

    trail_path_separator(full_path, path, sizeof(full_path));

    if (strcmp("file", entry) == 0) {
        while(syscheck.dir[it]) {
            trail_path_separator(full_entry, syscheck.dir[it], sizeof(full_entry));
            match = w_compare_str(full_entry, full_path);

            if (top < match && full_path[match - 1] == PATH_SEP) {
                position = it;
                top = match;
            }
            it++;
        }
    }
#ifdef WIN32
    else if (strcmp("registry", entry) == 0) {
        while(syscheck.registry[it].entry) {
            snprintf(full_entry, OS_SIZE_4096 + 1, "%s %s%c",
                    syscheck.registry[it].arch == ARCH_64BIT ? "[x64]" : "[x32]",
                    syscheck.registry[it].entry,
                    PATH_SEP);
            match = w_compare_str(full_entry, full_path);

            if (top < match && full_path[match - 1] == PATH_SEP) {
                position = it;
                top = match;
            }
            it++;
        }
    }
#endif

    if (position == -1) {
        mdebug2(FIM_CONFIGURATION_NOTFOUND, entry, path);
    }

    return position;
}

int fim_check_depth(char * path, int dir_position) {
    char * pos;
    int depth = -1;
    unsigned int parent_path_size;

    if (!syscheck.dir[dir_position]) {
        return -1;
    }

    parent_path_size = strlen(syscheck.dir[dir_position]);

    if (parent_path_size > strlen(path)) {
        return -1;
    }

    pos = path + parent_path_size;
    while (pos) {
        if (pos = strchr(pos, PATH_SEP), pos) {
            depth++;
        } else {
            break;
        }
        pos++;
    }

    return depth;
}


// Get data from file
fim_entry_data * fim_get_data(const char *file, fim_element *item) {
    fim_entry_data * data = NULL;

    os_calloc(1, sizeof(fim_entry_data), data);
    init_fim_data_entry(data);

    if (item->configuration & CHECK_SIZE) {
        data->size = item->statbuf.st_size;
    }

    if (item->configuration & CHECK_PERM) {
#ifdef WIN32
        int error;
        char perm[OS_SIZE_6144 + 1];

        if (error = w_get_file_permissions(file, perm, OS_SIZE_6144), error) {
            mdebug1(FIM_EXTRACT_PERM_FAIL, file, error);
            free_entry_data(data);
            return NULL;
        } else {
            data->perm = decode_win_permissions(perm);
        }
#else
        data->perm = agent_file_perm(item->statbuf.st_mode);
#endif
    }

#ifdef WIN32
    if (item->configuration & CHECK_ATTRS) {
        os_calloc(OS_SIZE_256, sizeof(char), data->attributes);
        decode_win_attributes(data->attributes, w_get_file_attrs(file));
    }
#endif

    if (item->configuration & CHECK_MTIME) {
        data->mtime = item->statbuf.st_mtime;
    }

#ifdef WIN32
    if (item->configuration & CHECK_OWNER) {
        data->user_name = get_user(file, 0, &data->uid);
    }
#else
    if (item->configuration & CHECK_OWNER) {
        char aux[OS_SIZE_64];
        snprintf(aux, OS_SIZE_64, "%u", item->statbuf.st_uid);
        os_strdup(aux, data->uid);

        data->user_name = get_user(file, item->statbuf.st_uid, NULL);
    }

    if (item->configuration & CHECK_GROUP) {
        char aux[OS_SIZE_64];
        snprintf(aux, OS_SIZE_64, "%u", item->statbuf.st_gid);
        os_strdup(aux, data->gid);

        os_strdup((char*)get_group(item->statbuf.st_gid), data->group_name);
    }
#endif

    snprintf(data->hash_md5, sizeof(os_md5), "%s", "d41d8cd98f00b204e9800998ecf8427e");
    snprintf(data->hash_sha1, sizeof(os_sha1), "%s", "da39a3ee5e6b4b0d3255bfef95601890afd80709");
    snprintf(data->hash_sha256, sizeof(os_sha256), "%s", "e3b0c44298fc1c149afbf4c8996fb92427ae41e4649b934ca495991b7852b855");

    // The file exists and we don't have to delete it from the hash tables
    data->scanned = 1;

    // We won't calculate hash for symbolic links, empty or large files
    if ((item->statbuf.st_mode & S_IFMT) == FIM_REGULAR)
        if (item->statbuf.st_size > 0 &&
                (size_t)item->statbuf.st_size < syscheck.file_max_size &&
                ( item->configuration & CHECK_MD5SUM ||
                item->configuration & CHECK_SHA1SUM ||
                item->configuration & CHECK_SHA256SUM ) ) {
            if (OS_MD5_SHA1_SHA256_File(file,
                                        syscheck.prefilter_cmd,
                                        data->hash_md5,
                                        data->hash_sha1,
                                        data->hash_sha256,
                                        OS_BINARY,
                                        syscheck.file_max_size) < 0) {
                mdebug1(FIM_HASHES_FAIL, file);
                free_entry_data(data);
                return NULL;
        }
    }

    if (!(item->configuration & CHECK_MD5SUM)) {
        data->hash_md5[0] = '\0';
    }

    if (!(item->configuration & CHECK_SHA1SUM)) {
        data->hash_sha1[0] = '\0';
    }

    if (!(item->configuration & CHECK_SHA256SUM)) {
        data->hash_sha256[0] = '\0';
    }

    data->inode = item->statbuf.st_ino;
    data->dev = item->statbuf.st_dev;
    data->mode = item->mode;
    data->options = item->configuration;
    data->last_event = time(NULL);
    data->scanned = 1;
    // Set file entry type, registry or file
    // SQLite Development
    data->entry_type = FIM_TYPE_FILE;
    fim_get_checksum(data);

    return data;
}

void init_fim_data_entry(fim_entry_data *data) {
    data->size = 0;
    data->perm = NULL;
    data->attributes = NULL;
    data->uid = NULL;
    data->gid = NULL;
    data->user_name = NULL;
    data->group_name = NULL;
    data->mtime = 0;
    data->inode = 0;
    data->hash_md5[0] = '\0';
    data->hash_sha1[0] = '\0';
    data->hash_sha256[0] = '\0';
}

void fim_get_checksum (fim_entry_data * data) {
    char *checksum = NULL;
    int size;

    size = snprintf(0,
            0,
            "%d:%s:%s:%s:%s:%s:%s:%u:%lu:%s:%s:%s",
            data->size,
            data->perm ? data->perm : "",
            data->attributes ? data->attributes : "",
            data->uid ? data->uid : "",
            data->gid ? data->gid : "",
            data->user_name ? data->user_name : "",
            data->group_name ? data->group_name : "",
            data->mtime,
            data->inode,
            data->hash_md5,
            data->hash_sha1,
            data->hash_sha256);

    os_calloc(size + 1, sizeof(char), checksum);
    snprintf(checksum,
            size + 1,
            "%d:%s:%s:%s:%s:%s:%s:%u:%lu:%s:%s:%s",
            data->size,
            data->perm ? data->perm : "",
            data->attributes ? data->attributes : "",
            data->uid ? data->uid : "",
            data->gid ? data->gid : "",
            data->user_name ? data->user_name : "",
            data->group_name ? data->group_name : "",
            data->mtime,
            data->inode,
            data->hash_md5,
            data->hash_sha1,
            data->hash_sha256);

    OS_SHA1_Str(checksum, -1, data->checksum);
    free(checksum);
}

void check_deleted_files() {
    fim_tmp_file *file = NULL;

    w_mutex_lock(&syscheck.fim_entry_mutex);

    if (fim_db_get_not_scanned(syscheck.database, &file, syscheck.database_store) != FIMDB_OK) {
        merror(FIM_DB_ERROR_RM_NOT_SCANNED);
    }

    w_mutex_unlock(&syscheck.fim_entry_mutex);

    if (file && file->elements) {
        fim_db_delete_not_scanned(syscheck.database, file, &syscheck.fim_entry_mutex, syscheck.database_store);
    }

    w_mutex_lock(&syscheck.fim_entry_mutex);
    fim_db_set_all_unscanned(syscheck.database);
    w_mutex_unlock(&syscheck.fim_entry_mutex);
}


cJSON * fim_json_event(char * file_name, fim_entry_data * old_data, fim_entry_data * new_data, int pos, unsigned int type, fim_event_mode mode, whodata_evt * w_evt) {
    cJSON * changed_attributes = NULL;

    if (old_data != NULL) {
        changed_attributes = fim_json_compare_attrs(old_data, new_data);

        // If no such changes, do not send event.

        if (cJSON_GetArraySize(changed_attributes) == 0) {
            cJSON_Delete(changed_attributes);
            return NULL;
        }
    }

    cJSON * json_event = cJSON_CreateObject();
    cJSON_AddStringToObject(json_event, "type", "event");

    cJSON * data = cJSON_CreateObject();
    cJSON_AddItemToObject(json_event, "data", data);

    cJSON_AddStringToObject(data, "path", file_name);
    cJSON_AddStringToObject(data, "mode", FIM_EVENT_MODE[mode]);
    cJSON_AddStringToObject(data, "type", FIM_EVENT_TYPE[type]);
    cJSON_AddNumberToObject(data, "timestamp", new_data->last_event);

    cJSON_AddItemToObject(data, "attributes", fim_attributes_json(new_data));

    if (old_data) {
        cJSON_AddItemToObject(data, "changed_attributes", changed_attributes);
        cJSON_AddItemToObject(data, "old_attributes", fim_attributes_json(old_data));
    }

    char * tags = NULL;
    if (new_data->entry_type == FIM_TYPE_FILE) {
        if (w_evt) {
            cJSON_AddItemToObject(data, "audit", fim_audit_json(w_evt));
        }

        tags = syscheck.tag[pos];

        if (syscheck.opts[pos] & CHECK_SEECHANGES && type != 1) {
            char * diff = seechanges_addfile(file_name);

            if (diff != NULL) {
                cJSON_AddStringToObject(data, "content_changes", diff);
                os_free(diff);
            }
        }
    }
#ifdef WIN32
    else {
        tags = syscheck.registry[pos].tag;
    }
#endif

    if (tags != NULL) {
        cJSON_AddStringToObject(data, "tags", tags);
    }

    return json_event;
}

// Create file attribute set JSON from a FIM entry structure

cJSON * fim_attributes_json(const fim_entry_data * data) {
    cJSON * attributes = cJSON_CreateObject();

    // TODO: Read structure.
    // SQLite Development
    cJSON_AddStringToObject(attributes, "type", FIM_ENTRY_TYPE[data->entry_type]);

    if (data->options & CHECK_SIZE) {
        cJSON_AddNumberToObject(attributes, "size", data->size);
    }

    if (data->options & CHECK_PERM) {
        cJSON_AddStringToObject(attributes, "perm", data->perm);
    }

    if (data->options & CHECK_OWNER) {
        cJSON_AddStringToObject(attributes, "uid", data->uid);
    }

    if (data->options & CHECK_GROUP) {
        cJSON_AddStringToObject(attributes, "gid", data->gid);
    }

    if (data->user_name) {
        cJSON_AddStringToObject(attributes, "user_name", data->user_name);
    }

    if (data->group_name) {
        cJSON_AddStringToObject(attributes, "group_name", data->group_name);
    }

    if (data->options & CHECK_INODE) {
        cJSON_AddNumberToObject(attributes, "inode", data->inode);
    }

    if (data->options & CHECK_MTIME) {
        cJSON_AddNumberToObject(attributes, "mtime", data->mtime);
    }

    if (data->options & CHECK_MD5SUM) {
        cJSON_AddStringToObject(attributes, "hash_md5", data->hash_md5);
    }

    if (data->options & CHECK_SHA1SUM) {
        cJSON_AddStringToObject(attributes, "hash_sha1", data->hash_sha1);
    }

    if (data->options & CHECK_SHA256SUM) {
        cJSON_AddStringToObject(attributes, "hash_sha256", data->hash_sha256);
    }

#ifdef WIN32
    if (data->options & CHECK_ATTRS) {
        cJSON_AddStringToObject(attributes, "attributes", data->attributes);
    }
#endif

    if (*data->checksum) {
        cJSON_AddStringToObject(attributes, "checksum", data->checksum);
    }

    return attributes;
}

// Create file entry JSON from a FIM entry structure

cJSON * fim_entry_json(const char * path, fim_entry_data * data) {
    assert(data);
    assert(path);

    cJSON * root = cJSON_CreateObject();

    cJSON_AddStringToObject(root, "path", path);
    cJSON_AddNumberToObject(root, "timestamp", data->last_event);

    cJSON * attributes = fim_attributes_json(data);
    cJSON_AddItemToObject(root, "attributes", attributes);

    return root;
}

// Create file attribute comparison JSON object

cJSON * fim_json_compare_attrs(const fim_entry_data * old_data, const fim_entry_data * new_data) {
    cJSON * changed_attributes = cJSON_CreateArray();

    if ( (old_data->options & CHECK_SIZE) && (old_data->size != new_data->size) ) {
        cJSON_AddItemToArray(changed_attributes, cJSON_CreateString("size"));
    }

    if ( (old_data->options & CHECK_PERM) && strcmp(old_data->perm, new_data->perm) != 0 ) {
        cJSON_AddItemToArray(changed_attributes, cJSON_CreateString("permission"));
    }

#ifdef WIN32
    if ( (old_data->options & CHECK_ATTRS) && strcmp(old_data->attributes, new_data->attributes) != 0 ) {
        cJSON_AddItemToArray(changed_attributes, cJSON_CreateString("attributes"));
    }
#endif

    if (old_data->options & CHECK_OWNER) {
        if (old_data->uid && new_data->uid && strcmp(old_data->uid, new_data->uid) != 0) {
            cJSON_AddItemToArray(changed_attributes, cJSON_CreateString("uid"));
        }

        if (old_data->user_name && new_data->user_name && strcmp(old_data->user_name, new_data->user_name) != 0) {
            cJSON_AddItemToArray(changed_attributes, cJSON_CreateString("user_name"));
        }
    }

    if (old_data->options & CHECK_GROUP) {
        if (old_data->gid && new_data->gid && strcmp(old_data->gid, new_data->gid) != 0) {
            cJSON_AddItemToArray(changed_attributes, cJSON_CreateString("gid"));
        }

        if (old_data->group_name && new_data->group_name && strcmp(old_data->group_name, new_data->group_name) != 0) {
            cJSON_AddItemToArray(changed_attributes, cJSON_CreateString("group_name"));
        }
    }

    if ( (old_data->options & CHECK_MTIME) && (old_data->mtime != new_data->mtime) ) {
        cJSON_AddItemToArray(changed_attributes, cJSON_CreateString("mtime"));
    }

#ifndef WIN32
    if ( (old_data->options & CHECK_INODE) && (old_data->inode != new_data->inode) ) {
        cJSON_AddItemToArray(changed_attributes, cJSON_CreateString("inode"));
    }
#endif

    if ( (old_data->options & CHECK_MD5SUM) && (strcmp(old_data->hash_md5, new_data->hash_md5) != 0) ) {
        cJSON_AddItemToArray(changed_attributes, cJSON_CreateString("md5"));
    }

    if ( (old_data->options & CHECK_SHA1SUM) && (strcmp(old_data->hash_sha1, new_data->hash_sha1) != 0) ) {
        cJSON_AddItemToArray(changed_attributes, cJSON_CreateString("sha1"));
    }

    if ( (old_data->options & CHECK_SHA256SUM) && (strcmp(old_data->hash_sha256, new_data->hash_sha256) != 0) ) {
        cJSON_AddItemToArray(changed_attributes, cJSON_CreateString("sha256"));
    }

    return changed_attributes;
}

// Create file audit data JSON object

cJSON * fim_audit_json(const whodata_evt * w_evt) {
    cJSON * fim_audit = cJSON_CreateObject();

    cJSON_AddStringToObject(fim_audit, "path", w_evt->path);
    cJSON_AddStringToObject(fim_audit, "user_id", w_evt->user_id);
    cJSON_AddStringToObject(fim_audit, "user_name", w_evt->user_name);
    cJSON_AddStringToObject(fim_audit, "process_name", w_evt->process_name);
    cJSON_AddNumberToObject(fim_audit, "process_id", w_evt->process_id);
#ifndef WIN32
    cJSON_AddStringToObject(fim_audit, "group_id", w_evt->group_id);
    cJSON_AddStringToObject(fim_audit, "group_name", w_evt->group_name);
    cJSON_AddStringToObject(fim_audit, "audit_uid", w_evt->audit_uid);
    cJSON_AddStringToObject(fim_audit, "audit_name", w_evt->audit_name);
    cJSON_AddStringToObject(fim_audit, "effective_uid", w_evt->effective_uid);
    cJSON_AddStringToObject(fim_audit, "effective_name", w_evt->effective_name);
    cJSON_AddNumberToObject(fim_audit, "ppid", w_evt->ppid);
#endif

    return fim_audit;
}


// Create scan info JSON event

cJSON * fim_scan_info_json(fim_scan_event event, long timestamp) {
    cJSON * root = cJSON_CreateObject();
    cJSON * data = cJSON_CreateObject();

    cJSON_AddStringToObject(root, "type", event == FIM_SCAN_START ? "scan_start" : "scan_end");
    cJSON_AddItemToObject(root, "data", data);
    cJSON_AddNumberToObject(data, "timestamp", timestamp);

    return root;
}

int fim_check_ignore (const char *file_name) {
    // Check if the file should be ignored
    if (syscheck.ignore) {
        int i = 0;
        while (syscheck.ignore[i] != NULL) {
            if (strncasecmp(syscheck.ignore[i], file_name, strlen(syscheck.ignore[i])) == 0) {
                mdebug2(FIM_IGNORE_ENTRY, "file", file_name, syscheck.ignore[i]);
                return 1;
            }
            i++;
        }
    }

    // Check in the regex entry
    if (syscheck.ignore_regex) {
        int i = 0;
        while (syscheck.ignore_regex[i] != NULL) {
            if (OSMatch_Execute(file_name, strlen(file_name), syscheck.ignore_regex[i])) {
                mdebug2(FIM_IGNORE_SREGEX, "file", file_name, syscheck.ignore_regex[i]->raw);
                return 1;
            }
            i++;
        }
    }

    return 0;
}


// LCOV_EXCL_START
int fim_check_restrict (const char *file_name, OSMatch *restriction) {
    if (file_name == NULL) {
        merror(NULL_ERROR);
        return 1;
    }

    // Restrict file types
    if (restriction) {
        if (!OSMatch_Execute(file_name, strlen(file_name), restriction)) {
            mdebug2(FIM_FILE_IGNORE_RESTRICT, file_name, restriction->raw);
            return 1;
        }
    }

    return 0;
}
// LCOV_EXCL_STOP

void free_entry_data(fim_entry_data * data) {
    if (!data) {
        return;
    }
    if (data->perm) {
        os_free(data->perm);
    }
    if (data->attributes) {
        os_free(data->attributes);
    }
    if (data->uid) {
        os_free(data->uid);
    }
    if (data->gid) {
        os_free(data->gid);
    }
    if (data->user_name) {
        os_free(data->user_name);
    }
    if (data->group_name) {
        os_free(data->group_name);
    }

    os_free(data);
}


void free_entry(fim_entry * entry) {
    if (entry) {
        os_free(entry->path);
        free_entry_data(entry->data);
        free(entry);
    }
}


void free_inode_data(fim_inode_data **data) {
    int i;

    if (*data == NULL) {
        return;
    }

    for (i = 0; i < (*data)->items; i++) {
        os_free((*data)->paths[i]);
    }
    os_free((*data)->paths);
    os_free(*data);
}


void fim_print_info(struct timespec start, struct timespec end, clock_t cputime_start) {
    mdebug1(FIM_RUNNING_SCAN,
            time_diff(&start, &end),
            (double)(clock() - cputime_start) / CLOCKS_PER_SEC);
    // SQLite Development
    //mdebug1(FIM_ENTRIES_INFO, rbtree_size(syscheck.fim_entry));

#ifndef WIN32
    unsigned inode_items = 0;
    unsigned inode_paths = 0;

/* SQLite Development
    for (hash_node = OSHash_Begin(syscheck.fim_inode, &inode_it); hash_node; hash_node = OSHash_Next(syscheck.fim_inode, &inode_it, hash_node)) {
        inode_paths += ((fim_inode_data*)hash_node->data)->items;
        inode_items++;
    }
*/
    mdebug1(FIM_INODES_INFO, inode_items, inode_paths);
#endif

    return;
}<|MERGE_RESOLUTION|>--- conflicted
+++ resolved
@@ -301,34 +301,22 @@
 }
 
 
-<<<<<<< HEAD
-void fim_realtime_event(char *file) {
-    fim_audit_inode_event(file, FIM_REALTIME, NULL);
-}
-
-// LCOV_EXCL_START
-void fim_whodata_event(whodata_evt * w_evt) {
-    fim_audit_inode_event(w_evt->path, FIM_WHODATA, w_evt);
-=======
 void fim_realtime_event(char *file, fim_element *item) {
 
     struct stat file_stat;
 
-    // If the file exist, generate add or modify events.
+    // If the file exists, generate add or modify events.
     if (w_stat(file, &file_stat) >= 0) {
 
 #ifdef WIN32
         fim_checker(file, item, NULL, 1);
 #else
-        char inode_key[OS_SIZE_128];
-
-        snprintf(inode_key, OS_SIZE_128, "%ld:%ld", (unsigned long)file_stat.st_dev, (unsigned long)file_stat.st_ino);
-        fim_audit_inode_event(file, inode_key, FIM_REALTIME, NULL);
+        fim_audit_inode_event(file, FIM_REALTIME, NULL);
 #endif
 
     }
     else {
-        // It's possible file deleted or directory moved.
+        // Otherwise, it could be a file deleted or a directory moved (or renamed).
         fim_process_missing_entry(file, FIM_REALTIME, NULL, item);
     }
 }
@@ -338,56 +326,36 @@
 
     struct stat file_stat;
 
-    // If the file exist, generate add or modify events.
+    // If the file exists, generate add or modify events.
     if(w_stat(w_evt->path, &file_stat) >= 0) {
 
 #ifdef WIN32
         fim_checker(w_evt->path, item, w_evt, 1);
-
 #else
-        char inode_key[OS_SIZE_128];
-
-        snprintf(inode_key, OS_SIZE_128, "%s:%s", w_evt->dev, w_evt->inode);
-        fim_audit_inode_event(w_evt->path, inode_key, FIM_WHODATA, w_evt);
-#endif
-
-    }
-    // It's possible file deleted or directory moved.
+        fim_audit_inode_event(w_evt->path, FIM_WHODATA, w_evt);
+#endif
+
+    }
+    // Otherwise, it could be a file deleted or a directory moved (or renamed).
     else {
         fim_process_missing_entry(w_evt->path, FIM_WHODATA, w_evt, item);
     }
->>>>>>> eb201ade
 }
 
 // LCOV_EXCL_STOP
 
 
-<<<<<<< HEAD
-void fim_audit_inode_event(char *file, fim_event_mode mode, whodata_evt * w_evt) {
-=======
 void fim_process_missing_entry(char * pathname, fim_event_mode mode, whodata_evt * w_evt, fim_element *item) {
 
-    fim_entry_data *saved_data;
+    fim_entry *saved_data;
     int found = 0;
-
-#ifndef WIN32
-    char inode_key[OS_SIZE_128];
-    unsigned long dev = 0;
-    unsigned long inode = 0;
-#endif
 
     // Search path in DB.
     w_mutex_lock(&syscheck.fim_entry_mutex);
-    saved_data = (fim_entry_data *)rbtree_get(syscheck.fim_entry, pathname);
+    saved_data = fim_db_get_path(syscheck.database, pathname);
 
     if (saved_data) {
         found = 1;
-
-#ifndef WIN32
-        dev = saved_data->dev;
-        inode = saved_data->inode;
-#endif
-
     }
 
     w_mutex_unlock(&syscheck.fim_entry_mutex);
@@ -397,24 +365,17 @@
 
 #ifdef WIN32
         fim_checker(pathname, item, w_evt, 1);
-
 #else
-        snprintf(inode_key, OS_SIZE_128, "%ld:%ld", dev, inode);
-        fim_audit_inode_event(pathname, inode_key, mode, w_evt);
-
+        fim_audit_inode_event(pathname, mode, w_evt);
 #endif
 
         return;
     }
 
     // Since the file doesn't exist, research if it's directory and have files in DB.
-    char **paths;
+    fim_tmp_file *files = NULL;
     char first_entry[PATH_MAX];
     char last_entry[PATH_MAX];
-    int config_file;
-    int config_dir;
-
-    config_dir = fim_configuration_directory(pathname, "file");
 
 #ifdef WIN32
     snprintf(first_entry, PATH_MAX, "%s\\", pathname);
@@ -427,49 +388,16 @@
 #endif
 
     w_mutex_lock(&syscheck.fim_entry_mutex);
-    paths = rbtree_range(syscheck.fim_entry, first_entry, last_entry);
+    fim_db_get_path_range(syscheck.database, first_entry, last_entry, &files, syscheck.database_store);
     w_mutex_unlock(&syscheck.fim_entry_mutex);
 
-    if (paths == NULL) {
-        return;
-    }
-
-    for (int i = 0; paths[i]; i++) {
-
-        config_file = fim_configuration_directory(paths[i], "file");
-
-        if (config_file == config_dir) {
-
-#ifdef WIN32
-            fim_checker(paths[i], item, w_evt, 1);
-
-#else
-            w_mutex_lock(&syscheck.fim_entry_mutex);
-            saved_data = (fim_entry_data *)rbtree_get(syscheck.fim_entry, paths[i]);
-
-            if (saved_data) {
-                found = 1;
-                dev = saved_data->dev;
-                inode = saved_data->inode;
-            }
-            w_mutex_unlock(&syscheck.fim_entry_mutex);
-
-            if (found) {
-                snprintf(inode_key, OS_SIZE_128, "%ld:%ld", dev, inode);
-                fim_audit_inode_event(paths[i], inode_key, mode, w_evt);
-                found = 0;
-            }
-
-#endif
-        }
-    }
-
-    free_strarray(paths);
-}
-
-
-void fim_audit_inode_event(char *file, const char *inode_key, fim_event_mode mode, whodata_evt * w_evt) {
->>>>>>> eb201ade
+    if (files && files->elements) {
+        fim_db_process_missing_entry(syscheck.database, files, &syscheck.fim_entry_mutex, syscheck.database_store, mode);
+    }
+}
+
+
+void fim_audit_inode_event(char *file, fim_event_mode mode, whodata_evt * w_evt) {
     struct fim_element *item;
     char **paths = NULL;
 
