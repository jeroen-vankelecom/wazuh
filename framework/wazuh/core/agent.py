--- conflicted
+++ resolved
@@ -15,11 +15,6 @@
 from shutil import copyfile, rmtree
 from time import time
 
-<<<<<<< HEAD
-=======
-import requests
-
->>>>>>> 766c8e0e
 from wazuh.core import common, configuration
 from wazuh.core.InputValidator import InputValidator
 from wazuh.core.cluster.utils import get_manager_status
@@ -27,11 +22,7 @@
 from wazuh.core.exception import WazuhException, WazuhError, WazuhInternalError, WazuhResourceNotFound
 from wazuh.core.ossec_queue import OssecQueue
 from wazuh.core.utils import chmod_r, WazuhVersion, plain_dict_to_nested_dict, get_fields_to_nest, WazuhDBQuery, \
-<<<<<<< HEAD
     WazuhDBQueryDistinct, WazuhDBQueryGroupBy, SQLiteBackend, WazuhDBBackend, safe_move
-=======
-    WazuhDBQueryDistinct, WazuhDBQueryGroupBy, WazuhDBBackend, safe_move
->>>>>>> 766c8e0e
 from wazuh.core.wazuh_socket import OssecSocket, OssecSocketJSON
 
 
@@ -1168,7 +1159,6 @@
     return agents_ids
 
 
-<<<<<<< HEAD
 def core_upgrade_agents(command, get_result=False):
     """Send command to upgrade module / task module
 
@@ -1189,7 +1179,8 @@
     s.close()
 
     return data
-=======
+
+
 def get_rbac_filters(system_resources=None, permitted_resources=None, filters=None):
     """This function calculate the list of allowed or denied depending on the list size
 
@@ -1217,5 +1208,4 @@
         filters['rbac_ids'] = list(non_permitted_resources)
         negate = True
 
-    return {'filters': filters, 'rbac_negate': negate}
->>>>>>> 766c8e0e
+    return {'filters': filters, 'rbac_negate': negate}