# Copyright (C) 2015-2020, Wazuh Inc.
# Created by Wazuh, Inc. <info@wazuh.com>.
# This program is free software; you can redistribute it and/or modify it under the terms of GPLv2

import asyncio
import itertools
import json
import logging
import operator
import os
import random
import time
from concurrent.futures import ThreadPoolExecutor
from functools import reduce
from operator import or_
from typing import Callable, Dict, Tuple

import wazuh.core.cluster.cluster
import wazuh.core.cluster.utils
import wazuh.core.manager
import wazuh.results as wresults
from wazuh import exception, agent, common
from wazuh.core.cluster import local_client, common as c_common
from wazuh.exception import WazuhException, WazuhClusterError, WazuhError


class DistributedAPI:
    """Represents a distributed API request."""

    def __init__(self, f: Callable, logger: logging.getLogger, f_kwargs: Dict = None, node: c_common.Handler = None,
                 debug: bool = False, request_type: str = 'local_master', current_user: str = '',
                 wait_for_complete: bool = False, from_cluster: bool = False, is_async: bool = False,
                 broadcasting: bool = False, basic_services: tuple = None, local_client_arg: str = None,
                 rbac_permissions: Dict = None, nodes: list = None, cluster_required: bool = False):
        """Class constructor.

        Parameters
        ----------
        f : callable
            Function to be executed.
        logger : logging.getLogger
            Logging logger to use.
        f_kwargs : dict, optional
            Arguments to be passed to function `f`. Default `None`
        node : c_common.Handler, optional
            Asyncio protocol object to use when sending requests to other nodes. Default `None`
        debug : bool, optional
            Enable debug messages and raise exceptions. Default `False`
        request_type : str, optional
            Default `"local_master"`
        wait_for_complete : bool, optional
            True to disable timeout, false otherwise. Default `False`
        from_cluster : bool, optional
<<<<<<< HEAD
            Default `False`
        is_async : bool, optional
            Default `False`
        broadcasting : bool, optional
            Default `False`
        basic_services : tuple, optional
            Default `None`
        local_client_arg: str, optional
            Default `None`
        rbac_permissions : dict, optional
            Default `None`
        nodes : list, optional
            Default `None`
=======
            Default `False`, specify if the request goes from cluster or not
        is_async : bool, optional
            Default `False`, specify if the request is asynchronous or not
        broadcasting : bool, optional
            Default `False`, True if the request need to be executed in all managers
        basic_services : tuple, optional
            Default `None`, services that must be started for correct behaviour
        local_client_arg: str, optional
            Default `None`, LocalClient additional arguments
        rbac_permissions : dict, optional
            Default `None`, RBAC user's permissions
        nodes : list, optional
            Default `None`, list of system nodes
>>>>>>> b5af5840
        cluster_required : bool, optional
            True when the cluster must be enabled. False otherwise. Default `False`
        current_user : str
            User who started the request
        """
        self.logger = logger
        self.f = f
        self.f_kwargs = f_kwargs if f_kwargs is not None else {}
        self.node = node if node is not None else local_client
        self.cluster_items = wazuh.core.cluster.utils.get_cluster_items() if node is None else node.cluster_items
        self.debug = debug
        self.node_info = wazuh.core.cluster.cluster.get_node() if node is None else node.get_node()
        self.request_id = str(random.randint(0, 2**10 - 1))
        self.request_type = request_type
        self.wait_for_complete = wait_for_complete
        self.from_cluster = from_cluster
        self.is_async = is_async
        self.broadcasting = broadcasting
        self.rbac_permissions = rbac_permissions if rbac_permissions is not None else dict()
        self.current_user = current_user
        self.nodes = nodes if nodes is not None else list()
        self.cluster_required = cluster_required
        if not basic_services:
            self.basic_services = ('wazuh-modulesd', 'ossec-analysisd', 'ossec-execd', 'wazuh-db')
            if common.install_type != "local":
                self.basic_services += ('ossec-remoted',)
        else:
            self.basic_services = basic_services

        self.local_clients = []
        self.local_client_arg = local_client_arg
        self.threadpool = ThreadPoolExecutor(max_workers=1)

    async def distribute_function(self) -> [Dict, exception.WazuhException]:
        """
        Distribute an API call.

        Returns
        -------
        dict or WazuhException
            Dictionary with API response or WazuhException in case of error.
        """
        try:
            self.logger.debug("Receiving parameters {}".format(self.f_kwargs))
            is_dapi_enabled = self.cluster_items['distributed_api']['enabled']
            is_cluster_disabled = self.node == local_client and wazuh.core.cluster.cluster.check_cluster_status()

            # If it is a cluster API request and the cluster is not enabled, raise an exception
            if is_cluster_disabled and self.cluster_required:
                raise exception.WazuhError(3013)

            # First case: execute the request locally.
            # If the distributed api is not enabled
            # If the cluster is disabled or the request type is local_any
            # if the request was made in the master node and the request type is local_master
            # if the request came forwarded from the master node and its type is distributed_master
            if not is_dapi_enabled or is_cluster_disabled or self.request_type == 'local_any' or \
                    (self.request_type == 'local_master' and self.node_info['type'] == 'master') or \
                    (self.request_type == 'distributed_master' and self.from_cluster):

                response = await self.execute_local_request()

            # Second case: forward the request
            # Only the master node will forward a request, and it will only be forwarded if its type is distributed_
            # master
            elif self.request_type == 'distributed_master' and self.node_info['type'] == 'master':
                response = await self.forward_request()

            # Last case: execute the request remotely.
            # A request will only be executed remotely if it was made in a worker node and its type isn't local_any
            else:
                response = await self.execute_remote_request()

            try:
                response = json.loads(response, object_hook=c_common.as_wazuh_object) \
                    if isinstance(response, str) else response
            except json.decoder.JSONDecodeError:
                response = {'message': response}

            return response if isinstance(response, (wresults.AbstractWazuhResult, exception.WazuhException)) \
                else wresults.WazuhResult(response)

        except exception.WazuhError as e:
            e.dapi_errors = self.get_error_info(e)
            return e
        except exception.WazuhInternalError as e:
            e.dapi_errors = self.get_error_info(e)
            if self.debug:
                raise
            self.logger.error(f'{e.message}', exc_info=True)
            return e
        except Exception as e:
            if self.debug:
                raise

            self.logger.error(f'Unhandled exception: {str(e)}', exc_info=True)
            return exception.WazuhInternalError(1000,
                                                dapi_errors=self.get_error_info(e))

    def check_wazuh_status(self):
        """
        There are some services that are required for wazuh to correctly process API requests. If any of those services
        is not running, the API must raise an exception indicating that:
            * It's not ready yet to process requests if services are restarting
            * There's an error in any of those services that must be addressed before using the API if any service is
              in failed status.
            * Wazuh must be started before using the API is the services are stopped.

        The basic services wazuh needs to be running are: wazuh-modulesd, ossec-remoted, ossec-analysisd, ossec-execd
        and wazuh-db
        """
        if self.f == wazuh.core.manager.status:
            return

        status = wazuh.core.manager.status()

        not_ready_daemons = {k: status[k] for k in self.basic_services if status[k] in ('failed',
                                                                                        'restarting',
                                                                                        'stopped')}

        if not_ready_daemons:
            extra_info = {
                'node_name': self.node_info.get('node', 'UNKNOWN NODE'),
                'not_ready_daemons': ', '.join([f'{key}->{value}' for key, value in not_ready_daemons.items()])
            }
            raise exception.WazuhError(1017, extra_message=extra_info)

    async def execute_local_request(self) -> str:
        """Execute an API request locally.

        Returns
        -------
        str
            JSON response.
        """
        def run_local():
            self.logger.debug("Starting to execute request locally")
            common.rbac_mode.set(self.rbac_permissions.pop('rbac_mode', 'white'))
            common.rbac.set(self.rbac_permissions)
            common.broadcast.set(self.broadcasting)
            common.cluster_nodes.set(self.nodes)
            common.current_user.set(self.current_user)
            data = self.f(**self.f_kwargs)
            common.reset_context_cache()
            self.logger.debug("Finished executing request locally")
            return data

        try:
            before = time.time()
            self.check_wazuh_status()

            timeout = None if self.wait_for_complete \
                else self.cluster_items['intervals']['communication']['timeout_api_exe']

            # LocalClient only for control functions
            if self.local_client_arg is not None:
                lc = local_client.LocalClient()
                self.f_kwargs[self.local_client_arg] = lc
            else:
                lc = None

            if self.is_async:
                task = run_local()
            else:
                loop = asyncio.get_running_loop()
                task = loop.run_in_executor(self.threadpool, run_local)

            try:
                data = await asyncio.wait_for(task, timeout=timeout)
            except asyncio.TimeoutError:
                raise exception.WazuhException(3021)

            after = time.time()
            self.logger.debug("Time calculating request result: {}s".format(after - before))
            return data
        except exception.WazuhError as e:
            e.dapi_errors = self.get_error_info(e)
            if self.debug:
                raise
            return json.dumps(e, cls=c_common.WazuhJSONEncoder)
        except exception.WazuhInternalError as e:
            e.dapi_errors = self.get_error_info(e)
            self.logger.error(f"{e.message}", exc_info=True)
            if self.debug:
                raise
            return json.dumps(e, cls=c_common.WazuhJSONEncoder)
        except Exception as e:
            self.logger.error(f'Error executing API request locally: {str(e)}', exc_info=True)
            if self.debug:
                raise
            return json.dumps(exception.WazuhInternalError(1000,
                                                           dapi_errors=self.get_error_info(e)),
                              cls=c_common.WazuhJSONEncoder)

    def release_local_clients(self):
        """
        Close all local clients created.

        This method should only be called when all local clients connected to the LocalServer have finished sending
        requests. Otherwise, errors will arise on subsequent requests.
        """
        for lc in self.local_clients:
            lc.transport.close()

    def get_client(self) -> c_common.Handler:
        """
        Create another LocalClient if necessary and stores it to be closed later.

        :return: client. Maybe an instance of LocalClient, WorkerHandler or MasterHandler
        """
        if self.node == local_client:
            client = local_client.LocalClient()
            self.local_clients.append(client)
        else:
            client = self.node

        return client

    def to_dict(self):
        return {"f": self.f,
                "f_kwargs": self.f_kwargs,
                "request_type": self.request_type,
                "wait_for_complete": self.wait_for_complete,
                "from_cluster": self.from_cluster,
                "is_async": self.is_async,
                "local_client_arg": self.local_client_arg,
                "basic_services": self.basic_services,
                "rbac_permissions": self.rbac_permissions,
                "current_user": self.current_user,
                "broadcasting": self.broadcasting,
                "nodes": self.nodes
                }

    def get_error_info(self, e) -> Dict:
        """Build a response given an Exception.

        Parameters
        ----------
        e : Exception

        Returns
        -------
        dict
            Dict where keys are nodes and values are error information.
        """
        error_message = e.message if isinstance(e, exception.WazuhException) else exception.GENERIC_ERROR_MSG
        result = {self.node_info['node']: {'error': error_message}
                  }

        # Give log path only in case of WazuhInternalError
        if not isinstance(e, exception.WazuhError):
            log_filename = None
            for h in self.logger.handlers or self.logger.parent.handlers:
                if hasattr(h, 'baseFilename'):
                    log_filename = os.path.join('WAZUH_HOME', os.path.relpath(h.baseFilename, start=common.ossec_path))
            result[self.node_info['node']]['logfile'] = log_filename

        return result

    async def send_tmp_file(self, node_name=None):
        # POST/agent/group/:group_id/configuration and POST/agent/group/:group_id/file/:file_name API calls write
        # a temporary file in /var/ossec/tmp which needs to be sent to the master before forwarding the request
        client = self.get_client()
        res = json.loads(await client.send_file(os.path.join(common.ossec_path,
                                                             self.f_kwargs['tmp_file']),
                                                node_name),
                         object_hook=c_common.as_wazuh_object)
        os.remove(os.path.join(common.ossec_path, self.f_kwargs['tmp_file']))

    async def execute_remote_request(self) -> Dict:
        """Execute a remote request. This function is used by worker nodes to execute master_only API requests.

        Returns
        -------
        dict
            JSON response.
        """
        if 'tmp_file' in self.f_kwargs:
            await self.send_tmp_file()

        client = self.get_client()
        node_response = await client.execute(command=b'dapi',
                                             data=json.dumps(self.to_dict(),
                                                             cls=c_common.WazuhJSONEncoder).encode(),
                                             wait_for_complete=self.wait_for_complete)

        self.release_local_clients()

        return json.loads(node_response,
                          object_hook=c_common.as_wazuh_object)

    async def forward_request(self) -> [wresults.AbstractWazuhResult, exception.WazuhException]:
        """Forward a request to the node who has all available information to answer it.

        This function is called when a distributed_master function is used. Only the master node calls this function.
        An API request will only be forwarded to worker nodes.

        Returns
        -------
        wresults.AbstractWazuhResult or exception.WazuhException
        """
        async def forward(node_name: Tuple) -> [wresults.AbstractWazuhResult, exception.WazuhException]:
            """Forward a request to a node.

            Parameters
            ----------
            node_name : tuple
                Node to forward a request to.

            Returns
            -------
            wresults.AbstractWazuhResult or exception.WazuhException
            """
            node_name, agent_list = node_name
            if agent_list:
                self.f_kwargs['agent_id' if 'agent_id' in self.f_kwargs else 'agent_list'] = agent_list
            if node_name == 'unknown' or node_name == '' or node_name == self.node_info['node']:
                # The request will be executed locally if the the node to forward to is unknown, empty or the master
                # itself
                result = await self.distribute_function()
            else:
                if 'tmp_file' in self.f_kwargs:
                    await self.send_tmp_file(node_name)
                client = self.get_client()
                try:
                    result = json.loads(await client.execute(b'dapi_forward',
                                                             "{} {}".format(node_name,
                                                                            json.dumps(self.to_dict(),
                                                                                       cls=c_common.WazuhJSONEncoder)
                                                                            ).encode(),
                                                             self.wait_for_complete),
                                        object_hook=c_common.as_wazuh_object)
                except WazuhClusterError as e:
                    if e.code == 3022:
                        result = e
                    else:
                        raise e
                # Convert a non existing node into a WazuhError exception
                if isinstance(result, WazuhClusterError) and result.code == 3022:
                    result = WazuhError.from_dict(result.to_dict())

            return result if isinstance(result, (wresults.AbstractWazuhResult, exception.WazuhException)) \
                else wresults.WazuhResult(result)

        # get the node(s) who has all available information to answer the request.
        nodes = await self.get_solver_node()
        self.from_cluster = True

        if len(nodes) > 1:
            results = await asyncio.shield(asyncio.gather(*[forward(node) for node in nodes.items()]))

            response = reduce(or_, results)
            if isinstance(response, wresults.AbstractWazuhResult):
                response = response.limit(limit=self.f_kwargs.get('limit', common.database_limit),
                                          offset=self.f_kwargs.get('offset', 0)) \
                    .sort(fields=self.f_kwargs.get('fields', []),
                          order=self.f_kwargs.get('order', 'asc'))
        else:
            response = await forward(next(iter(nodes.items())))

        self.release_local_clients()

        return response

    async def get_solver_node(self) -> Dict:
        """Get the node(s) that can solve a request.

        Get the node(s) that have all the necessary information to answer the request. Only called when the request type
        is 'master_distributed' and the node_type is master.

        Returns
        -------
        dict
            Dict with node names with agents.
        """
        select_node = ['node_name']
        if 'agent_id' in self.f_kwargs or 'agent_list' in self.f_kwargs:
            # Group requested agents by node_name
            requested_agents = self.f_kwargs.get('agent_list', None) or [self.f_kwargs['agent_id']]
            filters = {'id': requested_agents} if requested_agents != '*' else None
            system_agents = agent.Agent.get_agents_overview(select=select_node,
                                                            limit=None,
                                                            filters=filters,
                                                            sort={'fields': ['node_name'], 'order': 'desc'})['items']
            node_name = {k: list(map(operator.itemgetter('id'), g)) for k, g in
                         itertools.groupby(system_agents, key=operator.itemgetter('node_name'))}
            if requested_agents != '*':  # When all agents are requested cannot be non existent ids
                # Add non existing ids in the master's dictionary entry
                non_existent_ids = list(set(requested_agents) - set(map(operator.itemgetter('id'), system_agents)))
                if non_existent_ids:
                    if self.node_info['node'] in node_name:
                        node_name[self.node_info['node']].extend(non_existent_ids)
                    else:
                        node_name[self.node_info['node']] = non_existent_ids

            return node_name

        elif 'node_id' in self.f_kwargs or ('node_list' in self.f_kwargs and self.f_kwargs['node_list'] != '*'):
            requested_nodes = self.f_kwargs.get('node_list', None) or [self.f_kwargs['node_id']]
            del self.f_kwargs['node_id' if 'node_id' in self.f_kwargs else 'node_list']
            return {node_id: [] for node_id in requested_nodes}

        elif 'group_id' in self.f_kwargs:
            common.rbac_mode.set(self.rbac_permissions.pop('rbac_mode', 'white'))
            common.rbac.set(self.rbac_permissions)
            agents = agent.get_agents_in_group(group_list=[self.f_kwargs['group_id']], select=select_node,
                                               sort={'fields': ['node_name'], 'order': 'desc'}).affected_items
            if len(agents) == 0:
                raise WazuhError(1755)
            del self.f_kwargs['group_id']
            node_name = {k: list(map(operator.itemgetter('id'), g)) for k, g in
                         itertools.groupby(agents, key=operator.itemgetter('node_name'))}

            return node_name

        else:
            if self.broadcasting:
                if 'node_list' in self.f_kwargs:
                    del self.f_kwargs['node_list']
                client = self.get_client()
                nodes = json.loads(await client.execute(command=b'get_nodes',
                                                        data=json.dumps({}).encode(),
                                                        wait_for_complete=False),
                                   object_hook=c_common.as_wazuh_object)
                node_name = {item['name']: [] for item in nodes['items']}
            else:
                # agents, syscheck, rootcheck and syscollector
                # API calls that affect all agents. For example, PUT/agents/restart, DELETE/rootcheck, etc...
                agents = agent.Agent.get_agents_overview(select=select_node, limit=None,
                                                         sort={'fields': ['node_name'], 'order': 'desc'})['items']
                node_name = {k: [] for k, _ in itertools.groupby(agents, key=operator.itemgetter('node_name'))}
            return node_name


class APIRequestQueue:
    """
    Represents a queue of API requests. This thread will be always in background, it will remain blocked until a
    request is pushed into its request_queue. Then, it will answer the request and get blocked again.
    """

    def __init__(self, server):
        self.request_queue = asyncio.Queue()
        self.server = server
        self.logger = logging.getLogger('wazuh').getChild('dapi')
        self.logger.addFilter(wazuh.core.cluster.utils.ClusterFilter(tag='Cluster', subtag='D API'))
        self.pending_requests = {}

    async def run(self):
        while True:
            names, request = (await self.request_queue.get()).split(' ', 1)
            names = names.split('*', 1)
            # name    -> node name the request must be sent to. None if called from a worker node.
            # id      -> id of the request.
            # request -> JSON containing request's necessary information
            name_2 = '' if len(names) == 1 else names[1] + ' '

            # Get reference to MasterHandler or WorkerHandler
            node = self.server.client if names[0] == 'master' else self.server.clients[names[0]]
            try:
                request = json.loads(request, object_hook=c_common.as_wazuh_object)
                self.logger.info("Receiving request: {} from {}".format(
                    request['f'].__name__, names[0] if not name_2 else '{} ({})'.format(names[0], names[1])))

                result = await DistributedAPI(**request,
                                              logger=self.logger,
                                              node=node).distribute_function()
                task_id = await node.send_string(json.dumps(result, cls=c_common.WazuhJSONEncoder).encode())
            except Exception as e:
                self.logger.error("Error in distributed API: {}".format(e), exc_info=True)
                task_id = b'Error in distributed API: ' + str(e).encode()

            if task_id.startswith(b'Error'):
                self.logger.error(task_id.decode())
                result = await node.send_request(b'dapi_err', name_2.encode() + task_id)
            else:
                result = await node.send_request(b'dapi_res', name_2.encode() + task_id)
            if not isinstance(result, WazuhException):
                if result.startswith(b'Error'):
                    self.logger.error(result.decode())
            else:
                self.logger.error(result.message)

    def add_request(self, request: bytes):
        """Add a request to the queue.

        Parameters
        ----------
        request : bytes
            Request to add.
        """
        self.logger.debug("Received request: {}".format(request))
        self.request_queue.put_nowait(request.decode())<|MERGE_RESOLUTION|>--- conflicted
+++ resolved
@@ -51,21 +51,6 @@
         wait_for_complete : bool, optional
             True to disable timeout, false otherwise. Default `False`
         from_cluster : bool, optional
-<<<<<<< HEAD
-            Default `False`
-        is_async : bool, optional
-            Default `False`
-        broadcasting : bool, optional
-            Default `False`
-        basic_services : tuple, optional
-            Default `None`
-        local_client_arg: str, optional
-            Default `None`
-        rbac_permissions : dict, optional
-            Default `None`
-        nodes : list, optional
-            Default `None`
-=======
             Default `False`, specify if the request goes from cluster or not
         is_async : bool, optional
             Default `False`, specify if the request is asynchronous or not
@@ -79,7 +64,6 @@
             Default `None`, RBAC user's permissions
         nodes : list, optional
             Default `None`, list of system nodes
->>>>>>> b5af5840
         cluster_required : bool, optional
             True when the cluster must be enabled. False otherwise. Default `False`
         current_user : str
