--- conflicted
+++ resolved
@@ -70,7 +70,6 @@
 CREATE INDEX IF NOT EXISTS IN_VIN_TARGET ON VULNERABILITIES_INFO (TARGET);
 
 CREATE TABLE IF NOT EXISTS VULNERABILITIES (
-<<<<<<< HEAD
     CVEID TEXT NOT NULL REFERENCES VULNERABILITIES_INFO(ID),
     TARGET TEXT NOT NULL REFERENCES VULNERABILITIES_INFO(V_OS),
     TARGET_MINOR TEXT,
@@ -78,46 +77,25 @@
     PENDING BOOLEAN NOT NULL,
     OPERATION TEXT NOT NULL,
     OPERATION_VALUE TEXT,
+    CHECK_VARS INTEGER DEFAULT 0,
     PRIMARY KEY(CVEID, TARGET, TARGET_MINOR, PACKAGE, OPERATION_VALUE)
 );
-=======
-        CVEID TEXT NOT NULL REFERENCES VULNERABILITIES_INFO(ID),
-        OS TEXT NOT NULL REFERENCES VULNERABILITIES_INFO(V_OS),
-        OS_MINOR TEXT,
-        PACKAGE TEXT NOT NULL,
-        PENDING BOOLEAN NOT NULL,
-        OPERATION TEXT NOT NULL,
-        OPERATION_VALUE TEXT,
-        CHECK_VARS INTEGER DEFAULT 0,
-        PRIMARY KEY(CVEID, OS, PACKAGE, OPERATION_VALUE)
-);
-
-CREATE TABLE IF NOT EXISTS VARIABLES (
-        ID TEXT NOT NULL,
-        VALUE TEXT NOT NULL,
-        OS TEXT NOT NULL,
-        PRIMARY KEY(ID, VALUE, OS)
-);
-
-CREATE INDEX IF NOT EXISTS IN_VAR_ID ON VARIABLES (ID);
-CREATE INDEX IF NOT EXISTS IN_VAR_VALUE ON VARIABLES (VALUE);
-CREATE INDEX IF NOT EXISTS IN_VAR_OS ON VARIABLES (OS);
-
-CREATE INDEX IF NOT EXISTS IN_VIN_CVE ON VULNERABILITIES_INFO (ID);
-CREATE INDEX IF NOT EXISTS IN_VIN_TARGET ON VULNERABILITIES_INFO (OS);
-
-CREATE INDEX IF NOT EXISTS IN_AG_ID ON AGENTS (AGENT_ID);
-CREATE INDEX IF NOT EXISTS IN_AG_PACK ON AGENTS (PACKAGE_NAME);
-CREATE INDEX IF NOT EXISTS IN_AG_VER ON AGENTS (VERSION);
-CREATE INDEX IF NOT EXISTS IN_AG_ARCH ON AGENTS (ARCH);
-
->>>>>>> ce7d9608
 CREATE INDEX IF NOT EXISTS IN_VUL_PACK ON VULNERABILITIES (PACKAGE);
 CREATE INDEX IF NOT EXISTS IN_VUL_CVEID ON VULNERABILITIES (CVEID);
 CREATE INDEX IF NOT EXISTS IN_VUL_OP ON VULNERABILITIES (OPERATION);
 CREATE INDEX IF NOT EXISTS IN_VUL_OP_VAL ON VULNERABILITIES (OPERATION_VALUE);
 CREATE INDEX IF NOT EXISTS IN_VUL_TARGET ON VULNERABILITIES (TARGET);
 CREATE INDEX IF NOT EXISTS IN_VUL_TARGET_MINOR ON VULNERABILITIES (TARGET_MINOR);
+
+CREATE TABLE IF NOT EXISTS VARIABLES (
+        ID TEXT NOT NULL,
+        VALUE TEXT NOT NULL,
+        OS TEXT NOT NULL,
+        PRIMARY KEY(ID, VALUE, OS)
+);
+CREATE INDEX IF NOT EXISTS IN_VAR_ID ON VARIABLES (ID);
+CREATE INDEX IF NOT EXISTS IN_VAR_VALUE ON VARIABLES (VALUE);
+CREATE INDEX IF NOT EXISTS IN_VAR_OS ON VARIABLES (OS);
 
 CREATE TABLE IF NOT EXISTS CPE_INDEX (
 	ID INTEGER,
