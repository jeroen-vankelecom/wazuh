/* Copyright (C) 2015-2020, Wazuh Inc.
 * Copyright (C) 2009 Trend Micro Inc.
 * All right reserved.
 *
 * This program is free software; you can redistribute it
 * and/or modify it under the terms of the GNU General Public
 * License (version 2) as published by the FSF - Free Software
 * Foundation
 */

/* Syscheck decoder */

#include "eventinfo.h"
#include "os_regex/os_regex.h"
#include "config.h"
#include "alerts/alerts.h"
#include "decoder.h"
#include "syscheck_op.h"
#include "wazuh_modules/wmodules.h"
#include "os_net/os_net.h"
#include "wazuhdb_op.h"

#ifdef UNIT_TESTING
/* Remove static qualifier when testing */
#define static

/* Replace assert with mock_assert */
extern void mock_assert(const int result, const char* const expression,
                        const char * const file, const int line);
#undef assert
#define assert(expression) \
    mock_assert((int)(expression), #expression, __FILE__, __LINE__);
#endif

// Add events into sqlite DB for FIM
static int fim_db_search (char *f_name, char *c_sum, char *w_sum, Eventinfo *lf, _sdb *sdb);

// Build FIM alert
static int fim_alert (char *f_name, sk_sum_t *oldsum, sk_sum_t *newsum, Eventinfo *lf, _sdb *localsdb);
// Build fileds whodata alert
static void InsertWhodata (const sk_sum_t * sum, _sdb *localsdb);
// Compare the first common fields between sum strings
static int SumCompare (const char *s1, const char *s2);
// Check for exceed num of changes
static int fim_check_changes (int saved_frequency, long saved_time, Eventinfo *lf);
// Send control message to wazuhdb
static int fim_control_msg (char *key, time_t value, Eventinfo *lf, _sdb *sdb);
//Update field date at last event generated
int fim_update_date (char *file, Eventinfo *lf, _sdb *sdb);
// Clean for old entries
int fim_database_clean (Eventinfo *lf, _sdb *sdb);
// Clean sdb memory
void sdb_clean(_sdb *localsdb);
// Get timestamp for last scan from wazuhdb
int fim_get_scantime (long *ts, Eventinfo *lf, _sdb *sdb, const char *param);

// Process fim alert
static int fim_process_alert(_sdb *sdb, Eventinfo *lf, cJSON *event);

// Generate fim alert
static int fim_generate_alert(Eventinfo *lf, char *mode, char *event_type,
        cJSON *attributes, cJSON *old_attributes, cJSON *audit);

// Send save query to Wazuh DB
static void fim_send_db_save(_sdb * sdb, const char * agent_id, cJSON * data);

// Send delete query to Wazuh DB
void fim_send_db_delete(_sdb * sdb, const char * agent_id, const char * path);

// Send a query to Wazuh DB
void fim_send_db_query(int * sock, const char * query);

// Build change comment
static size_t fim_generate_comment(char * str, long size, const char * format, const char * a1, const char * a2);

// Process scan info event
static void fim_process_scan_info(_sdb * sdb, const char * agent_id, fim_scan_event event, cJSON * data);

// Extract the file attributes from the JSON object
static int fim_fetch_attributes(cJSON *new_attrs, cJSON *old_attrs, Eventinfo *lf);
static int fim_fetch_attributes_state(cJSON *attr, Eventinfo *lf, char new_state);

// Replace the coded fields with the decoded ones in the checksum
static void fim_adjust_checksum(sk_sum_t *newsum, char **checksum);

// Mutexes
static pthread_mutex_t control_msg_mutex = PTHREAD_MUTEX_INITIALIZER;

static int decode_event_add;
static int decode_event_delete;
static int decode_event_modify;

// Initialize the necessary information to process the syscheck information
// LCOV_EXCL_START
int fim_init(void) {
    //Create hash table for agent information
    fim_agentinfo = OSHash_Create();
    decode_event_add = getDecoderfromlist(SYSCHECK_NEW);
    decode_event_modify = getDecoderfromlist(SYSCHECK_MOD);
    decode_event_delete = getDecoderfromlist(SYSCHECK_DEL);
    if (fim_agentinfo == NULL) return 0;
    return 1;
}

// Initialize the necessary information to process the syscheck information
void sdb_init(_sdb *localsdb, OSDecoderInfo *fim_decoder) {
    localsdb->db_err = 0;
    localsdb->socket = -1;

    sdb_clean(localsdb);

    // Create decoder
    fim_decoder->id = getDecoderfromlist(SYSCHECK_MOD);
    fim_decoder->name = SYSCHECK_MOD;
    fim_decoder->type = OSSEC_RL;
    fim_decoder->fts = 0;

    os_calloc(Config.decoder_order_size, sizeof(char *), fim_decoder->fields);
    fim_decoder->fields[FIM_FILE] = "file";
    fim_decoder->fields[FIM_SIZE] = "size";
    fim_decoder->fields[FIM_HARD_LINKS] = "hard_links";
    fim_decoder->fields[FIM_PERM] = "perm";
    fim_decoder->fields[FIM_UID] = "uid";
    fim_decoder->fields[FIM_GID] = "gid";
    fim_decoder->fields[FIM_MD5] = "md5";
    fim_decoder->fields[FIM_SHA1] = "sha1";
    fim_decoder->fields[FIM_UNAME] = "uname";
    fim_decoder->fields[FIM_GNAME] = "gname";
    fim_decoder->fields[FIM_MTIME] = "mtime";
    fim_decoder->fields[FIM_INODE] = "inode";
    fim_decoder->fields[FIM_SHA256] = "sha256";
    fim_decoder->fields[FIM_DIFF] = "changed_content";
    fim_decoder->fields[FIM_ATTRS] = "win_attributes";
    fim_decoder->fields[FIM_CHFIELDS] = "changed_fields";
    fim_decoder->fields[FIM_TAG] = "tag";
    fim_decoder->fields[FIM_SYM_PATH] = "symbolic_path";

    fim_decoder->fields[FIM_USER_ID] = "user_id";
    fim_decoder->fields[FIM_USER_NAME] = "user_name";
    fim_decoder->fields[FIM_GROUP_ID] = "group_id";
    fim_decoder->fields[FIM_GROUP_NAME] = "group_name";
    fim_decoder->fields[FIM_PROC_NAME] = "process_name";
    fim_decoder->fields[FIM_AUDIT_ID] = "audit_uid";
    fim_decoder->fields[FIM_AUDIT_NAME] = "audit_name";
    fim_decoder->fields[FIM_EFFECTIVE_UID] = "effective_uid";
    fim_decoder->fields[FIM_EFFECTIVE_NAME] = "effective_name";
    fim_decoder->fields[FIM_PPID] = "ppid";
    fim_decoder->fields[FIM_PROC_ID] = "process_id";
}

// Initialize the necessary information to process the syscheck information
void sdb_clean(_sdb *localsdb) {
    *localsdb->comment = '\0';
    *localsdb->size = '\0';
    *localsdb->perm = '\0';
    *localsdb->attrs = '\0';
    *localsdb->sym_path = '\0';
    *localsdb->owner = '\0';
    *localsdb->gowner = '\0';
    *localsdb->md5 = '\0';
    *localsdb->sha1 = '\0';
    *localsdb->sha256 = '\0';
    *localsdb->mtime = '\0';
    *localsdb->inode = '\0';

    // Whodata fields
    *localsdb->user_id = '\0';
    *localsdb->user_name = '\0';
    *localsdb->group_id = '\0';
    *localsdb->group_name = '\0';
    *localsdb->process_name = '\0';
    *localsdb->audit_uid = '\0';
    *localsdb->audit_name = '\0';
    *localsdb->effective_uid = '\0';
    *localsdb->effective_name = '\0';
    *localsdb->ppid = '\0';
    *localsdb->process_id = '\0';
}

/* Special decoder for syscheck
 * Not using the default decoding lib for simplicity
 * and to be less resource intensive
 */
int DecodeSyscheck(Eventinfo *lf, _sdb *sdb)
{
    char *c_sum;
    char *w_sum = NULL;
    char *f_name;

    /* Every syscheck message must be in the following format (OSSEC - Wazuh v3.10):
     * 'checksum' 'filename'
     * or
     * 'checksum'!'extradata' 'filename'
     * or
     *                                             |v2.1       |v3.4  |v3.4         |v3.6  |v3.9               |v1.0
     *                                             |->         |->    |->           |->   |->                  |->
     * "size:permision:uid:gid:md5:sha1:uname:gname:mtime:inode:sha256!w:h:o:d:a:t:a:tags:symbolic_path:silent filename\nreportdiff"
     *  ^^^^^^^^^^^^^^^^^^^^^^^^^^^checksum^^^^^^^^^^^^^^^^^^^^^^^^^^^!^^^^^^^^^^^^^^extradata^^^^^^^^^^^^^^^^ filename\n^^^diff^^^
     */

    sdb_clean(sdb);

    f_name = wstr_chr(lf->log, ' ');
    if (f_name == NULL) {
        mdebug2("Scan's control message agent '%s': '%s'", lf->log, lf->agent_id);
        switch (fim_control_msg(lf->log, lf->time.tv_sec, lf, sdb)) {
        case -2:
        case -1:
            return (-1);
        case 0:
            merror(FIM_INVALID_MESSAGE);
            return (-1);
        default:
            return(0);
        }
    }

    // Zero to get the check sum
    *f_name = '\0';
    f_name++;

    //Change in Windows paths all slashes for backslashes for compatibility agent<3.4 with manager>=3.4
    normalize_path(f_name);

    // Get diff
    char *diff = strchr(f_name, '\n');
    if (diff) {
        *(diff++) = '\0';
        os_strdup(diff, lf->diff);
        os_strdup(diff, lf->fields[FIM_DIFF].value);
    }

    // Checksum is at the beginning of the log
    c_sum = lf->log;

    // Get w_sum
    if (w_sum = wstr_chr(c_sum, '!'), w_sum) {
        *(w_sum++) = '\0';
    }

    // Search for file changes
    return (fim_db_search(f_name, c_sum, w_sum, lf, sdb));
}


int fim_db_search(char *f_name, char *c_sum, char *w_sum, Eventinfo *lf, _sdb *sdb) {
    int decode_newsum = 0;
    int db_result = 0;
    int changes = 0;
    int i = 0;
    char *ttype[OS_SIZE_128];
    char *wazuhdb_query = NULL;
    char *new_check_sum = NULL;
    char *old_check_sum = NULL;
    char *response = NULL;
    char *check_sum = NULL;
    char *sym_path = NULL;
    sk_sum_t oldsum = { .size = NULL };
    sk_sum_t newsum = { .size = NULL };
    time_t *end_first_scan = NULL;
    time_t end_scan = 0;

    memset(&oldsum, 0, sizeof(sk_sum_t));
    memset(&newsum, 0, sizeof(sk_sum_t));

    os_calloc(OS_SIZE_6144 + 1, sizeof(char), wazuhdb_query);
    os_strdup(c_sum, new_check_sum);

    snprintf(wazuhdb_query, OS_SIZE_6144, "agent %s syscheck load %s", lf->agent_id, f_name);

    os_calloc(OS_SIZE_6144, sizeof(char), response);
    db_result = wdbc_query_ex(&sdb->socket, wazuhdb_query, response, OS_SIZE_6144);

    // Fail trying load info from DDBB

    switch (db_result) {
    case -2:
        merror("FIM decoder: Bad load query: '%s'.", wazuhdb_query);
        // Fallthrough
    case -1:
        os_free(lf->data);
        goto exit_fail;
    }

    if(check_sum = wstr_chr(response, ' '), !check_sum) {
        merror("FIM decoder: Bad response: '%s' '%s'.", wazuhdb_query, response);
        goto exit_fail;
    }
    *(check_sum++) = '\0';

    //extract changes and date_alert fields only available from wazuh_db
    sk_decode_extradata(&oldsum, check_sum);

    os_strdup(check_sum, old_check_sum);
    mdebug2("Agent '%s' File '%s'", lf->agent_id, f_name);
    mdebug2("Agent '%s' Old checksum '%s'", lf->agent_id, old_check_sum);
    mdebug2("Agent '%s' New checksum '%s'", lf->agent_id, new_check_sum);

    if (decode_newsum = sk_decode_sum(&newsum, c_sum, w_sum), decode_newsum != -1) {
        InsertWhodata(&newsum, sdb);
    }

    fim_adjust_checksum(&newsum, &new_check_sum);

    // Checksum match, we can just return and keep going
    if (SumCompare(old_check_sum, new_check_sum) == 0) {
        mdebug1("Agent '%s' Alert discarded '%s' same check_sum", lf->agent_id, f_name);
        fim_update_date (f_name, lf, sdb);
        goto exit_ok;
    }

    wazuhdb_query[0] = '\0';
    switch (decode_newsum) {
        case 1: // File deleted
            lf->event_type = FIM_DELETED;

            if(!*old_check_sum){
                mdebug2("Agent '%s' Alert already reported (double delete alert)", lf->agent_id);
                goto exit_ok;
            }

            snprintf(wazuhdb_query, OS_SIZE_6144, "agent %s syscheck delete %s",
                    lf->agent_id,
                    f_name
            );

            db_result = wdbc_query_ex(&sdb->socket, wazuhdb_query, response, OS_SIZE_6144);

            switch (db_result) {
            case -2:
                merror("FIM decoder: Bad delete query: '%s'.", wazuhdb_query);
                // Fallthrough
            case -1:
                goto exit_fail;
            }

            mdebug2("Agent '%s' File %s deleted from FIM DDBB", lf->agent_id, f_name);

            break;
        case 0:
            if (*old_check_sum) {
                // File modified
                lf->event_type = FIM_MODIFIED;
                changes = fim_check_changes(oldsum.changes, oldsum.date_alert, lf);
                sk_decode_sum(&oldsum, old_check_sum, NULL);

                // Alert discarded, frequency exceeded
                if (changes == -1) {
                    mdebug1("Agent '%s' Alert discarded '%s' frequency exceeded", lf->agent_id, f_name);
                    goto exit_ok;
                }
            } else {
                // File added
                lf->event_type = FIM_ADDED;
            }

            if (strstr(lf->location, "syscheck-registry")) {
                *ttype = "registry";
            } else {
                *ttype = "file";
            }

            if (newsum.symbolic_path) {
                sym_path = escape_syscheck_field(newsum.symbolic_path);
            }

            // We need to escape the checksum because it will have
            // spaces if the event comes from Windows
            char *checksum_esc = wstr_replace(new_check_sum, " ", "\\ ");
            snprintf(wazuhdb_query, OS_SIZE_6144, "agent %s syscheck save %s %s!%d:%ld:%s %s",
                    lf->agent_id,
                    *ttype,
                    checksum_esc,
                    changes,
                    lf->time.tv_sec,
                    sym_path ? sym_path : "",
                    f_name
            );
            os_free(sym_path);
            os_free(checksum_esc);
            db_result = wdbc_query_ex(&sdb->socket, wazuhdb_query, response, OS_SIZE_6144);

            switch (db_result) {
            case -2:
                merror("FIM decoder: Bad save/update query: '%s'.", wazuhdb_query);
                // Fallthrough
            case -1:
                goto exit_fail;
            }

            mdebug2("Agent '%s' File %s saved/updated in FIM DDBB", lf->agent_id, f_name);

            if(end_first_scan = (time_t*)OSHash_Get_ex(fim_agentinfo, lf->agent_id), end_first_scan == NULL) {
                fim_get_scantime(&end_scan, lf, sdb, "end_scan");
                os_calloc(1, sizeof(time_t), end_first_scan);
                *end_first_scan = end_scan;
                int res;
                if(res = OSHash_Add_ex(fim_agentinfo, lf->agent_id, end_first_scan), res != 2) {
                    os_free(end_first_scan);
                    if(res == 0) {
                        merror("Unable to add scan_info to hash table for agent: %s", lf->agent_id);
                    }
                }
            } else {
                end_scan = *end_first_scan;
            }

            if(lf->event_type == FIM_ADDED) {
                if(end_scan == 0) {
                    mdebug2("Agent '%s' Alert discarded, first scan. File '%s'", lf->agent_id, f_name);
                    goto exit_ok;
                } else if(lf->time.tv_sec < end_scan) {
                    mdebug2("Agent '%s' Alert discarded, first scan (delayed event). File '%s'", lf->agent_id, f_name);
                    goto exit_ok;
                } else if(Config.syscheck_alert_new == 0) {
                    mdebug2("Agent '%s' Alert discarded (alert_new_files = no). File '%s'", lf->agent_id, f_name);
                    goto exit_ok;
                }
            }

            mdebug2("Agent '%s' End end_scan is '%ld' (lf->time: '%ld')", lf->agent_id, end_scan, lf->time.tv_sec);
            break;

        default: // Error in fim check sum
            mwarn("at fim_db_search: Agent '%s' Couldn't decode fim sum '%s' from file '%s'.",
                    lf->agent_id, new_check_sum, f_name);
            goto exit_fail;
    }

    if (!newsum.silent) {
        sk_fill_event(lf, f_name, &newsum);

        /* Dyanmic Fields */
        lf->nfields = FIM_NFIELDS;
        for (i = 0; i < FIM_NFIELDS; i++) {
            os_strdup(lf->decoder_info->fields[i], lf->fields[i].key);
        }

        if(fim_alert(f_name, &oldsum, &newsum, lf, sdb) == -1) {
            //No changes in checksum
            goto exit_ok;
        }
        sk_sum_clean(&newsum);
        sk_sum_clean(&oldsum);
        os_free(response);
        os_free(new_check_sum);
        os_free(old_check_sum);
        os_free(wazuhdb_query);

        return (1);
    } else {
        mdebug2("Ignoring FIM event on '%s'.", f_name);
    }

exit_ok:
    sk_sum_clean(&newsum);
    sk_sum_clean(&oldsum);
    os_free(response);
    os_free(new_check_sum);
    os_free(old_check_sum);
    os_free(wazuhdb_query);
    return (0);

exit_fail:
    sk_sum_clean(&newsum);
    sk_sum_clean(&oldsum);
    os_free(response);
    os_free(new_check_sum);
    os_free(old_check_sum);
    os_free(wazuhdb_query);
    return (-1);
}

int fim_alert (char *f_name, sk_sum_t *oldsum, sk_sum_t *newsum, Eventinfo *lf, _sdb *localsdb) {
    int changes = 0;
    char msg_type[OS_FLSIZE];
    char buf_ptr[26];

    switch (lf->event_type) {
        case FIM_DELETED:
            snprintf(msg_type, sizeof(msg_type), "was deleted.");
            lf->decoder_info->id = decode_event_delete;
            lf->decoder_syscheck_id = lf->decoder_info->id;
            lf->decoder_info->name = SYSCHECK_MOD;
            changes=1;
            break;
        case FIM_ADDED:
            snprintf(msg_type, sizeof(msg_type), "was added.");
            lf->decoder_info->id = decode_event_add;
            lf->decoder_syscheck_id = lf->decoder_info->id;
            lf->decoder_info->name = SYSCHECK_NEW;
            changes=1;
            break;
        case FIM_MODIFIED:
            snprintf(msg_type, sizeof(msg_type), "checksum changed.");
            lf->decoder_info->id = decode_event_modify;
            lf->decoder_syscheck_id = lf->decoder_info->id;
            lf->decoder_info->name = SYSCHECK_MOD;
            if (oldsum->size && newsum->size) {
                if (strcmp(oldsum->size, newsum->size) == 0) {
                    localsdb->size[0] = '\0';
                } else {
                    changes = 1;
                    wm_strcat(&lf->fields[FIM_CHFIELDS].value, "size", ',');
                    snprintf(localsdb->size, OS_FLSIZE,
                             "Size changed from '%s' to '%s'\n",
                             oldsum->size, newsum->size);

                    os_strdup(oldsum->size, lf->size_before);
                }
            }

            /* Permission message */
            if (oldsum->perm && newsum->perm) {
                if (oldsum->perm == newsum->perm) {
                    localsdb->perm[0] = '\0';
                } else if (oldsum->perm > 0 && newsum->perm > 0) {
                    changes = 1;
                    wm_strcat(&lf->fields[FIM_CHFIELDS].value, "perm", ',');
                    char opstr[10];
                    char npstr[10];
                    lf->perm_before =  agent_file_perm(oldsum->perm);
                    char *new_perm =  agent_file_perm(newsum->perm);

                    strncpy(opstr, lf->perm_before, sizeof(opstr) - 1);
                    strncpy(npstr, new_perm, sizeof(npstr) - 1);
                    free(new_perm);

                    opstr[9] = npstr[9] = '\0';
                    snprintf(localsdb->perm, OS_FLSIZE, "Permissions changed from "
                             "'%9.9s' to '%9.9s'\n", opstr, npstr);
                }
            } else if (oldsum->win_perm && newsum->win_perm) { // Check for Windows permissions
                // We need to unescape the old permissions at this point
                char *unesc_perms = wstr_replace(oldsum->win_perm, "\\:", ":");
                free(oldsum->win_perm);
                oldsum->win_perm = unesc_perms;
                if (!strcmp(oldsum->win_perm, newsum->win_perm)) {
                    localsdb->perm[0] = '\0';
                } else if (*oldsum->win_perm != '\0' && *newsum->win_perm != '\0') {
                    changes = 1;
                    wm_strcat(&lf->fields[FIM_CHFIELDS].value, "perm", ',');
                    snprintf(localsdb->perm, OS_FLSIZE, "Permissions changed.\n");
                    os_strdup(oldsum->win_perm, lf->perm_before);
                }
            }

            /* Ownership message */
            if (newsum->uid && oldsum->uid) {
                if (strcmp(newsum->uid, oldsum->uid) == 0) {
                    localsdb->owner[0] = '\0';
                } else {
                    changes = 1;
                    wm_strcat(&lf->fields[FIM_CHFIELDS].value, "uid", ',');
                    if (oldsum->uname && newsum->uname) {
                        snprintf(localsdb->owner, OS_FLSIZE, "Ownership was '%s (%s)', now it is '%s (%s)'\n", oldsum->uname, oldsum->uid, newsum->uname, newsum->uid);
                        os_strdup(oldsum->uname, lf->uname_before);
                    } else {
                        snprintf(localsdb->owner, OS_FLSIZE, "Ownership was '%s', now it is '%s'\n", oldsum->uid, newsum->uid);
                    }
                    os_strdup(oldsum->uid, lf->owner_before);
                }
            }

            /* Group ownership message */
            if (newsum->gid && oldsum->gid) {
                if (strcmp(newsum->gid, oldsum->gid) == 0) {
                    localsdb->gowner[0] = '\0';
                } else {
                    changes = 1;
                    wm_strcat(&lf->fields[FIM_CHFIELDS].value, "gid", ',');
                    if (oldsum->gname && newsum->gname) {
                        snprintf(localsdb->gowner, OS_FLSIZE, "Group ownership was '%s (%s)', now it is '%s (%s)'\n", oldsum->gname, oldsum->gid, newsum->gname, newsum->gid);
                        os_strdup(oldsum->gname, lf->gname_before);
                    } else {
                        snprintf(localsdb->gowner, OS_FLSIZE, "Group ownership was '%s', now it is '%s'\n", oldsum->gid, newsum->gid);
                    }
                    os_strdup(oldsum->gid, lf->gowner_before);
                }
            }
            /* MD5 message */
            if (!*newsum->md5 || !*oldsum->md5 || strcmp(newsum->md5, oldsum->md5) == 0) {
                localsdb->md5[0] = '\0';
            } else {
                changes = 1;
                wm_strcat(&lf->fields[FIM_CHFIELDS].value, "md5", ',');
                snprintf(localsdb->md5, OS_FLSIZE, "Old md5sum was: '%s'\nNew md5sum is : '%s'\n",
                         oldsum->md5, newsum->md5);
                os_strdup(oldsum->md5, lf->md5_before);
            }

            /* SHA-1 message */
            if (!*newsum->sha1 || !*oldsum->sha1 || strcmp(newsum->sha1, oldsum->sha1) == 0) {
                localsdb->sha1[0] = '\0';
            } else {
                changes = 1;
                wm_strcat(&lf->fields[FIM_CHFIELDS].value, "sha1", ',');
                snprintf(localsdb->sha1, OS_FLSIZE, "Old sha1sum was: '%s'\nNew sha1sum is : '%s'\n",
                         oldsum->sha1, newsum->sha1);
                os_strdup(oldsum->sha1, lf->sha1_before);
            }

            /* SHA-256 message */
            if(newsum->sha256 && newsum->sha256[0] != '\0')
            {
                if(oldsum->sha256) {
                    if (strcmp(newsum->sha256, oldsum->sha256) == 0) {
                        localsdb->sha256[0] = '\0';
                    } else {
                        changes = 1;
                        wm_strcat(&lf->fields[FIM_CHFIELDS].value, "sha256", ',');
                        snprintf(localsdb->sha256, OS_FLSIZE, "Old sha256sum was: '%s'\nNew sha256sum is : '%s'\n",
                                oldsum->sha256, newsum->sha256);
                        os_strdup(oldsum->sha256, lf->sha256_before);
                    }
                } else {
                    changes = 1;
                    wm_strcat(&lf->fields[FIM_CHFIELDS].value, "sha256", ',');
                    snprintf(localsdb->sha256, OS_FLSIZE, "New sha256sum is : '%s'\n", newsum->sha256);
                }
            } else {
                localsdb->sha256[0] = '\0';
            }

            /* Modification time message */
            if (oldsum->mtime && newsum->mtime && oldsum->mtime != newsum->mtime) {
                changes = 1;
                wm_strcat(&lf->fields[FIM_CHFIELDS].value, "mtime", ',');
                char *old_ctime = strdup(ctime_r(&oldsum->mtime, buf_ptr));
                char *new_ctime = strdup(ctime_r(&newsum->mtime, buf_ptr));
                old_ctime[strlen(old_ctime) - 1] = '\0';
                new_ctime[strlen(new_ctime) - 1] = '\0';

                snprintf(localsdb->mtime, OS_FLSIZE, "Old modification time was: '%s', now it is '%s'\n", old_ctime, new_ctime);
                lf->mtime_before = oldsum->mtime;
                os_free(old_ctime);
                os_free(new_ctime);
            } else {
                localsdb->mtime[0] = '\0';
            }

            /* Inode message */
            if (oldsum->inode && newsum->inode && oldsum->inode != newsum->inode) {
                changes = 1;
                wm_strcat(&lf->fields[FIM_CHFIELDS].value, "inode", ',');
                snprintf(localsdb->inode, OS_FLSIZE, "Old inode was: '%ld', now it is '%ld'\n", oldsum->inode, newsum->inode);
                lf->inode_before = oldsum->inode;
            } else {
                localsdb->inode[0] = '\0';
            }

            /* Attributes message */
            if (oldsum->attributes && newsum->attributes
                && strcmp(oldsum->attributes, newsum->attributes)) {
                changes = 1;
                wm_strcat(&lf->fields[FIM_CHFIELDS].value, "attributes", ',');
                snprintf(localsdb->attrs, OS_SIZE_1024, "Old attributes were: '%s'\nNow they are '%s'\n", oldsum->attributes, newsum->attributes);
                os_strdup(oldsum->attributes, lf->attributes_before);
            } else {
                localsdb->attrs[0] = '\0';
            }

            break;
        default:
            return (-1);
            break;
    }

    /* Symbolic path message */
    if (newsum->symbolic_path && *newsum->symbolic_path) {
        snprintf(localsdb->sym_path, OS_FLSIZE, "Symbolic path: '%s'.\n", newsum->symbolic_path);
    } else {
        *localsdb->sym_path = '\0';
    }

    // Provide information about the file
    snprintf(localsdb->comment, OS_MAXSTR, "File"
            " '%.756s' "
            "%s\n"
            "%s"
            "%s"
            "%s"
            "%s"
            "%s"
            "%s"
            "%s"
            "%s"
            "%s"
            "%s"
            "%s",
            f_name,
            msg_type,
            localsdb->sym_path,
            localsdb->size,
            localsdb->perm,
            localsdb->owner,
            localsdb->gowner,
            localsdb->md5,
            localsdb->sha1,
            localsdb->sha256,
            localsdb->attrs,
            localsdb->mtime,
            localsdb->inode
    );
    if(!changes) {
        os_free(lf->data);
        return(-1);
    } else if (lf->fields[FIM_CHFIELDS].value != NULL) {
        wm_strcat(&lf->fields[FIM_CHFIELDS].value, ",", '\0');
    }

    // Create a new log message
    free(lf->full_log);
    os_strdup(localsdb->comment, lf->full_log);
    lf->log = lf->full_log;

    return (0);
}

void InsertWhodata(const sk_sum_t * sum, _sdb *sdb) {
    // Whodata user
    if(sum->wdata.user_id && sum->wdata.user_name && *sum->wdata.user_id != '\0') {
        snprintf(sdb->user_name, OS_FLSIZE, "(Audit) User: '%s (%s)'\n",
                sum->wdata.user_name, sum->wdata.user_id);
    } else {
        *sdb->user_name = '\0';
    }

    // Whodata effective user
    if(sum->wdata.effective_uid && sum->wdata.effective_name && *sum->wdata.effective_uid != '\0') {
        snprintf(sdb->effective_name, OS_FLSIZE, "(Audit) Effective user: '%s (%s)'\n",
                sum->wdata.effective_name, sum->wdata.effective_uid);
    } else {
        *sdb->effective_name = '\0';
    }

    // Whodata Audit user
    if(sum->wdata.audit_uid && sum->wdata.audit_name && *sum->wdata.audit_uid != '\0') {
        snprintf(sdb->audit_name, OS_FLSIZE, "(Audit) Login user: '%s (%s)'\n",
                sum->wdata.audit_name, sum->wdata.audit_uid);
    } else {
        *sdb->audit_name = '\0';
    }

    // Whodata Group
    if(sum->wdata.group_id && sum->wdata.group_name && *sum->wdata.group_id != '\0') {
        snprintf(sdb->group_name, OS_FLSIZE, "(Audit) Group: '%s (%s)'\n",
                sum->wdata.group_name, sum->wdata.group_id);
    } else {
        *sdb->group_name = '\0';
    }

    // Whodata process
    if(sum->wdata.process_id && *sum->wdata.process_id != '\0' && strcmp(sum->wdata.process_id, "0")) {
        snprintf(sdb->process_id, OS_FLSIZE, "(Audit) Process id: '%s'\n",
                sum->wdata.process_id);
    } else {
        *sdb->process_id = '\0';
    }

    if(sum->wdata.process_name && *sum->wdata.process_name != '\0') {
        snprintf(sdb->process_name, OS_FLSIZE, "(Audit) Process name: '%s'\n",
                sum->wdata.process_name);
    } else {
        *sdb->process_name = '\0';
    }
}


// Compare the first common fields between sum strings
int SumCompare(const char *s1, const char *s2) {
    unsigned int longs1;
    unsigned int longs2;

    longs1 = strlen(s1);
    longs2 = strlen(s2);

    if(longs1 != longs2) {
        return 1;
    }

    const char *ptr1 = strchr(s1, ':');
    const char *ptr2 = strchr(s2, ':');
    size_t size1;
    size_t size2;

    while (ptr1 && ptr2) {
        ptr1 = strchr(ptr1 + 1, ':');
        ptr2 = strchr(ptr2 + 1, ':');
    }

    size1 = ptr1 ? (size_t)(ptr1 - s1) : longs1;
    size2 = ptr2 ? (size_t)(ptr2 - s2) : longs2;

    return size1 == size2 ? strncmp(s1, s2, size1) : 1;
}

int fim_check_changes (int saved_frequency, long saved_time, Eventinfo *lf) {
    int freq = 1;

    if (!Config.syscheck_auto_ignore) {
        freq = 1;
    } else {
        if (lf->time.tv_sec - saved_time < Config.syscheck_ignore_time) {
            if (saved_frequency >= Config.syscheck_ignore_frequency) {
                // No send alert
                freq = -1;
            }
            else {
                freq = saved_frequency + 1;
            }
        }
    }

    return freq;
}

int fim_control_msg(char *key, time_t value, Eventinfo *lf, _sdb *sdb) {
    char *wazuhdb_query = NULL;
    char *response = NULL;
    char *msg = NULL;
    int db_result;
    int result;
    time_t *ts_end;
    time_t ts_start;

    os_calloc(OS_SIZE_128, sizeof(char), msg);

    // If we don't have a valid syscheck message, it may be a scan control message
    if(strcmp(key, HC_FIM_DB_SFS) == 0) {
        snprintf(msg, OS_SIZE_128, "first_start");
    }
    if(strcmp(key, HC_FIM_DB_EFS) == 0) {
        if (fim_get_scantime(&ts_start, lf, sdb, "start_scan") == 1) {
            if (ts_start == 0) {
                free(msg);
                return (-1);
            }
        }
        snprintf(msg, OS_SIZE_128, "first_end");
    }
    if(strcmp(key, HC_FIM_DB_SS) == 0) {
        snprintf(msg, OS_SIZE_128, "start_scan");
    }
    if(strcmp(key, HC_FIM_DB_ES) == 0) {
        if (fim_get_scantime(&ts_start, lf, sdb, "start_scan") == 1) {
            if (ts_start == 0) {
                free(msg);
                return (-1);
            }
        }
        snprintf(msg, OS_SIZE_128, "end_scan");
    }
    if(strcmp(key, HC_SK_DB_COMPLETED) == 0) {
        snprintf(msg, OS_SIZE_128, "end_scan");
    }

    if (*msg != '\0') {
        os_calloc(OS_SIZE_6144 + 1, sizeof(char), wazuhdb_query);

        snprintf(wazuhdb_query, OS_SIZE_6144, "agent %s syscheck scan_info_update %s %ld",
                lf->agent_id,
                msg,
                (long int)value
        );

        os_calloc(OS_SIZE_6144, sizeof(char), response);
        db_result = wdbc_query_ex(&sdb->socket, wazuhdb_query, response, OS_SIZE_6144);

        switch (db_result) {
        case -2:
            merror("FIM decoder: Bad result from scan_info query: '%s'.", wazuhdb_query);
            // Fallthrough
        case -1:
            os_free(wazuhdb_query);
            os_free(response);
            os_free(msg);
            return db_result;
        }

        // If end first scan store timestamp in a hash table
        w_mutex_lock(&control_msg_mutex);
        if(strcmp(key, HC_FIM_DB_EFS) == 0 || strcmp(key, HC_FIM_DB_ES) == 0 ||
                strcmp(key, HC_SK_DB_COMPLETED) == 0) {
            if (ts_end = (time_t *) OSHash_Get_ex(fim_agentinfo, lf->agent_id),
                    !ts_end) {
                os_calloc(1, sizeof(time_t), ts_end);
                *ts_end = value + 2;

                if (result = OSHash_Add_ex(fim_agentinfo, lf->agent_id, ts_end), result != 2) {
                    os_free(ts_end);
                    merror("Unable to add last scan_info to hash table for agent: %s. Error: %d.",
                            lf->agent_id, result);
                }
            }
            else {
                *ts_end = value;
                if (!OSHash_Update_ex(fim_agentinfo, lf->agent_id, ts_end)) {
                    os_free(ts_end);
                    merror("Unable to update metadata to hash table for agent: %s",
                            lf->agent_id);
                }
            }
        }
        w_mutex_unlock(&control_msg_mutex);

        // Start scan 3rd_check=2nd_check 2nd_check=1st_check 1st_check=value
        if (strcmp(key, HC_FIM_DB_SFS) == 0) {
            snprintf(wazuhdb_query, OS_SIZE_6144, "agent %s syscheck control %ld",
                    lf->agent_id,
                    (long int)value
            );

            db_result = wdbc_query_ex(&sdb->socket, wazuhdb_query, response, OS_SIZE_6144);

            switch (db_result) {
            case -2:
                merror("FIM decoder: Bad result from checks control query: '%s'.", wazuhdb_query);
                // Fallthrough
            case -1:
                os_free(wazuhdb_query);
                os_free(response);
                os_free(msg);
                return db_result;
            }
        }

        // At the end of first scan check and clean DB
        if (strcmp(key, HC_FIM_DB_EFS) == 0) {
            fim_database_clean(lf, sdb);
        }

        os_free(wazuhdb_query);
        os_free(response);
        os_free(msg);
        return (1);
    }

    os_free(msg);
    return (0);
}

int fim_update_date (char *file, Eventinfo *lf, _sdb *sdb) {
    char *wazuhdb_query = NULL;
    char *response = NULL;
    int db_result;

    os_calloc(OS_SIZE_6144 + 1, sizeof(char), wazuhdb_query);

    snprintf(wazuhdb_query, OS_SIZE_6144, "agent %s syscheck updatedate %s",
            lf->agent_id,
            file
    );

    os_calloc(OS_SIZE_6144, sizeof(char), response);
    db_result = wdbc_query_ex(&sdb->socket, wazuhdb_query, response, OS_SIZE_6144);

    switch (db_result) {
    case -2:
        merror("FIM decoder: Bad result updating date field: '%s'.", wazuhdb_query);
        // Fallthrough
    case -1:
        os_free(wazuhdb_query);
        os_free(response);
        return (-1);
    }

    mdebug2("FIM Agent '%s' file %s update timestamp for last event", lf->agent_id, file);

    os_free(wazuhdb_query);
    os_free(response);
    return (1);
}

int fim_database_clean (Eventinfo *lf, _sdb *sdb) {
    // If any entry has a date less than last_check it should be deleted.
    char *wazuhdb_query = NULL;
    char *response = NULL;
    int db_result;

    os_calloc(OS_SIZE_6144 + 1, sizeof(char), wazuhdb_query);

    snprintf(wazuhdb_query, OS_SIZE_6144, "agent %s syscheck cleandb ",
            lf->agent_id
    );

    os_calloc(OS_SIZE_6144, sizeof(char), response);
    db_result = wdbc_query_ex(&sdb->socket, wazuhdb_query, response, OS_SIZE_6144);

    switch (db_result) {
    case -2:
        merror("FIM decoder: Bad result from cleandb query: '%s'.", wazuhdb_query);
        // Fallthrough
    case -1:
        os_free(wazuhdb_query);
        os_free(response);
        return (-1);
    }

    mdebug2("Agent '%s' FIM database has been cleaned", lf->agent_id);

    os_free(wazuhdb_query);
    os_free(response);
    return (1);

}

int fim_get_scantime (long *ts, Eventinfo *lf, _sdb *sdb, const char* param) {
    char *wazuhdb_query = NULL;
    char *response = NULL;
    char *output;
    int db_result;

    os_calloc(OS_SIZE_6144 + 1, sizeof(char), wazuhdb_query);

    snprintf(wazuhdb_query, OS_SIZE_6144, "agent %s syscheck scan_info_get %s",
            lf->agent_id, param
    );

    os_calloc(OS_SIZE_6144, sizeof(char), response);
    db_result = wdbc_query_ex(&sdb->socket, wazuhdb_query, response, OS_SIZE_6144);

    switch (db_result) {
    case -2:
        merror("FIM decoder: Bad result getting scan date '%s'.", wazuhdb_query);
        // Fallthrough
    case -1:
        os_free(wazuhdb_query);
        os_free(response);
        return (-1);
    }

    output = strchr(response, ' ');

    if (!output) {
        merror("FIM decoder: Bad formatted response '%s'", response);
        os_free(wazuhdb_query);
        os_free(response);
        return (-1);
    }

    *(output++) = '\0';
    *ts = atol(output);

    mdebug2("Agent '%s' FIM %s '%ld'", lf->agent_id, param, *ts);

    os_free(wazuhdb_query);
    os_free(response);
    return (1);
}
// LCOV_EXCL_STOP

int decode_fim_event(_sdb *sdb, Eventinfo *lf) {
    /* Every syscheck message must be in the following JSON format, as of agent version v3.11
     * {
     *   type:                  "event"
     *   data: {
     *     path:                string
     *     hard_links:          array
     *     mode:                "scheduled"|"real-time"|"whodata"
     *     type:                "added"|"deleted"|"modified"
     *     timestamp:           number
     *     changed_attributes: [
     *       "size"
     *       "permission"
     *       "uid"
     *       "user_name"
     *       "gid"
     *       "group_name"
     *       "mtime"
     *       "inode"
     *       "md5"
     *       "sha1"
     *       "sha256"
     *     ]
     *     tags:                string
     *     content_changes:     string
     *     old_attributes: {
     *       type:              "file"|"registry"
     *       size:              number
     *       perm:              string
     *       user_name:         string
     *       group_name:        string
     *       uid:               string
     *       gid:               string
     *       inode:             number
     *       mtime:             number
     *       hash_md5:          string
     *       hash_sha1:         string
     *       hash_sha256:       string
     *       win_attributes:    string
     *       symlink_path:      string
     *       checksum:          string
     *     }
     *     attributes: {
     *       type:              "file"|"registry"
     *       size:              number
     *       perm:              string
     *       user_name:         string
     *       group_name:        string
     *       uid:               string
     *       gid:               string
     *       inode:             number
     *       mtime:             number
     *       hash_md5:          string
     *       hash_sha1:         string
     *       hash_sha256:       string
     *       win_attributes:    string
     *       symlink_path:      string
     *       checksum:          string
     *     }
     *     audit: {
     *       user_id:           string
     *       user_name:         string
     *       group_id:          string
     *       group_name:        string
     *       process_name:      string
     *       audit_uid:         string
     *       audit_name:        string
     *       effective_uid:     string
     *       effective_name:    string
     *       ppid:              number
     *       process_id:        number
     *     }
     *   }
     * }
     *
     * Scan info events:
     * {
     *   type:                  "scan_start"|"scan_end"
     *   data: {
     *     timestamp:           number
     *   }
     * }
     */

    cJSON *root_json = NULL;
    int retval = 0;

    assert(sdb != NULL);
    assert(lf != NULL);

    if (root_json = cJSON_Parse(lf->log), !root_json) {
        merror("Malformed FIM JSON event");
        return retval;
    }

    char * type = cJSON_GetStringValue(cJSON_GetObjectItem(root_json, "type"));
    cJSON * data = cJSON_GetObjectItem(root_json, "data");

    if (type != NULL && data != NULL) {
        if (strcmp(type, "event") == 0) {
            if (fim_process_alert(sdb, lf, data) == -1) {
                merror("Can't generate fim alert for event: '%s'", lf->log);
                cJSON_Delete(root_json);
                return retval;
            }

            retval = 1;
        } else if (strcmp(type, "scan_start") == 0) {
            fim_process_scan_info(sdb, lf->agent_id, FIM_SCAN_START, data);
        } else if (strcmp(type, "scan_end") == 0) {
            fim_process_scan_info(sdb, lf->agent_id, FIM_SCAN_END, data);
        }
    } else {
        merror("Invalid FIM event");
        cJSON_Delete(root_json);
        return retval;
    }

    cJSON_Delete(root_json);
    return retval;
}


static int fim_process_alert(_sdb * sdb, Eventinfo *lf, cJSON * event) {
    cJSON *attributes = NULL;
    cJSON *old_attributes = NULL;
    cJSON *audit = NULL;
    cJSON *object = NULL;
    char *mode = NULL;
    char *event_type = NULL;

    cJSON_ArrayForEach(object, event) {
        if (object->string == NULL) {
            mdebug1("FIM event contains an item with no key.");
            return -1;
        }

        switch (object->type) {
        case cJSON_String:
            if (strcmp(object->string, "path") == 0) {
                os_strdup(object->valuestring, lf->filename);
                os_strdup(object->valuestring, lf->fields[FIM_FILE].value);
            } else if (strcmp(object->string, "mode") == 0) {
                mode = object->valuestring;
            } else if (strcmp(object->string, "type") == 0) {
                event_type = object->valuestring;
            } else if (strcmp(object->string, "tags") == 0) {
                os_strdup(object->valuestring, lf->fields[FIM_TAG].value);
                os_strdup(object->valuestring, lf->sk_tag);
            } else if (strcmp(object->string, "content_changes") == 0) {
                os_strdup(object->valuestring, lf->fields[FIM_DIFF].value);
            }

            break;

        case cJSON_Array:
            if (strcmp(object->string, "changed_attributes") == 0) {
                cJSON *item;

                cJSON_ArrayForEach(item, object) {
                    wm_strcat(&lf->fields[FIM_CHFIELDS].value, item->valuestring, ',');
                }
            } else if (strcmp(object->string, "hard_links") == 0) {
                lf->fields[FIM_HARD_LINKS].value = cJSON_PrintUnformatted(object);
            }

            break;

        case cJSON_Object:
            if (strcmp(object->string, "attributes") == 0) {
                attributes = object;
            } else if (strcmp(object->string, "old_attributes") == 0) {
                old_attributes = object;
            } else if (strcmp(object->string, "audit") == 0) {
                audit = object;
            }

            break;
        }
    }

    if (event_type == NULL) {
        mdebug1("No member 'type' in Syscheck JSON payload");
        return -1;
    }

    if (strcmp("added", event_type) == 0) {
        lf->event_type = FIM_ADDED;
        lf->decoder_info->name = SYSCHECK_NEW;
        lf->decoder_info->id = decode_event_add;
    } else if (strcmp("modified", event_type) == 0) {
        lf->event_type = FIM_MODIFIED;
        lf->decoder_info->name = SYSCHECK_MOD;
        lf->decoder_info->id = decode_event_modify;
    } else if (strcmp("deleted", event_type) == 0) {
        lf->event_type = FIM_DELETED;
        lf->decoder_info->name = SYSCHECK_DEL;
        lf->decoder_info->id = decode_event_delete;
    } else {
        mdebug1("Invalid 'type' value '%s' in JSON payload.", event_type);
        return -1;
    }

    lf->decoder_syscheck_id = lf->decoder_info->id;

    fim_generate_alert(lf, mode, event_type, attributes, old_attributes, audit);

    switch (lf->event_type) {
    case FIM_ADDED:
    case FIM_MODIFIED:
        fim_send_db_save(sdb, lf->agent_id, event);
        break;

    case FIM_DELETED:
        fim_send_db_delete(sdb, lf->agent_id, lf->filename);

    default:
        ;
    }

    return 0;
}

void fim_send_db_save(_sdb * sdb, const char * agent_id, cJSON * data) {
    cJSON_DeleteItemFromObject(data, "mode");
    cJSON_DeleteItemFromObject(data, "type");
    cJSON_DeleteItemFromObject(data, "tags");
    cJSON_DeleteItemFromObject(data, "content_changes");
    cJSON_DeleteItemFromObject(data, "changed_attributes");
    cJSON_DeleteItemFromObject(data, "hard_links");
    cJSON_DeleteItemFromObject(data, "old_attributes");
    cJSON_DeleteItemFromObject(data, "audit");

    char * data_plain = cJSON_PrintUnformatted(data);
    char * query;

    os_malloc(OS_MAXSTR, query);

    if (snprintf(query, OS_MAXSTR, "agent %s syscheck save2 %s", agent_id, data_plain) >= OS_MAXSTR) {
        merror("FIM decoder: Cannot build save2 query: input is too long.");
        goto end;
    }

    fim_send_db_query(&sdb->socket, query);

end:
    free(data_plain);
    free(query);
}

void fim_send_db_delete(_sdb * sdb, const char * agent_id, const char * path) {
    char query[OS_SIZE_6144];

    if (snprintf(query, sizeof(query), "agent %s syscheck delete %s", agent_id, path) >= OS_SIZE_6144) {
        merror("FIM decoder: Cannot build delete query: input is too long.");
        return;
    }

    fim_send_db_query(&sdb->socket, query);
}

void fim_send_db_query(int * sock, const char * query) {
    char * response;
    char * arg;

    os_malloc(OS_MAXSTR, response);

    switch (wdbc_query_ex(sock, query, response, OS_MAXSTR)) {
    case -2:
        merror("FIM decoder: Cannot communicate with database.");
        goto end;
    case -1:
        merror("FIM decoder: Cannot get response from database.");
        goto end;
    }

    switch (wdbc_parse_result(response, &arg)) {
    case WDBC_OK:
        break;
    case WDBC_ERROR:
        merror("FIM decoder: Bad response from database: %s", arg);
        // Fallthrough
    default:
        goto end;
    }

end:
    free(response);
}


static int fim_generate_alert(Eventinfo *lf, char *mode, char *event_type,
    cJSON *attributes, cJSON *old_attributes, cJSON *audit) {

    cJSON *object = NULL;
    char change_size[OS_FLSIZE + 1] = {'\0'};
    char change_perm[OS_FLSIZE + 1] = {'\0'};
    char change_owner[OS_FLSIZE + 1] = {'\0'};
    char change_user[OS_FLSIZE + 1] = {'\0'};
    char change_gowner[OS_FLSIZE + 1] = {'\0'};
    char change_group[OS_FLSIZE + 1] = {'\0'};
    char change_md5[OS_FLSIZE + 1] = {'\0'};
    char change_sha1[OS_FLSIZE + 1] = {'\0'};
    char change_sha256[OS_FLSIZE + 1] = {'\0'};
    char change_mtime[OS_FLSIZE + 1] = {'\0'};
    char change_inode[OS_FLSIZE + 1] = {'\0'};
    char change_win_attributes[OS_SIZE_256 + 1] = {'\0'};
    int it;

    /* Dynamic Fields */
    lf->nfields = FIM_NFIELDS;
    for (it = 0; it < FIM_NFIELDS; it++) {
        os_strdup(lf->decoder_info->fields[it], lf->fields[it].key);
    }

    if (fim_fetch_attributes(attributes, old_attributes, lf)) {
        return -1;
    }

    cJSON_ArrayForEach(object, audit) {
        if (object->string == NULL) {
            mdebug1("FIM audit set contains an item with no key.");
            return -1;
        }

        switch (object->type) {
        case cJSON_Number:
            if (strcmp(object->string, "ppid") == 0) {
                os_calloc(OS_SIZE_32, sizeof(char), lf->fields[FIM_PPID].value);
                snprintf(lf->fields[FIM_PPID].value, OS_SIZE_32, "%ld", (long)object->valuedouble);
            } else if (strcmp(object->string, "process_id") == 0) {
                os_calloc(OS_SIZE_32, sizeof(char), lf->fields[FIM_PROC_ID].value);
                snprintf(lf->fields[FIM_PROC_ID].value, OS_SIZE_32, "%ld", (long)object->valuedouble);
            }

            break;

        case cJSON_String:
            if (strcmp(object->string, "user_id") == 0) {
                os_strdup(object->valuestring, lf->fields[FIM_USER_ID].value);
            } else if (strcmp(object->string, "user_name") == 0) {
                os_strdup(object->valuestring, lf->fields[FIM_USER_NAME].value);
            } else if (strcmp(object->string, "group_id") == 0) {
                os_strdup(object->valuestring, lf->fields[FIM_GROUP_ID].value);
            } else if (strcmp(object->string, "group_name") == 0) {
                os_strdup(object->valuestring, lf->fields[FIM_GROUP_NAME].value);
            } else if (strcmp(object->string, "process_name") == 0) {
                os_strdup(object->valuestring, lf->fields[FIM_PROC_NAME].value);
            } else if (strcmp(object->string, "audit_uid") == 0) {
                os_strdup(object->valuestring, lf->fields[FIM_AUDIT_ID].value);
            } else if (strcmp(object->string, "audit_name") == 0) {
                os_strdup(object->valuestring, lf->fields[FIM_AUDIT_NAME].value);
            } else if (strcmp(object->string, "effective_uid") == 0) {
                os_strdup(object->valuestring, lf->fields[FIM_EFFECTIVE_UID].value);
            } else if (strcmp(object->string, "effective_name") == 0) {
                os_strdup(object->valuestring, lf->fields[FIM_EFFECTIVE_NAME].value);
            }
        }
    }

    // Format comment
    if (lf->event_type == FIM_MODIFIED) {
        fim_generate_comment(change_size, sizeof(change_size), "Size changed from '%s' to '%s'\n", lf->size_before, lf->fields[FIM_SIZE].value);
        size_t size = fim_generate_comment(change_perm, sizeof(change_perm), "Permissions changed from '%s' to '%s'\n", lf->perm_before, lf->fields[FIM_PERM].value);
        if (size >= sizeof(change_perm)) {
            snprintf(change_perm, sizeof(change_perm), "Permissions changed.\n"); //LCOV_EXCL_LINE
        }
        fim_generate_comment(change_owner, sizeof(change_owner), "Ownership was '%s', now it is '%s'\n", lf->owner_before, lf->fields[FIM_UID].value);
        fim_generate_comment(change_user, sizeof(change_owner), "User name was '%s', now it is '%s'\n", lf->uname_before, lf->fields[FIM_UNAME].value);
        fim_generate_comment(change_gowner, sizeof(change_gowner), "Group ownership was '%s', now it is '%s'\n", lf->gowner_before, lf->fields[FIM_GID].value);
        fim_generate_comment(change_group, sizeof(change_gowner), "Group name was '%s', now it is '%s'\n", lf->gname_before, lf->fields[FIM_GNAME].value);

        if (lf->mtime_before != lf->mtime_after) {
            snprintf(change_mtime, sizeof(change_mtime), "Old modification time was: '%ld', now it is '%ld'\n", lf->mtime_before, lf->mtime_after);
        }
        if (lf->inode_before != lf->inode_after) {
            snprintf(change_inode, sizeof(change_inode), "Old inode was: '%ld', now it is '%ld'\n", lf->inode_before, lf->inode_after);
        }

        fim_generate_comment(change_md5, sizeof(change_md5), "Old md5sum was: '%s'\nNew md5sum is : '%s'\n", lf->md5_before, lf->fields[FIM_MD5].value);
        fim_generate_comment(change_sha1, sizeof(change_sha1), "Old sha1sum was: '%s'\nNew sha1sum is : '%s'\n", lf->sha1_before, lf->fields[FIM_SHA1].value);
        fim_generate_comment(change_sha256, sizeof(change_sha256), "Old sha256sum was: '%s'\nNew sha256sum is : '%s'\n", lf->sha256_before, lf->fields[FIM_SHA256].value);
        fim_generate_comment(change_win_attributes, sizeof(change_win_attributes), "Old attributes were: '%s'\nNow they are '%s'\n", lf->attributes_before, lf->fields[FIM_ATTRS].value);
    }

    // Provide information about the file
    char changed_attributes[OS_SIZE_256];
    snprintf(changed_attributes, OS_SIZE_256, "Changed attributes: %s\n", lf->fields[FIM_CHFIELDS].value);

    char hard_links[OS_SIZE_256];
    cJSON *tmp = cJSON_Parse(lf->fields[FIM_HARD_LINKS].value);
    if (lf->fields[FIM_HARD_LINKS].value) {
        cJSON *item;
        char * hard_links_tmp = NULL;
        cJSON_ArrayForEach(item, tmp) {
            wm_strcat(&hard_links_tmp, item->valuestring, ',');
        }

        snprintf(hard_links, OS_SIZE_256, "Hard links: %s\n", hard_links_tmp);
        os_free(hard_links_tmp);
    }

    // When full_log field is too long (max 756), it is fixed to show the last part of the path (more relevant)
    char path_splitted[757];
    int path_log_len = 0;

<<<<<<< HEAD
    if (lf->fields[FIM_FILE].value) {
        path_log_len = strlen(lf->fields[FIM_FILE].value);

=======
    if(lf->fields[FIM_FILE].value != NULL) {
        path_log_len = strlen(lf->fields[FIM_FILE].value);
>>>>>>> 4d10d3da
        if (path_log_len > 756){
            char * aux = lf->fields[FIM_FILE].value + path_log_len - 30;
            snprintf(path_splitted, 757, "%.719s [...] %s", lf->fields[FIM_FILE].value, aux);
        }
    }

    snprintf(lf->full_log, OS_MAXSTR,
            "File '%s' %s\n"
            "%s"
            "Mode: %s\n"
            "%s"
            "%s%s%s%s%s%s%s%s%s%s%s%s",
            path_log_len > 756 ? path_splitted : lf->fields[FIM_FILE].value, event_type,
            lf->fields[FIM_HARD_LINKS].value ? hard_links : "",
            mode,
            lf->fields[FIM_CHFIELDS].value ? changed_attributes : "",
            change_size,
            change_perm,
            change_owner,
            change_user,
            change_gowner,
            change_group,
            change_mtime,
            change_inode,
            change_md5,
            change_sha1,
            change_sha256,
            change_win_attributes
            //lf->fields[FIM_SYM_PATH].value
    );

    cJSON_Delete(tmp);

    return 0;
}

// Build change comment

size_t fim_generate_comment(char * str, long size, const char * format, const char * a1, const char * a2) {
    a1 = a1 != NULL ? a1 : "";
    a2 = a2 != NULL ? a2 : "";

    size_t str_size = 0;
    if (strcmp(a1, a2) != 0) {
        str_size = snprintf(str, size, format, a1, a2);
    }

    return str_size;
}

// Process scan info event

void fim_process_scan_info(_sdb * sdb, const char * agent_id, fim_scan_event event, cJSON * data) {
    cJSON * timestamp = cJSON_GetObjectItem(data, "timestamp");

    if (!cJSON_IsNumber(timestamp)) {
        mdebug1("No such member \"timestamp\" in FIM scan info event.");
        return;
    }

    char query[OS_SIZE_6144];

    if (snprintf(query, sizeof(query), "agent %s syscheck scan_info_update %s %ld", agent_id, event == FIM_SCAN_START ? "start_scan" : "end_scan", (long)timestamp->valuedouble) >= OS_SIZE_6144) {
        merror("FIM decoder: Cannot build save query: input is too long.");
        return;
    }

    fim_send_db_query(&sdb->socket, query);
}

int fim_fetch_attributes(cJSON *new_attrs, cJSON *old_attrs, Eventinfo *lf) {
    if (fim_fetch_attributes_state(new_attrs, lf, 1) ||
        fim_fetch_attributes_state(old_attrs, lf, 0)) {
        return -1;
    }

    return 0;
}

int fim_fetch_attributes_state(cJSON *attr, Eventinfo *lf, char new_state) {
    cJSON *attr_it;

    assert(lf != NULL);

    cJSON_ArrayForEach(attr_it, attr) {
        if (!attr_it->string) {
            mdebug1("FIM attribute set contains an item with no key.");
            return -1;
        }

        if (attr_it->type == cJSON_Number) {
            assert(lf->fields != NULL);
            if (!strcmp(attr_it->string, "size")) {
                if (new_state) {
                    lf->fields[FIM_SIZE].value = w_long_str((long) attr_it->valuedouble);
                } else {
                    lf->size_before = w_long_str((long) attr_it->valuedouble);
                }
            } else if (!strcmp(attr_it->string, "inode")) {
                if (new_state) {
                    lf->fields[FIM_INODE].value = w_long_str((long) attr_it->valuedouble);
                    lf->inode_after = (long) attr_it->valuedouble;
                } else {
                    lf->inode_before = (long) attr_it->valuedouble;
                }
            } else if (!strcmp(attr_it->string, "mtime")) {
                if (new_state) {
                    lf->fields[FIM_MTIME].value = w_long_str((long) attr_it->valuedouble);
                    lf->mtime_after = (long)attr_it->valuedouble;
                } else {
                    lf->mtime_before = (long) attr_it->valuedouble;
                }
            }
        } else if (attr_it->type == cJSON_String) {
            char **dst_data = NULL;

            if (!strcmp(attr_it->string, "perm")) {
                dst_data = new_state ? &lf->fields[FIM_PERM].value : &lf->perm_before;
            } else if (!strcmp(attr_it->string, "user_name")) {
                dst_data = new_state ? &lf->fields[FIM_UNAME].value : &lf->uname_before;
            } else if (!strcmp(attr_it->string, "group_name")) {
                dst_data = new_state ? &lf->fields[FIM_GNAME].value : &lf->gname_before;
            } else if (!strcmp(attr_it->string, "uid")) {
                dst_data = new_state ? &lf->fields[FIM_UID].value : &lf->owner_before;
            } else if (!strcmp(attr_it->string, "gid")) {
                dst_data = new_state ? &lf->fields[FIM_GID].value : &lf->gowner_before;
            } else if (!strcmp(attr_it->string, "hash_md5")) {
                dst_data = new_state ? &lf->fields[FIM_MD5].value : &lf->md5_before;
            } else if (!strcmp(attr_it->string, "hash_sha1")) {
                dst_data = new_state ? &lf->fields[FIM_SHA1].value : &lf->sha1_before;
            } else if (strcmp(attr_it->string, "hash_sha256") == 0) {
                dst_data = new_state ? &lf->fields[FIM_SHA256].value : &lf->sha256_before;
            } else if (strcmp(attr_it->string, "attributes") == 0) {
                dst_data = new_state ? &lf->fields[FIM_ATTRS].value : &lf->attributes_before; //LCOV_EXCL_LINE
            } else if (new_state && strcmp(attr_it->string, "symlink_path") == 0) {
                dst_data = &lf->fields[FIM_SYM_PATH].value;
            }

            if (dst_data) {
                os_strdup(attr_it->valuestring, *dst_data);
            }
        } else {
            mdebug1("Unknown FIM data type.");
        }
    }

    return 0;
}

void fim_adjust_checksum(sk_sum_t *newsum, char **checksum) {
    // Adjust attributes
    if (newsum->attributes) {
        os_realloc(*checksum,
                strlen(*checksum) + strlen(newsum->attributes) + 2,
                *checksum);
        char *found = strrchr(*checksum, ':');
        if (found) {
            snprintf(found + 1, strlen(newsum->attributes) + 1, "%s", newsum->attributes);
        }
    }

    // Adjust permissions
    if (newsum->win_perm && *newsum->win_perm) {
        char *first_part = strchr(*checksum, ':');
        if (!first_part) return;
        first_part++;
        *(first_part++) = '\0';
        char *second_part = strchr(first_part, ':');
        if (!second_part) return;
        os_strdup(second_part, second_part);

        // We need to escape the character ':' from the permissions
        //because we are going to compare against escaped permissions
        // sent by wazuh-db
        char *esc_perms = wstr_replace(newsum->win_perm, ":", "\\:");
        wm_strcat(checksum, esc_perms, 0);
        free(esc_perms);

        wm_strcat(checksum, second_part, 0);
        free(second_part);
    }
}<|MERGE_RESOLUTION|>--- conflicted
+++ resolved
@@ -1456,14 +1456,8 @@
     char path_splitted[757];
     int path_log_len = 0;
 
-<<<<<<< HEAD
-    if (lf->fields[FIM_FILE].value) {
-        path_log_len = strlen(lf->fields[FIM_FILE].value);
-
-=======
     if(lf->fields[FIM_FILE].value != NULL) {
         path_log_len = strlen(lf->fields[FIM_FILE].value);
->>>>>>> 4d10d3da
         if (path_log_len > 756){
             char * aux = lf->fields[FIM_FILE].value + path_log_len - 30;
             snprintf(path_splitted, 757, "%.719s [...] %s", lf->fields[FIM_FILE].value, aux);
