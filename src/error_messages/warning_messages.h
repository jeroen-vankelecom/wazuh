--- conflicted
+++ resolved
@@ -59,11 +59,7 @@
 #define LOGTEST_INV_NUM_THREADS             "(7000): Number of logtest threads too high. Only creates %d threads"
 #define LOGTEST_INV_NUM_USERS               "(7001): Number of maximum users connected in logtest too high. Only allows %d users"
 #define LOGTEST_INV_NUM_TIMEOUT             "(7002): Number of maximum user timeouts in logtest too high. Only allows %ds maximum timeouts"
-<<<<<<< HEAD
-#define LOGTEST_WARN_TOKEN_EXPIRED          "(7003): '%s' token expires."
-=======
 #define LOGTEST_WARN_TOKEN_EXPIRED          "(7003): '%s' token expires"
 #define LOGTEST_WARN_SESSION_NOT_FOUND      "(7004): No session found for token '%s'"
->>>>>>> 63767afd
 
 #endif /* WARN_MESSAGES_H */