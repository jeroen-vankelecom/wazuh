/* Copyright (C) 2015-2020, Wazuh Inc.
 * Copyright (C) 2009 Trend Micro Inc.
 * All right reserved.
 *
 * This program is free software; you can redistribute it
 * and/or modify it under the terms of the GNU General Public
 * License (version 2) as published by the FSF - Free Software
 * Foundation
 */

#include "shared.h"
#include "remoted.h"
#include "remoted_op.h"
#include "wazuh_db/wdb.h"
#include "os_crypto/md5/md5_op.h"
#include "os_net/os_net.h"
#include "shared_download.h"
#include "os_crypto/sha256/sha256_op.h"
#include <pthread.h>

#if defined(__FreeBSD__) || defined(__MACH__) || defined(__sun__)
#define HOST_NAME_MAX 64
#endif

/* Internal structures */
typedef struct _file_sum {
    int mark;
    char *name;
    os_md5 sum;
} file_sum;

typedef struct group_t {
    char *group;
    file_sum **f_sum;
} group_t;

static OSHash *invalid_files;

/* Internal functions prototypes */
static void read_controlmsg(const char *agent_id, char *msg);
static int send_file_toagent(const char *agent_id, const char *group, const char *name, const char *sum,char *sharedcfg_dir);
static void c_group(const char *group, char ** files, file_sum ***_f_sum,char * sharedcfg_dir);
static void c_multi_group(char *multi_group,file_sum ***_f_sum,char *hash_multigroup);
static void c_files(void);

/*
 *  Read queue/agent-groups and delete this group for all the agents.
 *  Returns 0 on success or -1 on error
 */
static int purge_group(char *group);

static file_sum** find_sum(const char *group);
static file_sum ** find_group(const char * file, const char * md5, char group[OS_SIZE_65536]);

/* Global vars */
static group_t **groups;
static time_t _stime;
static time_t _clean_time;
int INTERVAL;
int should_clean;

/* For the last message tracking */
static char pending_queue[MAX_AGENTS][9];
static volatile int queue_i = 0;
static volatile int queue_j = 0;
OSHash *pending_data;

/* pthread mutex variables */
static pthread_mutex_t lastmsg_mutex = PTHREAD_MUTEX_INITIALIZER;
static pthread_mutex_t files_mutex = PTHREAD_MUTEX_INITIALIZER;
static pthread_cond_t awake_mutex = PTHREAD_COND_INITIALIZER;

/* Hash table for multigroups */
OSHash *m_hash;

/* Interval polling */
static int poll_interval_time = 0;

/* This variable is used to prevent flooding when deleting manually groups folders */
static int reported_non_existing_group = 0;

// Frees data in m_hash table
void cleaner(void* data){
    os_free(data);
}

/* Save a control message received from an agent
 * read_controlmsg (other thread) is going to deal with it
 * (only if message changed)
 */
void save_controlmsg(const keyentry * key, char *r_msg, size_t msg_length)
{
    char msg_ack[OS_FLSIZE + 1] = "";
    char *msg = NULL;
    char *end = NULL;
    char *version = NULL;
    char *os_name = NULL;
    char *os_major = NULL;
    char *os_minor = NULL;
    char *os_build = NULL;
    char *os_version = NULL;
    char *os_codename = NULL;
    char *os_platform = NULL;
    char *os_arch = NULL;
    char *uname = NULL;
    char *config_sum = NULL;
    char *merged_sum = NULL;
    char *agent_ip = NULL;
    char *labels = NULL;
    char manager_host[512] = "";
    pending_data_t *data = NULL;
    int is_startup = 0;
    int agent_id = 0;
    int result = 0;

    if (strncmp(r_msg, HC_REQUEST, strlen(HC_REQUEST)) == 0) {
        char * counter = r_msg + strlen(HC_REQUEST);
        char * payload = NULL;

        if (payload = strchr(counter, ' '), !payload) {
            merror("Request control format error.");
            mdebug2("r_msg = \"%s\"", r_msg);
            return;
        }

        *(payload++) = '\0';

        req_save(counter, payload, msg_length - (payload - r_msg));
        return;
    }

    /* Reply to the agent */
    snprintf(msg_ack, OS_FLSIZE, "%s%s", CONTROL_HEADER, HC_ACK);
    send_msg(key->id, msg_ack, -1);

    /* Filter UTF-8 characters */
    char * clean = w_utf8_filter(r_msg, true);
    r_msg = clean;

    if (strcmp(r_msg, HC_STARTUP) == 0) {
        mdebug1("Agent %s sent HC_STARTUP from %s.", key->name, inet_ntoa(key->peer_info.sin_addr));
        is_startup = 1;
    } else {
        /* Clean msg and shared files (remove random string) */
        msg = r_msg;

        if ((r_msg = strchr(r_msg, '\n'))) {
            /* Forward to random string (pass shared files) */
            for (r_msg++; (end = strchr(r_msg, '\n')); r_msg = end + 1);
            *r_msg = '\0';
        } else {
            mwarn("Invalid message from agent: '%s' (%s)", key->name, key->id);
            os_free(clean);
            return;
        }
    }

    /* Lock mutex */
    w_mutex_lock(&lastmsg_mutex)

    /* Check if there is a keep alive already for this agent */
    if (data = OSHash_Get(pending_data, key->id), data && data->changed && data->message && strcmp(data->message, msg) == 0) {
        w_mutex_unlock(&lastmsg_mutex);

        agent_id = atoi(key->id);

        result = wdb_update_agent_keepalive(agent_id, logr.worker_node?WDB_SYNC_REQ:WDB_SYNCED);

        if (OS_SUCCESS != result)
            mwarn("Unable to save agent last keepalive in global.db");
    } else {
        if (!data) {
            os_calloc(1, sizeof(pending_data_t), data);

            if (OSHash_Add(pending_data, key->id, data) != 2) {
                merror("Couldn't add pending data into hash table.");

                /* Unlock mutex */
                w_mutex_unlock(&lastmsg_mutex);

                os_free(data);
                os_free(clean);
                return;
            }
        }

        if (is_startup) {
            /* Unlock mutex */
            w_mutex_unlock(&lastmsg_mutex);
        } else {
            /* Update message */
            mdebug2("save_controlmsg(): inserting '%s'", msg);
            os_free(data->message);
            os_strdup(msg, data->message);

            /* Mark data as changed and insert into queue */
            if (!data->changed) {
                if (full(queue_i, queue_j)) {
                    merror("Pending message queue full.");
                } else {
                    strncpy(pending_queue[queue_i], key->id, 8);
                    forward(queue_i);

                    /* Signal that new data is available */
                    w_cond_signal(&awake_mutex);

                    data->changed = 1;
                }
            }

            /* Unlock mutex */
            w_mutex_unlock(&lastmsg_mutex);

            /* Parsing msg */
            result = parse_agent_update_msg(msg, &version, &os_name, &os_major, &os_minor, &os_build, &os_version, &os_codename,
                                            &os_platform, &os_arch, &uname, &config_sum, &merged_sum, &agent_ip, &labels);
            
            if (OS_SUCCESS != result) {
                merror("Error parsing message for agent %s.", key->id);
                return;
            }

            /* Get manager name before chroot */
            if (gethostname(manager_host, HOST_NAME_MAX) < 0){
                mwarn("Unable to get hostname due to: '%s'", strerror(errno));
            }

            agent_id = atoi(key->id);

            // Updating version and keepalive in global.db
            result = wdb_update_agent_version(agent_id, os_name, os_version, os_major, os_minor, os_codename, os_platform,
                                              os_build, uname, os_arch, version, config_sum, merged_sum, manager_host,
<<<<<<< HEAD
                                              node_name, agent_ip);

=======
                                              node_name, agent_ip, logr.worker_node?WDB_SYNC_REQ:WDB_SYNCED);
            
>>>>>>> df83705a
            if (OS_INVALID == result)
                mwarn("Unable to update information in global.db for agent: %s", key->id);

            if (labels) {
                result = wdb_set_agent_labels(agent_id, labels);

                if (OS_INVALID == result)
                    mwarn("Unable to update labels information in global.db for agent: %s", key->id);
            }

            os_free(version);
            os_free(os_name);
            os_free(os_major);
            os_free(os_minor);
            os_free(os_build);
            os_free(os_version);
            os_free(os_codename);
            os_free(os_platform);
            os_free(os_arch);
            os_free(uname);
            os_free(config_sum);
            os_free(merged_sum);
            os_free(agent_ip);
            os_free(labels);
        }
    }

    os_free(clean);
}

void c_group(const char *group, char ** files, file_sum ***_f_sum,char * sharedcfg_dir) {
    os_md5 md5sum;
    unsigned int f_size = 0;
    file_sum **f_sum;
    char merged_tmp[PATH_MAX + 1];
    char merged[PATH_MAX + 1];
    char file[PATH_MAX + 1];
    unsigned int i;
    remote_files_group *r_group = NULL;

    *merged_tmp = '\0';

    /* Create merged file */
    os_calloc(2, sizeof(file_sum *), f_sum);
    os_calloc(1, sizeof(file_sum), f_sum[f_size]);
    *_f_sum = f_sum;

    f_sum[f_size]->mark = 0;
    f_sum[f_size]->name = NULL;
    f_sum[f_size]->sum[0] = '\0';

    snprintf(merged, PATH_MAX + 1, "%s/%s/%s", sharedcfg_dir, group, SHAREDCFG_FILENAME);

    if (!logr.nocmerged && (r_group = w_parser_get_group(group), r_group)) {
        if(r_group->current_polling_time <= 0){
            r_group->current_polling_time = r_group->poll;

            char *file_url;
            char *file_name;
            char destination_path[PATH_MAX + 1];
            char download_path[PATH_MAX + 1];
            int downloaded;

            // Check if we have merged.mg file in this group
            if(r_group->merge_file_index >= 0){
                file_url = r_group->files[r_group->merge_file_index].url;
                file_name = SHAREDCFG_FILENAME;
                snprintf(destination_path, PATH_MAX + 1, "%s/%s", DOWNLOAD_DIR, file_name);
                mdebug1("Downloading shared file '%s' from '%s'", merged, file_url);
                downloaded = wurl_request(file_url,destination_path, NULL, NULL, 0);
                w_download_status(downloaded,file_url,destination_path);
                r_group->merged_is_downloaded = !downloaded;

                // Validate the file
                if(r_group->merged_is_downloaded){

                    // File is invalid
                    if(!TestUnmergeFiles(destination_path,OS_TEXT))
                    {
                        int fd = unlink(destination_path);

                        merror("The downloaded file '%s' is corrupted.",destination_path);

                        if(fd == -1){
                            merror("Failed to delete file '%s'",destination_path);
                        }
                        return;
                    }

                    OS_MoveFile(destination_path,merged);
                }
            }
            else{ // Download all files
                int i;

                if(r_group->files){
                    for(i = 0; r_group->files[i].name; i++)
                    {
                        file_url = r_group->files[i].url;
                        file_name = r_group->files[i].name;
                        snprintf(destination_path, PATH_MAX + 1, "%s/%s/%s", sharedcfg_dir, group, file_name);
                        snprintf(download_path, PATH_MAX + 1, "%s/%s", DOWNLOAD_DIR, file_name);
                        mdebug1("Downloading shared file '%s' from '%s'", destination_path, file_url);
                        downloaded = wurl_request(file_url,download_path, NULL, NULL, 0);

                        if (!w_download_status(downloaded, file_url, destination_path)) {
                            OS_MoveFile(download_path, destination_path);
                        }
                    }
                }
            }
        }
        else{
            r_group->current_polling_time -= poll_interval_time;
        }
    }

    f_size++;

    if(r_group && r_group->merged_is_downloaded){

        // Validate the file
        if (OS_MD5_File(merged, md5sum, OS_TEXT) != 0) {
            f_sum[0]->sum[0] = '\0';
            merror("Accessing file '%s'", merged);
        }
        else{
            strncpy(f_sum[0]->sum, md5sum, 32);
            os_strdup(SHAREDCFG_FILENAME, f_sum[0]->name);
        }

        f_sum[f_size] = NULL;
    }
    else{
        // Merge ar.conf always
        if (!logr.nocmerged) {
            snprintf(merged_tmp, PATH_MAX + 1, "%s/%s/%s.tmp", sharedcfg_dir, group, SHAREDCFG_FILENAME);
            // First call, truncate merged file
            MergeAppendFile(merged_tmp, NULL, group, -1);
        }

        if (OS_MD5_File(DEFAULTAR, md5sum, OS_TEXT) == 0) {
            os_realloc(f_sum, (f_size + 2) * sizeof(file_sum *), f_sum);
            *_f_sum = f_sum;
            os_calloc(1, sizeof(file_sum), f_sum[f_size]);
            strncpy(f_sum[f_size]->sum, md5sum, 32);
            os_strdup(DEFAULTAR_FILE, f_sum[f_size]->name);
            f_sum[f_size + 1] = NULL;

            if (!logr.nocmerged) {
                MergeAppendFile(merged_tmp, DEFAULTAR, NULL, -1);
            }

            f_size++;
        }

        int ignored;

        /* Read directory */
        for (i = 0; files[i]; ++i) {
            /* Ignore hidden files  */
            /* Leave the shared config file for later */
            /* Also discard merged.mg.tmp */
            if (files[i][0] == '.' || !strncmp(files[i], SHAREDCFG_FILENAME, strlen(SHAREDCFG_FILENAME))) {
                continue;
            }
            ignored = 0;
            time_t *modify_time = NULL;

            snprintf(file, PATH_MAX + 1, "%s/%s/%s", sharedcfg_dir, group, files[i]);

            if (OS_MD5_File(file, md5sum, OS_TEXT) != 0) {
                merror("Accessing file '%s'", file);
                continue;
            }

            if(modify_time = (time_t*) OSHash_Get(invalid_files,file), modify_time != NULL){
                struct stat attrib;
                time_t last_modify;

                stat(file, &attrib);
                last_modify = attrib.st_mtime;
                ignored = 1;

                if( *modify_time != last_modify) {

                    *modify_time = last_modify;
                    if(checkBinaryFile(file)){
                        OSHash_Set(invalid_files, file, modify_time);
                        mdebug1("File '%s' in group '%s' modified but still invalid.", files[i], group);
                    }
                    else{
                        os_free(modify_time);
                        OSHash_Delete(invalid_files, file);
                        minfo("File '%s' in group '%s' is valid after last modification.", files[i], group);
                        ignored = 0;
                    }
                }
            } else {

                if(checkBinaryFile(file)){
                    struct stat attrib;

                    os_calloc(1, sizeof(time_t), modify_time);

                    stat(file, &attrib);
                    *modify_time = attrib.st_mtime;
                    int ret_val;

                    if (ret_val = OSHash_Add(invalid_files, file, modify_time), ret_val != 2) {
                        os_free(modify_time);
                        if (ret_val == 0) {
                            merror("Unable to add file '%s' to hash table of invalid files.", files[i]);
                        }
                    } else {
                        ignored = 1;
                        merror("Invalid shared file '%s' in group '%s'. Ignoring it.",files[i], group);
                    }
                }
            }

            if(!ignored){
                os_realloc(f_sum, (f_size + 2) * sizeof(file_sum *), f_sum);
                *_f_sum = f_sum;
                os_calloc(1, sizeof(file_sum), f_sum[f_size]);
                strncpy(f_sum[f_size]->sum, md5sum, 32);
                os_strdup(files[i], f_sum[f_size]->name);

                if (!logr.nocmerged) {
                    MergeAppendFile(merged_tmp, file, NULL, -1);
                }

                f_size++;
            }
        }

        f_sum[f_size] = NULL;

        if (!logr.nocmerged) {
            OS_MoveFile(merged_tmp, merged);
        }

        if (OS_MD5_File(merged, md5sum, OS_TEXT) != 0) {
            if (!logr.nocmerged) {
                merror("Accessing file '%s'", merged);
            }

            f_sum[0]->sum[0] = '\0';
        }

        strncpy(f_sum[0]->sum, md5sum, 32);
        os_strdup(SHAREDCFG_FILENAME, f_sum[0]->name);
    }
}

/* Generate merged file for multi-groups */
void c_multi_group(char *multi_group,file_sum ***_f_sum,char *hash_multigroup) {
    DIR *dp;
    char *group;
    char *save_ptr = NULL;
    const char delim[2] = ",";
    char path[PATH_MAX + 1];
    char ** files;
    char ** subdir;
    char agent_conf_multi_path[PATH_MAX + 1] = {0};

    if(!hash_multigroup){
        return;
    }

    if (!logr.nocmerged) {
        /* Get each group of the multi-group */
        group = strtok_r(multi_group, delim, &save_ptr);

        /* Delete agent.conf from multi group before appending to it */
        snprintf(agent_conf_multi_path,PATH_MAX + 1,"%s/%s/%s",MULTIGROUPS_DIR,hash_multigroup,"agent.conf");
        unlink(agent_conf_multi_path);

        while( group != NULL ) {
            /* Now for each group copy the files to the multi-group folder */
            char dir[PATH_MAX + 1] = {0};

            snprintf(dir, PATH_MAX + 1, "%s/%s", SHAREDCFG_DIR, group);

            dp = opendir(SHAREDCFG_DIR);

            if (!dp) {
                mdebug2("Opening directory: '%s': %s", dir, strerror(errno));
                return;
            }

            if (files = wreaddir(dir), !files) {
                if (errno != ENOTDIR) {
                    if(!reported_non_existing_group){
                        mwarn("Could not open directory '%s'. Group folder was deleted.", dir);
                    }
                    purge_group(group);

                    goto next;
                }
                goto next;
            }

            unsigned int i;
            time_t *modify_time = NULL;
            int ignored;
            for (i = 0; files[i]; ++i) {
                /* Ignore hidden files  */
                /* Leave the shared config file for later */
                /* Also discard merged.mg.tmp */
                if (files[i][0] == '.' || !strncmp(files[i], SHAREDCFG_FILENAME, strlen(SHAREDCFG_FILENAME))) {
                    continue;
                }

                ignored = 0;

                char destination_path[PATH_MAX + 1] = {0};
                char source_path[PATH_MAX + 1] = {0};
                char agent_conf_chunck_message[PATH_MAX + 1]= {0};

                snprintf(source_path, PATH_MAX + 1, "%s/%s/%s", SHAREDCFG_DIR, group, files[i]);
                snprintf(destination_path, PATH_MAX + 1, "%s/%s/%s", MULTIGROUPS_DIR, hash_multigroup, files[i]);
                if(modify_time = (time_t*) OSHash_Get(invalid_files,source_path), modify_time != NULL){
                   ignored = 1;
                }
                if(!ignored) {
                    /* If the file is agent.conf, append */
                    if(strcmp(files[i],"agent.conf") == 0){
                        snprintf(agent_conf_chunck_message,PATH_MAX + 1,"<!-- Source file: %s/agent.conf -->\n",group);
                        w_copy_file(source_path,destination_path,'a',agent_conf_chunck_message,1);
                    }
                    else {
                        w_copy_file(source_path,destination_path,'c',NULL,1);
                    }
                }

            }
next:
            group = strtok_r(NULL, delim, &save_ptr);
            free_strarray(files);
            closedir(dp);

        }
    }

    /* Open the multi-group files and generate merged */
    dp = opendir(MULTIGROUPS_DIR);

    if (!dp) {
        mdebug2("Opening directory: '%s': %s", MULTIGROUPS_DIR, strerror(errno));
        return;
    }

    if (snprintf(path, PATH_MAX + 1, MULTIGROUPS_DIR "/%s", hash_multigroup) > PATH_MAX) {
        mdebug2("At c_multi_group(): path too long.");
        closedir(dp);
        return;
    }

    // Try to open directory, avoid TOCTOU hazard
    if (subdir = wreaddir(path), !subdir) {
        if (errno != ENOTDIR) {
            mdebug2("At c_multi_group(): Could not open directory '%s'", path);
        }
        closedir(dp);
        return;
    }

    c_group(hash_multigroup, subdir, _f_sum,MULTIGROUPS_DIR);
    free_strarray(subdir);

    closedir(dp);
}

/* Create the structure with the files and checksums */
static void c_files()
{
    DIR *dp;
    char ** subdir;
    struct dirent *entry = NULL;
    unsigned int p_size = 0;
    char path[PATH_MAX + 1];
    int oldmask;
    int retval;
    FILE *fp = NULL;
    char groups_info[OS_SIZE_65536 + 1] = {0};
    char *key = NULL;
    char *data = NULL;
    os_sha256 multi_group_hash;
    char * _hash = NULL;

    mdebug2("Updating shared files sums.");

    /* Lock mutex */
    w_mutex_lock(&files_mutex);

    // Free groups set, and set to NULL
    {
        int i;
        int j;
        file_sum **f_sum;
        DIR *dp;
        struct dirent *entry = NULL;

        if (groups) {
            for (i = 0; groups[i]; i++) {
                f_sum = groups[i]->f_sum;

                if(f_sum){
                    for (j = 0; f_sum[j]; j++) {
                        free(f_sum[j]->name);
                        free(f_sum[j]);
                        f_sum[j] = NULL;
                    }

                    free(f_sum);
                    f_sum = NULL;
                }

                free(groups[i]->group);
                free(groups[i]);
            }

            free(groups);
            groups = NULL;
        }

        if(should_clean == 1){
            // Clean hash table
            OSHash_Clean(m_hash, cleaner);
            m_hash = OSHash_Create();

            reported_non_existing_group = 0;

            dp = opendir(MULTIGROUPS_DIR);

            if (!dp) {
                /* Unlock mutex */
                w_mutex_unlock(&files_mutex);
                mdebug1("Opening directory: '%s': %s", SHAREDCFG_DIR, strerror(errno));
                should_clean = 0;
                return;
            }

            // Clean all multigroups files
            while (entry = readdir(dp), entry) {
                // Skip "." and ".."
                if ((strcmp(entry->d_name, ".") == 0) || (strcmp(entry->d_name, "..") == 0)) {
                    continue;
                }

                snprintf(path, PATH_MAX + 1, MULTIGROUPS_DIR "/%s", entry->d_name);
                rmdir_ex(path);
            }

            closedir(dp);
            should_clean = 0;
        }
    }

    // Initialize main groups structure
    os_calloc(1, sizeof(group_t *), groups);

    // Scan directory, look for groups (subdirectories)

    dp = opendir(SHAREDCFG_DIR);

    if (!dp) {
        /* Unlock mutex */
        w_mutex_unlock(&files_mutex);

        mdebug1("Opening directory: '%s': %s", SHAREDCFG_DIR, strerror(errno));
        return;
    }

    while (entry = readdir(dp), entry) {
        // Skip "." and ".."
        if (entry->d_name[0] == '.' && (entry->d_name[1] == '\0' || (entry->d_name[1] == '.' && entry->d_name[2] == '\0'))) {
            continue;
        }

        if (snprintf(path, PATH_MAX + 1, SHAREDCFG_DIR "/%s", entry->d_name) > PATH_MAX) {
            merror("At c_files(): path too long.");
            break;
        }

        // Try to open directory, avoid TOCTOU hazard

        if (subdir = wreaddir(path), !subdir) {
            if (errno != ENOTDIR) {
                mdebug1("At c_files() 1: Could not open directory '%s'", path);
            }
            continue;
        }

        os_realloc(groups, (p_size + 2) * sizeof(group_t *), groups);
        os_calloc(1, sizeof(group_t), groups[p_size]);
        groups[p_size]->group = strdup(entry->d_name);
        groups[p_size + 1] = NULL;
        c_group(entry->d_name, subdir, &groups[p_size]->f_sum,SHAREDCFG_DIR);
        free_strarray(subdir);
        p_size++;
    }

    path[0] = '\0';
    closedir(dp);

    dp = opendir(GROUPS_DIR);

    if (!dp) {
        /* Unlock mutex */
        w_mutex_unlock(&files_mutex);

        mdebug1("Opening directory: '%s': %s", GROUPS_DIR, strerror(errno));
        return;
    }

    while (entry = readdir(dp), entry) {
        // Skip "." and ".."
        if (entry->d_name[0] == '.' && (entry->d_name[1] == '\0' || (entry->d_name[1] == '.' && entry->d_name[2] == '\0'))) {
            continue;
        }

        if (snprintf(path, PATH_MAX + 1, GROUPS_DIR "/%s", entry->d_name) > PATH_MAX) {
            merror("At c_files(): path too long.");
            break;
        }

        fp = fopen(path,"r");

        if(!fp) {
            mdebug1("At c_files(): Could not open file '%s'",entry->d_name);
        }
        else if (fgets(groups_info, OS_SIZE_65536, fp)!=NULL ) {
            // If it's not a multigroup, skip it
            if(!strstr(groups_info, ",")){
                fclose(fp);
                fp = NULL;
                continue;
            }

            fclose(fp);
            fp = NULL;

            char *endl = strchr(groups_info, '\n');
            if (endl) {
                *endl = '\0';
            }

            OS_SHA256_String(groups_info,multi_group_hash);

            os_calloc(9, sizeof(char), _hash);
            snprintf(_hash, 9, "%.8s", multi_group_hash);

            if(OSHash_Add_ex(m_hash, groups_info, _hash) != 2){
                os_free(_hash);
                mdebug2("Couldn't add multigroup '%s' to hash table 'm_hash'", groups_info);
            }
        }

        if(fp){
            fclose(fp);
            fp = NULL;
        }
    }

    OSHashNode *my_node;
    unsigned int i;

    for (my_node = OSHash_Begin(m_hash, &i); my_node; my_node = OSHash_Next(m_hash, &i, my_node)) {
        os_free(key);
        os_free(data);
        os_strdup(my_node->key, key);
        if(my_node->data){
            os_strdup(my_node->data, data);
        }
        else {
            os_free(key);
            os_free(data);
            closedir(dp);
            w_mutex_unlock(&files_mutex);
            return;
        }

        if (snprintf(path, PATH_MAX + 1, MULTIGROUPS_DIR "/%s", data) > PATH_MAX) {
            merror("At c_files(): path '%s' too long.",path);
            break;
        }

        // Try to open directory, avoid TOCTOU hazard
        if (subdir = wreaddir(path), !subdir) {
            switch (errno) {
                case ENOENT:
                    mdebug2("Making multi-group directory: %s", path);

                    oldmask = umask(0006);
                    retval = mkdir(path, 0770);
                    umask(oldmask);

                    if (retval < 0) {
                        merror("Cannot create multigroup directory '%s': %s (%d)", path, strerror(errno), errno);
                        continue;
                    }

                    break;

                default:
                    merror("Cannot open multigroup directory '%s': %s (%d)", path, strerror(errno), errno);
                    continue;
            }
        }

        os_realloc(groups, (p_size + 2) * sizeof(group_t *), groups);
        os_calloc(1, sizeof(group_t), groups[p_size]);
        groups[p_size]->group = strdup(my_node->key);
        groups[p_size + 1] = NULL;
        c_multi_group(key,&groups[p_size]->f_sum,data);
        free_strarray(subdir);
        p_size++;
    }

    os_free(key);
    os_free(data);
    /* Unlock mutex */
    w_mutex_unlock(&files_mutex);
    closedir(dp);
    mdebug2("End updating shared files sums.");
}

file_sum** find_sum(const char *group) {
    int i;

    for (i = 0; groups[i]; i++) {
        if (!strcmp(groups[i]->group, group)) {
            return groups[i]->f_sum;
        }
    }

    // Group not found
    return NULL;
}

file_sum ** find_group(const char * file, const char * md5, char group[OS_SIZE_65536]) {
    int i;
    int j;
    file_sum ** f_sum;

    for (i = 0; groups[i]; i++) {
        f_sum = groups[i]->f_sum;

        if(f_sum) {
            for (j = 0; f_sum[j]; j++) {
                if (!(strcmp(f_sum[j]->name, file) || strcmp(f_sum[j]->sum, md5))) {
                    strncpy(group, groups[i]->group, OS_SIZE_65536);
                    return f_sum;
                }
            }
        }
    }

    return NULL;
}

/* Send a file to the agent
 * Returns -1 on error
 */
int send_file_toagent(const char *agent_id, const char *group, const char *name, const char *sum,char *sharedcfg_dir)
{
    int i = 0;
    size_t n = 0;
    char file[OS_SIZE_1024 + 1];
    char buf[OS_SIZE_1024 + 1];
    FILE *fp;
    os_sha256 multi_group_hash;
    char *multi_group_hash_pt = NULL;

    /* Check if it is multigroup */
    if(strchr(group,MULTIGROUP_SEPARATOR)){

        if(multi_group_hash_pt = OSHash_Get(m_hash,group),multi_group_hash_pt){
            mdebug1("At send_file_toagent(): Hash is '%s'",multi_group_hash_pt);
            snprintf(file, OS_SIZE_1024, "%s/%s/%s", sharedcfg_dir, multi_group_hash_pt, name);
        }
        else{
            OS_SHA256_String(group,multi_group_hash);
            char _hash[9] = {0};
            strncpy(_hash,multi_group_hash,8);
            OSHash_Add_ex(m_hash,group,strdup(_hash));
            snprintf(file, OS_SIZE_1024, "%s/%s/%s", sharedcfg_dir, _hash, name);
        }
    }
    else{
        snprintf(file, OS_SIZE_1024, "%s/%s/%s", sharedcfg_dir, group, name);
    }


    fp = fopen(file, "r");
    if (!fp) {
        mdebug1(FOPEN_ERROR, file, errno, strerror(errno));
        return (-1);
    }

    /* Send the file name first */
    snprintf(buf, OS_SIZE_1024, "%s%s%s %s\n",
             CONTROL_HEADER, FILE_UPDATE_HEADER, sum, name);

    if (send_msg(agent_id, buf, -1) < 0) {
        fclose(fp);
        return (-1);
    }

    /* Send the file contents */
    while ((n = fread(buf, 1, 900, fp)) > 0) {
        buf[n] = '\0';

        if (send_msg(agent_id, buf, -1) < 0) {
            fclose(fp);
            return (-1);
        }

        if (logr.proto[logr.position] == IPPROTO_UDP) {
            /* Sleep 1 every 30 messages -- no flood */
            if (i > 30) {
                sleep(1);
                i = 0;
            }
            i++;
        }
    }

    /* Send the message to close the file */
    snprintf(buf, OS_SIZE_1024, "%s%s", CONTROL_HEADER, FILE_CLOSE_HEADER);

    if (send_msg(agent_id, buf, -1) < 0) {
        fclose(fp);
        return (-1);
    }

    fclose(fp);

    return (0);
}

/* Read the available control message from the agent */
static void read_controlmsg(const char *agent_id, char *msg)
{
    int i;
    char group[OS_SIZE_65536];
    file_sum **f_sum = NULL;
    os_md5 tmp_sum;
    char *end;
    agent_group *agt_group;

    if (!groups) {
        /* Nothing to share with agent */
        return;
    }

    mdebug2("read_controlmsg(): reading '%s'", msg);
    memset(&tmp_sum, 0, sizeof(os_md5));

    // Skip agent-info and label data

    if (msg = strchr(msg, '\n'), !msg) {
        merror("Invalid message from agent ID '%s' (strchr \\n)", agent_id);
        return;
    }

    for (msg++; (*msg == '\"' || *msg == '!') && (end = strchr(msg, '\n')); msg = end + 1);


    // Get agent group
    if (agt_group = w_parser_get_agent(agent_id), agt_group) {
        strncpy(group, agt_group->group, OS_SIZE_65536);
        group[OS_SIZE_65536 - 1] = '\0';
        set_agent_group(agent_id, group);
    } else if (get_agent_group(agent_id, group, OS_SIZE_65536) < 0) {
        group[0] = '\0';
    }
    mdebug2("Agent '%s' group is '%s'",agent_id,group);

    /* Lock mutex */
    w_mutex_lock(&files_mutex);

    // If group was got, get file sum array

    if (group[0]) {
        if (f_sum = find_sum(group), !f_sum) {
            /* Unlock mutex */
            w_mutex_unlock(&files_mutex);

            mdebug1("No such group '%s' for agent '%s'", group, agent_id);
            return;
        }
    }

    /* Parse message */
    while (*msg != '\0') {
        char *md5;
        char *file;

        md5 = msg;
        file = msg;

        msg = strchr(msg, '\n');
        if (!msg) {
            merror("Invalid message from agent ID '%s' (strchr \\n)", agent_id);
            break;
        }

        *msg = '\0';
        msg++;

        // Skip labeled data

        if (*md5 == '\"' || *md5 == '!') {
            continue;
        }

        file = strchr(file, ' ');
        if (!file) {
            merror("Invalid message from agent ID '%s' (strchr ' ')", agent_id);
            break;
        }

        *file = '\0';
        file++;

        // If group was not got, guess it by matching sum

        mdebug2("Agent '%s' with group '%s' file '%s' MD5 '%s'",agent_id,group,file,md5);
        if (!f_sum) {
            if (!guess_agent_group || (f_sum = find_group(file, md5, group), !f_sum)) {
                // If the group could not be guessed, set to "default"
                // or if the user requested not to guess the group, through the internal
                // option 'guess_agent_group', set to "default"
                strncpy(group, "default", OS_SIZE_65536);

                if (f_sum = find_sum(group), !f_sum) {
                    /* Unlock mutex */
                    w_mutex_unlock(&files_mutex);

                    merror("No such group '%s' for agent '%s'", group, agent_id);
                    return;
                }
            }

            set_agent_group(agent_id, group);
        }

        /* New agents only have merged.mg */
        if (strcmp(file, SHAREDCFG_FILENAME) == 0) {
            for (i = 0; f_sum[i]; i++) {
                f_sum[i]->mark = 0;
            }

            // Copy sum before unlock mutex
            if (f_sum[0] && *(f_sum[0]->sum)) {
                memcpy(tmp_sum, f_sum[0]->sum, sizeof(tmp_sum));
            }

            /* Unlock mutex */
            w_mutex_unlock(&files_mutex);

            if (tmp_sum[0] && strcmp(tmp_sum, md5) != 0) {
                mdebug1("Sending file '%s/%s' to agent '%s'.", group, SHAREDCFG_FILENAME, agent_id);

                /* If the agent has multi group, change the shared path */
                char *multi_group = strchr(group,MULTIGROUP_SEPARATOR);
                char sharedcfg_dir[128] = {0};

                if(multi_group) {
                    strcpy(sharedcfg_dir,MULTIGROUPS_DIR);
                } else {
                    strcpy(sharedcfg_dir,SHAREDCFG_DIR);
                }

                if (send_file_toagent(agent_id, group, SHAREDCFG_FILENAME, tmp_sum,sharedcfg_dir) < 0) {
                    mwarn(SHARED_ERROR, SHAREDCFG_FILENAME, agent_id);
                }

                mdebug2("End sending file '%s/%s' to agent '%s'.", group, SHAREDCFG_FILENAME, agent_id);
            }

            return;
        }

        for (i = 1; f_sum[i]; i++) {
            if (strcmp(f_sum[i]->name, file) != 0) {
                continue;
            }

            else if (strcmp(f_sum[i]->sum, md5) != 0) {
                f_sum[i]->mark = 1;    /* Marked to update */
            }

            else {
                f_sum[i]->mark = 2;
            }
            break;
        }
    }

    /* Update each marked file */
    for (i = 1; f_sum && f_sum[i]; i++) {
        if ((f_sum[i]->mark == 1) ||
                (f_sum[i]->mark == 0)) {

            mdebug1("Sending file '%s/%s' to agent '%s'.", group, f_sum[i]->name, agent_id);

            /* If the agent has multi group, change the shared path */
            char *multi_group = strchr(group,MULTIGROUP_SEPARATOR);
            char sharedcfg_dir[128] = {0};

            if(multi_group) {
                strcpy(sharedcfg_dir,MULTIGROUPS_DIR);
            } else {
                strcpy(sharedcfg_dir,SHAREDCFG_DIR);
            }

            if (send_file_toagent(agent_id, group, f_sum[i]->name, f_sum[i]->sum,sharedcfg_dir) < 0) {
                mwarn(SHARED_ERROR, f_sum[i]->name, agent_id);
            }
        }

        f_sum[i]->mark = 0;
    }

    /* Unlock mutex */
    w_mutex_unlock(&files_mutex);

    return;
}

/* Wait for new messages to read
 * The messages will be sent using save_controlmsg
 */
void *wait_for_msgs(__attribute__((unused)) void *none)
{
    char agent_id[9];
    pending_data_t *data;

    /* Should never leave this loop */
    while (1) {
        char * msg = NULL;

        /* Lock mutex */
        w_mutex_lock(&lastmsg_mutex);

        /* If no agent changed, wait for signal */
        while (empty(queue_i, queue_j)) {
            w_cond_wait(&awake_mutex, &lastmsg_mutex);
        }

        /* Pop data from queue */
        if ((data = OSHash_Get(pending_data, pending_queue[queue_j]))) {
            strncpy(agent_id, pending_queue[queue_j], 8);
            os_strdup(data->message, msg);
        } else {
            merror("Couldn't get pending data from hash table for agent ID '%s'.", pending_queue[queue_j]);
            *agent_id = '\0';
        }

        forward(queue_j);

        /* Unlock mutex */
        w_mutex_unlock(&lastmsg_mutex);

        if (msg && *agent_id) {
            read_controlmsg(agent_id, msg);
        }

        // Mark message as dispatched
        w_mutex_lock(&lastmsg_mutex);
        if (data) {
            data->changed = 0;
        }
        w_mutex_unlock(&lastmsg_mutex);

        free(msg);
    }

    return (NULL);
}
/* Update shared files */
void *update_shared_files(__attribute__((unused)) void *none) {
    INTERVAL = getDefine_Int("remoted", "shared_reload", 1, 18000);
    group_data_flush = getDefine_Int("remoted", "group_data_flush", 0, 2592000);
    should_clean = 0;

    if(group_data_flush == 0){
        mwarn("Automatic multi-group cleaning has been disabled.");
    }
    else if(group_data_flush < INTERVAL){
        mwarn("group_data_flush must be greater than or equal to shared_reload. Setting value to %d seconds.", INTERVAL);
        group_data_flush = INTERVAL;
    }

    poll_interval_time = INTERVAL;

    while (1) {
        time_t _ctime = time(0);

        // Every group_data_flush seconds, clean multigroups directory
        if ((_ctime - _clean_time) >= group_data_flush && group_data_flush != 0) {
            should_clean = 1;
            _clean_time = _ctime;
        }

        /* Every INTERVAL seconds, re-read the files
         * If something changed, notify all agents
         */

        if ((_ctime - _stime) >= INTERVAL) {
            // Check if the yaml file has changed and reload it
            if(w_yaml_file_has_changed()){
                w_yaml_file_update_structs();
                w_yaml_create_groups();
            }

            c_files();
            _stime = _ctime;
        }

        sleep(1);
    }

    return NULL;
}

void free_pending_data(pending_data_t *data) {
    if (!data) return;
    os_free(data->message);
    os_free(data);
}

/*
 *  Read queue/agent-groups and delete this group for all the agents.
 *  Returns 0 on success or -1 on error
 */
int purge_group(char *group){

    DIR *dp;
    char path[PATH_MAX + 1];
    struct dirent *entry = NULL;
    FILE *fp = NULL;
    char groups_info[OS_SIZE_65536 + 1] = {0};
    char **groups;
    char *new_groups = NULL;
    unsigned int i;

    dp = opendir(GROUPS_DIR);

    if (!dp) {
        mdebug1("on purge_group(): Opening directory: '%s': %s", GROUPS_DIR, strerror(errno));
        return -1;
    }

    while (entry = readdir(dp), entry) {
        // Skip "." and ".."
        if ((strcmp(entry->d_name, ".") == 0) || (strcmp(entry->d_name, "..") == 0)) {
            continue;
        }

        new_groups = NULL;

        if (snprintf(path, PATH_MAX + 1, GROUPS_DIR "/%s", entry->d_name) > PATH_MAX) {
            merror("At purge_group(): path too long.");
            break;
        }

        fp = fopen(path,"r+");

        if(!fp) {
            mdebug1("At purge_group(): Could not open file '%s'",entry->d_name);
            closedir(dp);
            return -1;
        }
        else if (fgets(groups_info, OS_SIZE_65536, fp) !=NULL ) {
            if(strstr(groups_info, group)){
                fclose(fp);
                fp = fopen(path,"w");

                if(!fp){
                    mdebug1("At purge_group(): Could not open file '%s'",entry->d_name);
                    closedir(dp);
                    return -1;
                }

                groups = OS_StrBreak(MULTIGROUP_SEPARATOR, groups_info, MAX_GROUPS_PER_MULTIGROUP);
                for (i=0; groups[i] != NULL; i++) {
                    if(!strcmp(groups[i], group)){
                        continue;
                    }
                    wm_strcat(&new_groups, groups[i], MULTIGROUP_SEPARATOR);
                }
                if(new_groups) {
                    fwrite(new_groups, 1, strlen(new_groups), fp);
                }
                free_strarray(groups);
            }
        }

        fclose(fp);
        fp = NULL;
    }
    if(!reported_non_existing_group) {
        mdebug2("Group '%s' was deleted. Removing this group from all affected agents...", group);
        reported_non_existing_group = 1;
    }
    closedir(dp);
    os_free(new_groups);
    return 0;
}

/* Should be called before anything here */
void manager_init()
{
    _stime = time(0);
    _clean_time = time(0);
    m_hash = OSHash_Create();
    invalid_files = OSHash_Create();
    mdebug1("Running manager_init");
    c_files();
    w_yaml_create_groups();
    memset(pending_queue, 0, MAX_AGENTS * 9);
    pending_data = OSHash_Create();

    if (!m_hash || !pending_data) merror_exit("At manager_init(): OSHash_Create() failed");

    OSHash_SetFreeDataPointer(pending_data, (void (*)(void *))free_pending_data);
}<|MERGE_RESOLUTION|>--- conflicted
+++ resolved
@@ -230,13 +230,8 @@
             // Updating version and keepalive in global.db
             result = wdb_update_agent_version(agent_id, os_name, os_version, os_major, os_minor, os_codename, os_platform,
                                               os_build, uname, os_arch, version, config_sum, merged_sum, manager_host,
-<<<<<<< HEAD
-                                              node_name, agent_ip);
-
-=======
                                               node_name, agent_ip, logr.worker_node?WDB_SYNC_REQ:WDB_SYNCED);
             
->>>>>>> df83705a
             if (OS_INVALID == result)
                 mwarn("Unable to update information in global.db for agent: %s", key->id);
 
