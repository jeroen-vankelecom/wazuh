--- conflicted
+++ resolved
@@ -5,20 +5,13 @@
 
 ### Added
 
-<<<<<<< HEAD
 - Added option to configure anothers audit keys to monitor. ([#1882](https://github.com/wazuh/wazuh/pull/1882))
 
-=======
->>>>>>> fe8bb5a7
-### Changed
-
-### Fixed
-
-<<<<<<< HEAD
-=======
+### Changed
+
+### Fixed
+
 - Fix to overwrite FIM configuration when directories come in the same tag separated by commas. ([#1886](https://github.com/wazuh/wazuh/pull/1886))
-
->>>>>>> fe8bb5a7
 
 ## [v3.7.0]
 
