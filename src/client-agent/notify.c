/* Copyright (C) 2015-2019, Wazuh Inc.
 * Copyright (C) 2009 Trend Micro Inc.
 * All right reserved.
 *
 * This program is a free software; you can redistribute it
 * and/or modify it under the terms of the GNU General Public
 * License (version 2) as published by the FSF - Free Software
 * Foundation
 */

#include "shared.h"
#include "os_crypto/md5/md5_op.h"
#include "os_net/os_net.h"
#include "agentd.h"

#ifndef WIN32
static time_t g_saved_time = 0;
static char *rand_keepalive_str2(char *dst, int size);

static char *rand_keepalive_str2(char *dst, int size)
{
    static const char text[] = "abcdefghijklmnopqrstuvwxyz"
                               "ABCDEFGHIJKLMNOPQRSTUVWXYZ"
                               "0123456789"
                               "!@#$%^&*()_+-=;'[],./?";
    int i;
    int len;

    srandom_init();
    len = os_random() % (size - 1);
    len = len >= 0 ? len : -len;

    for ( i = 0; i < len; ++i ) {
        dst[i] = text[(unsigned)os_random() % (sizeof text - 1)];
    }
    dst[i] = '\0';
    return dst;
}
#endif

/* Return the names of the files in a directory */
char *getsharedfiles()
{
    unsigned int m_size = 512;
    char *ret;
    os_md5 md5sum;

    if (OS_MD5_File(SHAREDCFG_FILE, md5sum, OS_TEXT) != 0) {
        md5sum[0] = 'x';
        md5sum[1] = '\0';
    }

    /* We control these files, max size is m_size */
    ret = (char *)calloc(m_size + 1, sizeof(char));
    if (!ret) {
        merror(MEM_ERROR, errno, strerror(errno));
        return (NULL);
    }

    snprintf(ret, m_size, "%s merged.mg\n", md5sum);

    return (ret);
}

#ifndef WIN32

/* Periodically send notification to server */
void run_notify()
{
    char keep_alive_random[KEEPALIVE_SIZE];
    char tmp_msg[OS_MAXSTR - OS_HEADER_SIZE];
    static char tmp_labels[OS_MAXSTR - OS_HEADER_SIZE] = { '\0' };
    char *shared_files;
    os_md5 md5sum;
    time_t curr_time;

    keep_alive_random[0] = '\0';
    curr_time = time(0);

#ifndef ONEWAY_ENABLED
    /* Check if the server has responded */
    if ((curr_time - available_server) > agt->max_time_reconnect_try) {
        /* If response is not available, set lock and wait for it */
        mwarn(SERVER_UNAV);
        os_setwait();
        update_status(GA_STATUS_NACTIVE);

        /* Send sync message */
        start_agent(0);

        minfo(SERVER_UP);
        os_delwait();
        update_status(GA_STATUS_ACTIVE);
    }
#endif

    /* Check if time has elapsed */
    if ((curr_time - g_saved_time) < agt->notify_time) {
        return;
    }
    g_saved_time = curr_time;

    mdebug1("Sending agent notification.");

    /* Send the message
     * Message is going to be the uname\n checksum file\n checksum file\n
     */

    /* Get uname */
    if (!getuname()) {
        merror(MEM_ERROR, errno, strerror(errno));
    }

    /* Format labeled data */

    if (!tmp_labels[0] && labels_format(agt->labels, tmp_labels, OS_MAXSTR - OS_HEADER_SIZE) < 0) {
        merror("Too large labeled data.");
        tmp_labels[0] = '\0';
    }

    /* Get shared files */
    shared_files = getsharedfiles();
    if (!shared_files) {
        shared_files = strdup("\0");
        if (!shared_files) {
            merror(MEM_ERROR, errno, strerror(errno));
            return;
        }
    }

    rand_keepalive_str2(keep_alive_random, KEEPALIVE_SIZE);

#if defined (__linux__) || defined (__MACH__)
    char *agent_ip;
    int sock;
    char label_ip[60];
    int i;
<<<<<<< HEAD
    os_calloc(IPSIZE,sizeof(char),agent_ip);
=======
    os_calloc(IPSIZE + 1,sizeof(char),agent_ip);
>>>>>>> 5cee5163

    for (i = SOCK_ATTEMPTS; i > 0; --i) {
        if (sock = control_check_connection(), sock >= 0) {
            if (OS_SendUnix(sock, agent_ip, IPSIZE) < 0) {
                merror("Error sending msg to control socket (%d) %s", errno, strerror(errno));
            }
            else{
                if(OS_RecvUnix(sock, IPSIZE, agent_ip) == 0){
                    merror("Error receiving msg from control socket (%d) %s", errno, strerror(errno));
                    *agent_ip = '\0';
                }
                else{
                    snprintf(label_ip,sizeof label_ip,"#\"_agent_ip\":%s", agent_ip);
                }
            }

            close(sock);
            break;
        } else {
            mdebug2("Control module not yet available. Remaining attempts: %d", i - 1);
            sleep(1);
        }
    }

    if(sock < 0) {
        merror("Unable to bind to socket '%s': (%d) %s.", CONTROL_SOCK, errno, strerror(errno));
    }

    /* Create message */
    if(*agent_ip && strcmp(agent_ip,"Err")){
        if ((File_DateofChange(AGENTCONFIGINT) > 0 ) &&
                (OS_MD5_File(AGENTCONFIGINT, md5sum, OS_TEXT) == 0)) {
            snprintf(tmp_msg, OS_MAXSTR - OS_HEADER_SIZE, "#!-%s / %s\n%s%s%s\n%s",
                    getuname(), md5sum, tmp_labels, shared_files, label_ip, keep_alive_random);
        } else {
            snprintf(tmp_msg, OS_MAXSTR - OS_HEADER_SIZE, "#!-%s\n%s%s%s\n%s",
                    getuname(), tmp_labels, shared_files, label_ip, keep_alive_random);
        }
    }
    else{
        if ((File_DateofChange(AGENTCONFIGINT) > 0 ) &&
                (OS_MD5_File(AGENTCONFIGINT, md5sum, OS_TEXT) == 0)) {
            snprintf(tmp_msg, OS_MAXSTR - OS_HEADER_SIZE, "#!-%s / %s\n%s%s\n%s",
                    getuname(), md5sum, tmp_labels, shared_files, keep_alive_random);
        } else {
            snprintf(tmp_msg, OS_MAXSTR - OS_HEADER_SIZE, "#!-%s\n%s%s\n%s",
                    getuname(), tmp_labels, shared_files, keep_alive_random);
        }
    }
    free(agent_ip);
#else
    if ((File_DateofChange(AGENTCONFIGINT) > 0 ) &&
            (OS_MD5_File(AGENTCONFIGINT, md5sum, OS_TEXT) == 0)) {
        snprintf(tmp_msg, OS_MAXSTR - OS_HEADER_SIZE, "#!-%s / %s\n%s%s\n%s",
                getuname(), md5sum, tmp_labels, shared_files, keep_alive_random);
    } else {
        snprintf(tmp_msg, OS_MAXSTR - OS_HEADER_SIZE, "#!-%s\n%s%s\n%s",
                getuname(), tmp_labels, shared_files, keep_alive_random);
    }
#endif

    /* Send status message */
    mdebug2("Sending keep alive: %s", tmp_msg);
    send_msg(tmp_msg, -1);

    free(shared_files);
    update_keepalive(curr_time);
    return;
}
#endif /* !WIN32 */<|MERGE_RESOLUTION|>--- conflicted
+++ resolved
@@ -135,11 +135,7 @@
     int sock;
     char label_ip[60];
     int i;
-<<<<<<< HEAD
-    os_calloc(IPSIZE,sizeof(char),agent_ip);
-=======
     os_calloc(IPSIZE + 1,sizeof(char),agent_ip);
->>>>>>> 5cee5163
 
     for (i = SOCK_ATTEMPTS; i > 0; --i) {
         if (sock = control_check_connection(), sock >= 0) {
