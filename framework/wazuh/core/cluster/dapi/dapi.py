# Copyright (C) 2015-2020, Wazuh Inc.
# Created by Wazuh, Inc. <info@wazuh.com>.
# This program is free software; you can redistribute it and/or modify it under the terms of GPLv2

import asyncio
import itertools
import json
import logging
import operator
import os
import random
import time
from concurrent.futures import ThreadPoolExecutor
from copy import copy, deepcopy
from functools import reduce
from operator import or_
from typing import Callable, Dict, Tuple

import wazuh.core.cluster.cluster
import wazuh.core.cluster.utils
import wazuh.core.manager
import wazuh.core.results as wresults
from wazuh import agent
from wazuh.cluster import get_node_wrapper, get_nodes_info
from wazuh.core import common, exception
from wazuh.core.cluster import local_client, common as c_common
from wazuh.core.exception import WazuhException, WazuhClusterError, WazuhError


class DistributedAPI:
    """Represents a distributed API request."""

    def __init__(self, f: Callable, logger: logging.getLogger, f_kwargs: Dict = None, node: c_common.Handler = None,
                 debug: bool = False, request_type: str = 'local_master', current_user: str = '',
                 wait_for_complete: bool = False, from_cluster: bool = False, is_async: bool = False,
                 broadcasting: bool = False, basic_services: tuple = None, local_client_arg: str = None,
                 rbac_permissions: Dict = None, nodes: list = None, cluster_required: bool = False):
        """Class constructor.

        Parameters
        ----------
        f : callable
            Function to be executed.
        logger : logging.getLogger
            Logging logger to use.
        f_kwargs : dict, optional
            Arguments to be passed to function `f`. Default `None`
        node : c_common.Handler, optional
            Asyncio protocol object to use when sending requests to other nodes. Default `None`
        debug : bool, optional
            Enable debug messages and raise exceptions. Default `False`
        request_type : str, optional
            Default `"local_master"`
        wait_for_complete : bool, optional
            True to disable timeout, false otherwise. Default `False`
        from_cluster : bool, optional
            Default `False`, specify if the request goes from cluster or not
        is_async : bool, optional
            Default `False`, specify if the request is asynchronous or not
        broadcasting : bool, optional
            Default `False`, True if the request need to be executed in all managers
        basic_services : tuple, optional
            Default `None`, services that must be started for correct behaviour
        local_client_arg: str, optional
            Default `None`, LocalClient additional arguments
        rbac_permissions : dict, optional
            Default `None`, RBAC user's permissions
        nodes : list, optional
            Default `None`, list of system nodes
        cluster_required : bool, optional
            True when the cluster must be enabled. False otherwise. Default `False`
        current_user : str
            User who started the request
        """
        self.logger = logger
        self.f = f
        self.f_kwargs = f_kwargs if f_kwargs is not None else {}
        self.node = node if node is not None else local_client
        self.cluster_items = wazuh.core.cluster.utils.get_cluster_items() if node is None else node.cluster_items
        self.debug = debug
        self.node_info = wazuh.core.cluster.cluster.get_node() if node is None else node.get_node()
        self.request_id = str(random.randint(0, 2 ** 10 - 1))
        self.request_type = request_type
        self.wait_for_complete = wait_for_complete
        self.from_cluster = from_cluster
        self.is_async = is_async
        self.broadcasting = broadcasting
        self.rbac_permissions = rbac_permissions if rbac_permissions is not None else {'rbac_mode': 'black'}
        self.current_user = current_user
        self.nodes = nodes if nodes is not None else list()
        self.cluster_required = cluster_required
        if not basic_services:
            self.basic_services = ('wazuh-modulesd', 'ossec-analysisd', 'ossec-execd', 'wazuh-db')
            if common.install_type != "local":
                self.basic_services += ('ossec-remoted',)
        else:
            self.basic_services = basic_services

        self.local_clients = []
        self.local_client_arg = local_client_arg
        self.threadpool = ThreadPoolExecutor(max_workers=1)

    async def distribute_function(self) -> [Dict, exception.WazuhException]:
        """
        Distribute an API call.

        Returns
        -------
        dict or WazuhException
            Dictionary with API response or WazuhException in case of error.
        """
        try:
            self.logger.debug("Receiving parameters {}".format(self.f_kwargs))
            is_dapi_enabled = self.cluster_items['distributed_api']['enabled']
            is_cluster_disabled = self.node == local_client and wazuh.core.cluster.cluster.check_cluster_status()

            # If it is a cluster API request and the cluster is not enabled, raise an exception
            if is_cluster_disabled and self.cluster_required:
                raise exception.WazuhError(3013)

            # First case: execute the request locally.
            # If the distributed api is not enabled
            # If the cluster is disabled or the request type is local_any
            # if the request was made in the master node and the request type is local_master
            # if the request came forwarded from the master node and its type is distributed_master
            if not is_dapi_enabled or is_cluster_disabled or self.request_type == 'local_any' or \
                    (self.request_type == 'local_master' and self.node_info['type'] == 'master') or \
                    (self.request_type == 'distributed_master' and self.from_cluster):

                response = await self.execute_local_request()

            # Second case: forward the request
            # Only the master node will forward a request, and it will only be forwarded if its type is distributed_
            # master
            elif self.request_type == 'distributed_master' and self.node_info['type'] == 'master':
                response = await self.forward_request()

            # Last case: execute the request remotely.
            # A request will only be executed remotely if it was made in a worker node and its type isn't local_any
            else:
                response = await self.execute_remote_request()

            try:
                response = json.loads(response, object_hook=c_common.as_wazuh_object) \
                    if isinstance(response, str) else response
            except json.decoder.JSONDecodeError:
                response = {'message': response}

            return response if isinstance(response, (wresults.AbstractWazuhResult, exception.WazuhException)) \
                else wresults.WazuhResult(response)

        except exception.WazuhError as e:
            e.dapi_errors = self.get_error_info(e)
            return e
        except exception.WazuhInternalError as e:
            e.dapi_errors = self.get_error_info(e)
            if self.debug:
                raise
            self.logger.error(f'{e.message}', exc_info=True)
            return e
        except Exception as e:
            if self.debug:
                raise

            self.logger.error(f'Unhandled exception: {str(e)}', exc_info=True)
            return exception.WazuhInternalError(1000,
                                                dapi_errors=self.get_error_info(e))

    def check_wazuh_status(self):
        """
        There are some services that are required for wazuh to correctly process API requests. If any of those services
        is not running, the API must raise an exception indicating that:
            * It's not ready yet to process requests if services are restarting
            * There's an error in any of those services that must be addressed before using the API if any service is
              in failed status.
            * Wazuh must be started before using the API is the services are stopped.

        The basic services wazuh needs to be running are: wazuh-modulesd, ossec-remoted, ossec-analysisd, ossec-execd
        and wazuh-db
        """
        if self.f == wazuh.core.manager.status:
            return

        status = wazuh.core.manager.status()

        not_ready_daemons = {k: status[k] for k in self.basic_services if status[k] in ('failed',
                                                                                        'restarting',
                                                                                        'stopped')}

        if not_ready_daemons:
            extra_info = {
                'node_name': self.node_info.get('node', 'UNKNOWN NODE'),
                'not_ready_daemons': ', '.join([f'{key}->{value}' for key, value in not_ready_daemons.items()])
            }
            raise exception.WazuhError(1017, extra_message=extra_info)

    async def execute_local_request(self) -> str:
        """Execute an API request locally.

        Returns
        -------
        str
            JSON response.
        """
        def run_local():
            self.logger.debug("Starting to execute request locally")
            common.rbac.set(self.rbac_permissions)
            common.broadcast.set(self.broadcasting)
            common.cluster_nodes.set(self.nodes)
            common.current_user.set(self.current_user)
            data = self.f(**self.f_kwargs)
            common.reset_context_cache()
            self.logger.debug("Finished executing request locally")
            return data

        try:
            before = time.time()
            self.check_wazuh_status()

            timeout = None if self.wait_for_complete \
                else self.cluster_items['intervals']['communication']['timeout_api_exe']

            # LocalClient only for control functions
            if self.local_client_arg is not None:
                lc = local_client.LocalClient()
                self.f_kwargs[self.local_client_arg] = lc
            else:
                lc = None

            if self.is_async:
                task = run_local()
            else:
                loop = asyncio.get_running_loop()
                task = loop.run_in_executor(self.threadpool, run_local)

            try:
                data = await asyncio.wait_for(task, timeout=timeout)
            except asyncio.TimeoutError:
                raise exception.WazuhInternalError(3021)

            after = time.time()
            self.logger.debug("Time calculating request result: {}s".format(after - before))
            return data
        except (exception.WazuhError, exception.WazuhResourceNotFound) as e:
            e.dapi_errors = self.get_error_info(e)
            if self.debug:
                raise
            return json.dumps(e, cls=c_common.WazuhJSONEncoder)
        except exception.WazuhInternalError as e:
            e.dapi_errors = self.get_error_info(e)
            self.logger.error(f"{e.message}", exc_info=True)
            if self.debug:
                raise
            return json.dumps(e, cls=c_common.WazuhJSONEncoder)
        except Exception as e:
            self.logger.error(f'Error executing API request locally: {str(e)}', exc_info=True)
            if self.debug:
                raise
            return json.dumps(exception.WazuhInternalError(1000,
                                                           dapi_errors=self.get_error_info(e)),
                              cls=c_common.WazuhJSONEncoder)

    def get_client(self) -> c_common.Handler:
        """
        Create another LocalClient if necessary and stores it to be closed later.

        :return: client. Maybe an instance of LocalClient, WorkerHandler or MasterHandler
        """
        if self.node == local_client:
            client = local_client.LocalClient()
            self.local_clients.append(client)
        else:
            client = self.node

        return client

    def to_dict(self):
        return {"f": self.f,
                "f_kwargs": self.f_kwargs,
                "request_type": self.request_type,
                "wait_for_complete": self.wait_for_complete,
                "from_cluster": self.from_cluster,
                "is_async": self.is_async,
                "local_client_arg": self.local_client_arg,
                "basic_services": self.basic_services,
                "rbac_permissions": self.rbac_permissions,
                "current_user": self.current_user,
                "broadcasting": self.broadcasting,
                "nodes": self.nodes
                }

    def get_error_info(self, e) -> Dict:
        """Build a response given an Exception.

        Parameters
        ----------
        e : Exception

        Returns
        -------
        dict
            Dict where keys are nodes and values are error information.
        """
        try:
            common.rbac.set(self.rbac_permissions)
            node_wrapper = get_node_wrapper()
            node = node_wrapper.affected_items[0]['node']
        except exception.WazuhException as rbac_exception:
            if rbac_exception.code == 4000:
                node = 'unknown-node'
            else:
                raise rbac_exception
        except IndexError:
            raise list(node_wrapper.failed_items.keys())[0]

        error_message = e.message if isinstance(e, exception.WazuhException) else exception.GENERIC_ERROR_MSG
        result = {node: {'error': error_message}
                  }

        # Give log path only in case of WazuhInternalError
        if not isinstance(e, exception.WazuhError):
            log_filename = None
            for h in self.logger.handlers or self.logger.parent.handlers:
                if hasattr(h, 'baseFilename'):
                    log_filename = os.path.join('WAZUH_HOME', os.path.relpath(h.baseFilename, start=common.ossec_path))
            result[node]['logfile'] = log_filename

        return result

    async def send_tmp_file(self, node_name=None):
        # POST/agent/group/:group_id/configuration and POST/agent/group/:group_id/file/:file_name API calls write
        # a temporary file in /var/ossec/tmp which needs to be sent to the master before forwarding the request
        client = self.get_client()
        res = json.loads(await client.send_file(os.path.join(common.ossec_path,
                                                             self.f_kwargs['tmp_file']),
                                                node_name),
                         object_hook=c_common.as_wazuh_object)
        os.remove(os.path.join(common.ossec_path, self.f_kwargs['tmp_file']))

    async def execute_remote_request(self) -> Dict:
        """Execute a remote request. This function is used by worker nodes to execute master_only API requests.

        Returns
        -------
        dict
            JSON response.
        """
        if 'tmp_file' in self.f_kwargs:
            await self.send_tmp_file()

        client = self.get_client()
        node_response = await client.execute(command=b'dapi',
                                             data=json.dumps(self.to_dict(),
                                                             cls=c_common.WazuhJSONEncoder).encode(),
                                             wait_for_complete=self.wait_for_complete)

        return json.loads(node_response,
                          object_hook=c_common.as_wazuh_object)

    async def forward_request(self) -> [wresults.AbstractWazuhResult, exception.WazuhException]:
        """Forward a request to the node who has all available information to answer it.

        This function is called when a distributed_master function is used. Only the master node calls this function.
        An API request will only be forwarded to worker nodes.

        Returns
        -------
        wresults.AbstractWazuhResult or exception.WazuhException
        """

        async def forward(node_name: Tuple) -> [wresults.AbstractWazuhResult, exception.WazuhException]:
            """Forward a request to a node.

            Parameters
            ----------
            node_name : tuple
                Node to forward a request to.

            Returns
            -------
            wresults.AbstractWazuhResult or exception.WazuhException
            """
            node_name, agent_list = node_name
            if agent_list:
                self.f_kwargs['agent_id' if 'agent_id' in self.f_kwargs else 'agent_list'] = agent_list
            if node_name == 'unknown' or node_name == '' or node_name == self.node_info['node']:
                # The request will be executed locally if the the node to forward to is unknown, empty or the master
                # itself
                result = await self.distribute_function()
            else:
                if 'tmp_file' in self.f_kwargs:
                    await self.send_tmp_file(node_name)
                client = self.get_client()
                try:
                    result = json.loads(await client.execute(b'dapi_forward',
                                                             "{} {}".format(node_name,
                                                                            json.dumps(self.to_dict(),
                                                                                       cls=c_common.WazuhJSONEncoder)
                                                                            ).encode(),
                                                             self.wait_for_complete),
                                        object_hook=c_common.as_wazuh_object)
                except WazuhClusterError as e:
                    if e.code == 3022:
                        result = e
                    else:
                        raise e
                # Convert a non existing node into a WazuhError exception
                if isinstance(result, WazuhClusterError) and result.code == 3022:
                    common.rbac.set(self.rbac_permissions)
                    try:
                        await get_nodes_info(client, filter_node=[node_name])
                    except WazuhError as e:
                        if e.code == 4000:
                            result = e
                    dikt = result.to_dict()
                    # Add node ID to error message
                    dikt['ids'] = {node_name}
                    result = WazuhError.from_dict(dikt)

            return result if isinstance(result, (wresults.AbstractWazuhResult, exception.WazuhException)) \
                else wresults.WazuhResult(result)

        # get the node(s) who has all available information to answer the request.
        nodes = await self.get_solver_node()
        self.from_cluster = True
<<<<<<< HEAD

        common.rbac.set(self.rbac_permissions)
        common.cluster_nodes.set(self.nodes)
        common.broadcast.set(self.broadcasting)

=======
        common.rbac.set(self.rbac_permissions)
        common.cluster_nodes.set(self.nodes)
        common.broadcast.set(self.broadcasting)
>>>>>>> 4d8eb3b4
        if 'node_id' in self.f_kwargs or 'node_list' in self.f_kwargs:
            # Check cluster:read permissions for each node
            filter_node_kwarg = {'filter_node': list(nodes)} if nodes else {}
            allowed_nodes = await get_nodes_info(self.get_client(), **filter_node_kwarg)

            valid_nodes = list()
            if not nodes:
                nodes = {node_name['name']: [] for node_name in allowed_nodes.affected_items}
            for node in nodes.items():
                if node[0] in [node_name['name'] for node_name in allowed_nodes.affected_items] or node[0] == 'unknown':
                    valid_nodes.append(node)
            del self.f_kwargs['node_id' if 'node_id' in self.f_kwargs else 'node_list']
        else:
            if nodes:
                valid_nodes = list(nodes.items())
            else:
                broadcasted_nodes = await get_nodes_info(self.get_client())
                valid_nodes = [(n['name'], []) for n in broadcasted_nodes.affected_items]
<<<<<<< HEAD

=======
>>>>>>> 4d8eb3b4
            allowed_nodes = wresults.AffectedItemsWazuhResult()
            allowed_nodes.affected_items = list(nodes)
            allowed_nodes.total_affected_items = len(allowed_nodes.affected_items)
        response = await asyncio.shield(asyncio.gather(*[forward(node) for node in valid_nodes]))

        if allowed_nodes.total_affected_items > 1:
            response = reduce(or_, response)
            if isinstance(response, wresults.AbstractWazuhResult):
                response = response.limit(limit=self.f_kwargs.get('limit', common.database_limit),
                                          offset=self.f_kwargs.get('offset', 0)) \
                    .sort(fields=self.f_kwargs.get('fields', []),
                          order=self.f_kwargs.get('order', 'asc'))
        elif response:
            response = response[0]
        else:
            response = deepcopy(allowed_nodes)

        # It might be a WazuhError after reducing
        if isinstance(response, wresults.AffectedItemsWazuhResult):
            for failed in copy(allowed_nodes.failed_items):
                # Avoid errors coming from 'unknown' node (they are included in the forward)
                if allowed_nodes.failed_items[failed] == {'unknown'}:
                    del allowed_nodes.failed_items[failed]
            response.add_failed_items_from(allowed_nodes)

        return response

    async def get_solver_node(self) -> Dict:
        """Get the node(s) that can solve a request.

        Get the node(s) that have all the necessary information to answer the request. Only called when the request type
        is 'master_distributed' and the node_type is master.

        Returns
        -------
        dict
            Dict with node names with agents.
        """
        select_node = ['node_name']
        if 'agent_id' in self.f_kwargs or 'agent_list' in self.f_kwargs:
            # Group requested agents by node_name
            requested_agents = self.f_kwargs.get('agent_list', None) or [self.f_kwargs['agent_id']]
            # Filter by node_name if we receive a node_id
            if 'node_id' in self.f_kwargs:
                requested_nodes = self.f_kwargs.get('node_list', None) or [self.f_kwargs['node_id']]
                filters = {'node_name': requested_nodes}
            elif requested_agents != '*':
                filters = {'id': requested_agents}
            else:
                filters = None

            system_agents = agent.Agent.get_agents_overview(select=select_node,
                                                            limit=None,
                                                            filters=filters,
                                                            sort={'fields': ['node_name'], 'order': 'desc'})['items']
            node_name = {k: list(map(operator.itemgetter('id'), g)) for k, g in
                         itertools.groupby(system_agents, key=operator.itemgetter('node_name'))}

            # Update node_name in case it is empty or a node has no agents
            if 'node_id' in self.f_kwargs:
                if self.f_kwargs['node_id'] not in node_name:
                    node_name.update({self.f_kwargs['node_id']: []})

            if requested_agents != '*':  # When all agents are requested cannot be non existent ids
                # Add non existing ids in the master's dictionary entry
                non_existent_ids = list(set(requested_agents) - set(map(operator.itemgetter('id'), system_agents)))
                if non_existent_ids:
                    if self.node_info['node'] in node_name:
                        node_name[self.node_info['node']].extend(non_existent_ids)
                    else:
                        node_name[self.node_info['node']] = non_existent_ids

            return node_name

        elif 'node_id' in self.f_kwargs or ('node_list' in self.f_kwargs and self.f_kwargs['node_list'] != '*'):
            requested_nodes = self.f_kwargs.get('node_list', None) or [self.f_kwargs['node_id']]
            return {node_id: [] for node_id in requested_nodes}

        elif 'group_id' in self.f_kwargs:
            common.rbac.set(self.rbac_permissions)
            agents = agent.get_agents_in_group(group_list=[self.f_kwargs['group_id']], select=select_node,
                                               sort={'fields': ['node_name'], 'order': 'desc'}).affected_items
            if len(agents) == 0:
                raise WazuhError(1755)
            del self.f_kwargs['group_id']
            node_name = {k: list(map(operator.itemgetter('id'), g)) for k, g in
                         itertools.groupby(agents, key=operator.itemgetter('node_name'))}

            return node_name

        else:
            if self.broadcasting:
                node_name = {}
            else:
                # agents, syscheck and syscollector
                # API calls that affect all agents. For example, PUT/agents/restart, etc...
                agents = agent.Agent.get_agents_overview(select=select_node, limit=None,
                                                         sort={'fields': ['node_name'], 'order': 'desc'})['items']
                node_name = {k: [] for k, _ in itertools.groupby(agents, key=operator.itemgetter('node_name'))}
            return node_name


class APIRequestQueue:
    """
    Represents a queue of API requests. This thread will be always in background, it will remain blocked until a
    request is pushed into its request_queue. Then, it will answer the request and get blocked again.
    """

    def __init__(self, server):
        self.request_queue = asyncio.Queue()
        self.server = server
        self.logger = logging.getLogger('wazuh').getChild('dapi')
        self.logger.addFilter(wazuh.core.cluster.utils.ClusterFilter(tag='Cluster', subtag='D API'))
        self.pending_requests = {}

    async def run(self):
        while True:
            names, request = (await self.request_queue.get()).split(' ', 1)
            names = names.split('*', 1)
            # name    -> node name the request must be sent to. None if called from a worker node.
            # id      -> id of the request.
            # request -> JSON containing request's necessary information
            name_2 = '' if len(names) == 1 else names[1] + ' '

            # Get reference to MasterHandler or WorkerHandler
            node = self.server.client if names[0] == 'master' else self.server.clients[names[0]]
            try:
                request = json.loads(request, object_hook=c_common.as_wazuh_object)
                self.logger.info("Receiving request: {} from {}".format(
                    request['f'].__name__, names[0] if not name_2 else '{} ({})'.format(names[0], names[1])))
                result = await DistributedAPI(**request,
                                              logger=self.logger,
                                              node=node).distribute_function()
                task_id = await node.send_string(json.dumps(result, cls=c_common.WazuhJSONEncoder).encode())
            except Exception as e:
                self.logger.error("Error in distributed API: {}".format(e), exc_info=True)
                task_id = b'Error in distributed API: ' + str(e).encode()

            if task_id.startswith(b'Error'):
                self.logger.error(task_id.decode())
                result = await node.send_request(b'dapi_err', name_2.encode() + task_id)
            else:
                result = await node.send_request(b'dapi_res', name_2.encode() + task_id)
            if not isinstance(result, WazuhException):
                if result.startswith(b'Error'):
                    self.logger.error(result.decode())
            else:
                self.logger.error(result.message)

    def add_request(self, request: bytes):
        """Add a request to the queue.

        Parameters
        ----------
        request : bytes
            Request to add.
        """
        self.logger.debug("Received request: {}".format(request))
        self.request_queue.put_nowait(request.decode())<|MERGE_RESOLUTION|>--- conflicted
+++ resolved
@@ -423,17 +423,9 @@
         # get the node(s) who has all available information to answer the request.
         nodes = await self.get_solver_node()
         self.from_cluster = True
-<<<<<<< HEAD
-
         common.rbac.set(self.rbac_permissions)
         common.cluster_nodes.set(self.nodes)
         common.broadcast.set(self.broadcasting)
-
-=======
-        common.rbac.set(self.rbac_permissions)
-        common.cluster_nodes.set(self.nodes)
-        common.broadcast.set(self.broadcasting)
->>>>>>> 4d8eb3b4
         if 'node_id' in self.f_kwargs or 'node_list' in self.f_kwargs:
             # Check cluster:read permissions for each node
             filter_node_kwarg = {'filter_node': list(nodes)} if nodes else {}
@@ -452,10 +444,6 @@
             else:
                 broadcasted_nodes = await get_nodes_info(self.get_client())
                 valid_nodes = [(n['name'], []) for n in broadcasted_nodes.affected_items]
-<<<<<<< HEAD
-
-=======
->>>>>>> 4d8eb3b4
             allowed_nodes = wresults.AffectedItemsWazuhResult()
             allowed_nodes.affected_items = list(nodes)
             allowed_nodes.total_affected_items = len(allowed_nodes.affected_items)
