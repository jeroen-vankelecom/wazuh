# Copyright (C) 2015-2019, Wazuh Inc.
# Created by Wazuh, Inc. <info@wazuh.com>.
# This program is free software; you can redistribute it and/or modify it under the terms of GPLv2

import hashlib
import operator
from glob import glob
from os import chmod, path, listdir
from shutil import copyfile

from wazuh import common, configuration
from wazuh.InputValidator import InputValidator
from wazuh.core.core_agent import WazuhDBQueryAgents, WazuhDBQueryDistinctAgents, WazuhDBQueryGroupByAgents, \
    WazuhDBQueryMultigroups, Agent
from wazuh.database import Connection
from wazuh.exception import WazuhError, WazuhInternalError, WazuhException, create_exception_dic
from wazuh.rbac.decorators import expose_resources
from wazuh.utils import chmod_r, chown_r, get_hash, mkdir_with_mode, md5, process_array
<<<<<<< HEAD
from wazuh.results import AffectedItemsWazuhResult
=======
>>>>>>> fe7b7bf0


@expose_resources(actions=["agent:read"], resources=["agent:id:*"], post_proc_func=None)
def get_distinct_agents(agent_list=None, offset=0, limit=common.database_limit, sort=None, search=None, select=None, 
                        fields=None, q=''):
    """ Gets all the different combinations that agents have for the selected fields. It also indicates the total
    number of agents that have each combination.

    :param agent_list: List of agents ID's.
    :param offset: First item to return.
    :param limit: Maximum number of items to return.
    :param sort: Sorts the items. Format: {"fields":["field1","field2"],"order":"asc|desc"}.
    :param select: Select fields to return. Format: {"fields":["field1","field2"]}.
    :param search: Looks for items with the specified string. Format: {"fields": ["field1","field2"]}
    :param q: Defines query to filter in DB.
    :param fields: Fields to group by
    :return: Dict: {data:{'items': List of items, 'totalItems': Number of items (without applying the limit)}}
    """
    db_query = WazuhDBQueryGroupByAgents(filter_fields=fields, offset=offset, limit=limit, sort=sort, search=search, 
                                         select=select, query=q, filters={'id': agent_list}, min_select_fields=set(), 
                                         count=True, get_data=True)
    data = db_query.run()
    
    return data
<<<<<<< HEAD


@expose_resources(actions=["agent:read"], resources=["agent:id:*"], post_proc_func=None)
def get_agents_summary_status(agent_list=None):
    """Counts the number of agents by status.

    :param agent_list: List of agents ID's.
    :return: Dictionary with keys: total, active, disconnected, never_connected, pending and values: count
    """
    db_query = WazuhDBQueryAgents(limit=None, select=['status'], filters={'id': agent_list})
    data = db_query.run()

    result = {'active': 0, 'disconnected': 0, 'never_connected': 0, 'pending': 0, 'total': 0}
    for agent in data['items']:
        result[agent['status']] += 1
        result['total'] += 1

    return result


@expose_resources(actions=["agent:read"], resources=["agent:id:*"], post_proc_func=None)
def get_agents_summary_os(agent_list=None, offset=None, limit=None, search=None, q=None):
    """Gets a list of available OS.

    :param agent_list: List of agents ID's.
    :param offset: First item to return.
    :param limit: Maximum number of items to return.
    :param search: Looks for items with the specified string.
    :param q: Query to filter results.
    :return: Dictionary: {'items': array of items, 'totalItems': Number of items (without applying the limit)}
    """
    db_query = WazuhDBQueryDistinctAgents(offset=offset, limit=limit, search=search, select=['os.platform'],
                                          filters={'id': agent_list}, default_sort_field='os_platform', query=q,
                                          min_select_fields=set())
    data = db_query.run()

    return data


@expose_resources(actions=["agent:restart"], resources=["agent:id:{agent_list}"],
                  post_proc_kwargs={'exclude_codes': [1701, 1703]})
def restart_agents(agent_list=None):
    """Restarts a list of agents

    :param agent_list: List of agents ID's.
    :return: Message.
    """
    result = AffectedItemsWazuhResult(none_msg='Could not send command to any agent',
                                      all_msg='Restart command sent to all agents',
                                      some_msg='Could not send command to some agents')

    for agent_id in agent_list:
        try:
            if agent_id == "000":
                raise WazuhError(1703)
            Agent(agent_id).restart()
            result.affected_items.append(agent_id)
        except WazuhException as e:
            result.add_failed_item(id_=agent_id, error=e)

    return result


@expose_resources(actions=["agent:read"], resources=["agent:id:{agent_list}"])
def get_agents(agent_list=None, offset=0, limit=common.database_limit, sort=None, search=None, select=None, 
               filters=None, q=None):
    """Gets a list of available agents with basic attributes.

    :param agent_list: List of agents ID's.
=======


@expose_resources(actions=["agent:read"], resources=["agent:id:*"], post_proc_func=None)
def get_agents_summary_status(agent_list=None):
    """Counts the number of agents by status.

    :param agent_list: List of agents ID's.
    :return: Dictionary with keys: total, active, disconnected, never_connected, pending and values: count
    """
    db_query = WazuhDBQueryAgents(limit=None, select=['status'], filters={'id': agent_list})
    data = db_query.run()

    result = {'active': 0, 'disconnected': 0, 'never_connected': 0, 'pending': 0, 'total': 0}
    for agent in data['items']:
        result[agent['status']] += 1
        result['total'] += 1

    return result


@expose_resources(actions=["agent:read"], resources=["agent:id:*"], post_proc_func=None)
def get_agents_summary_os(agent_list=None, offset=None, limit=None, search=None, q=None):
    """Gets a list of available OS.

    :param agent_list: List of agents ID's.
    :param offset: First item to return.
    :param limit: Maximum number of items to return.
    :param search: Looks for items with the specified string.
    :param q: Query to filter results.
    :return: Dictionary: {'items': array of items, 'totalItems': Number of items (without applying the limit)}
    """
    db_query = WazuhDBQueryDistinctAgents(offset=offset, limit=limit, search=search, select=['os.platform'],
                                          filters={'id': agent_list}, default_sort_field='os_platform', query=q,
                                          min_select_fields=set())
    data = db_query.run()

    return data


@expose_resources(actions=["agent:restart"], resources=["agent:id:{agent_list}"],
                  post_proc_kwargs={'exclude_codes': [1701, 1703]})
def restart_agents(agent_list=None):
    """Restarts a list of agents

    :param agent_list: List of agents ID's.
    :return: Message.
    """
    affected_agents = list()
    failed_agents = list()
    for agent_id in agent_list:
        try:
            if agent_id == "000":
                raise WazuhError(1703)
            Agent(agent_id).restart()
            affected_agents.append(agent_id)
        except WazuhException as e:
            failed_agents.append(create_exception_dic(agent_id, e))

    return {'affected_items': affected_agents,
            'failed_items': failed_agents,
            'str_priority': ['Restart command sent to shown agents',
                             'Could not send command to some agents',
                             'Could not send command to any agent']}


@expose_resources(actions=["agent:read"], resources=["agent:id:{agent_list}"])
def get_agents(agent_list=None, offset=0, limit=common.database_limit, sort=None, search=None, select=None, 
               filters=None, q=None):
    """Gets a list of available agents with basic attributes.

    :param agent_list: List of agents ID's.
>>>>>>> fe7b7bf0
    :param offset: First item to return.
    :param limit: Maximum number of items to return.
    :param sort: Sorts the items. Format: {"fields":["field1","field2"],"order":"asc|desc"}.
    :param select: Select fields to return. Format: {"fields":["field1","field2"]}.
    :param search: Looks for items with the specified string. Format: {"fields": ["field1","field2"]}
    :param filters: Defines required field filters. Format: {"field1":"value1", "field2":["value2","value3"]}
    :param q: Defines query to filter in DB.
    :return: Dictionary: {'items': array of items, 'totalItems': Number of items (without applying the limit)}
    """
    affected_agents = list()
    failed_ids = list()
    total_affected_agents = 0
    if len(agent_list) != 0:
        if filters is None:
            filters = dict()
        filters['id'] = agent_list

        for agent_id in agent_list:
            if agent_id not in common.system_agents.get():
                failed_ids.append(create_exception_dic(agent_id, WazuhError(1701)))

        db_query = WazuhDBQueryAgents(offset=offset, limit=limit, sort=sort, search=search, select=select,
                                      filters=filters, query=q)
        data = db_query.run()
        affected_agents.extend(data['items'])
        total_affected_agents = data['totalItems']

    result = {'affected_items': affected_agents,
              'total_affected_items': total_affected_agents,
              'failed_items': failed_ids,
              'str_priority': ['All selected agents information is shown',
                               'Some agents information is not shown',
                               'No agent information is shown']}
    return result


@expose_resources(actions=["agent:read"], resources=["agent:id:{agent_list}"])
def get_agents_keys(agent_list=None):
    """Get the key of existing agents

    :param agent_list: List of agents ID's.
    :return: Agent key.
    """
    affected_agents = list()
    failed_ids = list()
    for agent_id in agent_list:
        try:
            if agent_id not in common.system_agents.get():
                raise WazuhError(1701)
            affected_agents.append({'id': agent_id, 'key': Agent(agent_id).get_key()})
        except WazuhException as e:
            failed_ids.append(create_exception_dic(agent_id, e))
<<<<<<< HEAD

    result = {'affected_items': affected_agents,
              'failed_items': failed_ids,
              'str_priority': ['Obtained keys for all selected agents',
                               'Some agent keys were not obtained',
                               'No agent keys were obtained']}
    return result


@expose_resources(actions=["agent:delete"], resources=["agent:id:{agent_list}"],
                  post_proc_kwargs={'extra_fields': ['older_than'], 'exclude_codes': [1703]})
def delete_agents(agent_list=None, backup=False, purge=False, status="all", older_than="7d"):
    """Deletes a list of agents.

    :param agent_list: List of agents ID's.
    :param backup: Create backup before removing the agent.
    :param purge: Delete definitely from key store.
    :param older_than:  Filters out disconnected agents for longer than specified. Time in seconds | "[n_days]d" |
    "[n_hours]h" | "[n_minutes]m" | "[n_seconds]s". For never_connected agents, uses the register date.
    :param status: Filters by agent status: active, disconnected or never_connected. Multiples statuses separated
    by commas.
    :return: Dictionary with affected_agents (deleted agents), timeframe applied, failed_ids if it necessary
    (agents that could not be deleted), and a message.
    """
    failed_ids = list()
    affected_agents = list()
    if len(agent_list) != 0:
        db_query = WazuhDBQueryAgents(limit=None, select=["id"], filters={'older_than': older_than, 'status': status,
                                                                          'id': agent_list})
        data = db_query.run()
        can_purge_agents = list(map(operator.itemgetter('id'), data['items']))

        for agent_id in agent_list:
            try:
                if agent_id == "000":
                    raise WazuhError(1703)
                else:
                    my_agent = Agent(agent_id)
                    my_agent.load_info_from_db()
                    if agent_id not in can_purge_agents:
                        raise WazuhError(
                            1731,
                            extra_message="The agent has a status different to '{0}' or the specified time "
                                          "frame 'older_than {1}' does not apply".format(status, older_than)
                        )
                    my_agent.remove(backup, purge)
                    affected_agents.append(agent_id)
            except WazuhException as e:
                failed_ids.append(create_exception_dic(agent_id, e))

    result = {'affected_items': affected_agents,
              'failed_items': failed_ids,
              'str_priority': ['All selected agents were deleted',
                               'Some agents were not deleted',
                               'No agents were deleted']}

    return result


@expose_resources(actions=["agent:create"], resources=["*:*:*"], post_proc_func=None)
def add_agent(name=None, agent_id=None, key=None, ip='any', force_time=-1):
    """Adds a new Wazuh agent.

    :param name: name of the new agent.
    :param agent_id: id of the new agent.
    :param ip: IP of the new agent. It can be an IP, IP/NET or ANY.
    :param key: name of the new agent.
    :param force_time: Remove old agent with same IP if disconnected since <force_time> seconds.
    :return: Agent ID.
    """
    # Check length of agent name
    if len(name) > 128:
        raise WazuhError(1738)

    new_agent = Agent(name=name, ip=ip, id=agent_id, key=key, force=force_time)

    return {'id': new_agent.id, 'key': new_agent.key}


@expose_resources(actions=["group:read"], resources=["group:id:{group_list}"])
def get_groups(group_list=None, offset=0, limit=common.database_limit, sort_by=None, sort_ascending=True,
               search_text=None, complementary_search=False, search_in_fields=None, hash_algorithm='md5'):
    """Gets the existing groups.

    :param group_list: List of Group names.
    :param offset: First item to return.
    :param limit: Maximum number of items to return.
    :param sort_by: Fields to sort the items by
    :param sort_ascending: Sort in ascending (true) or descending (false) order
    :param search_text: Text to search
    :param complementary_search: Find items without the text to search
    :param search_in_fields: Fields to search in
    :param hash_algorithm: hash algorithm used to get mergedsum and configsum.
    :return: Dictionary: {'items': array of items, 'totalItems': Number of items (without applying the limit)}
    """

    # Connect DB
    db_global = glob(common.database_path_global)
    if not db_global:
        raise WazuhInternalError(1600)

    conn = Connection(db_global[0])

    # Group names
    affected_groups = list()
    failed_groups = list()
    for group_id in group_list:
        try:
            # Check if the group exists
            if group_id not in group_list:
                raise WazuhError(1710)
            full_entry = path.join(common.shared_path, group_id)

            # Get the id of the group
            query = "SELECT id FROM `group` WHERE name = :group_id"
            request = {'group_id': group_id}
            conn.execute(query, request)
            id_group = conn.fetch()

            if id_group is None:
                continue

            # Group count
            query = "SELECT {0} FROM belongs WHERE id_group = :id"
            request = {'id': id_group}
            conn.execute(query.format('COUNT(*)'), request)

            # merged.mg and agent.conf sum
            merged_sum = get_hash(path.join(full_entry, "merged.mg"), hash_algorithm)
            conf_sum = get_hash(path.join(full_entry, "agent.conf"), hash_algorithm)

            item = {'count': conn.fetch(), 'name': group_id}

            if merged_sum:
                item['mergedSum'] = merged_sum

            if conf_sum:
                item['configSum'] = conf_sum

            affected_groups.append(item)
        except WazuhException as e:
            failed_groups.append(create_exception_dic(group_id, e))

    data = process_array(affected_groups, search_text=search_text, search_in_fields=search_in_fields,
                         complementary_search=complementary_search, sort_by=sort_by, sort_ascending=sort_ascending,
                         offset=offset, limit=limit)

    result = {'affected_items': data,
              'total_affected_items': len(affected_groups),
              'failed_items': failed_groups,
              'str_priority': ['Obtained information about all selected groups',
                               'Some groups information was not obtained',
                               'No group information was obtained']}

    return result


@expose_resources(actions=["group:read"], resources=["group:id:{group_list}"], post_proc_func=None)
def get_group_files(group_list=None, offset=0, limit=common.database_limit, search_text=None, search_in_fields=None,
                    complementary_search=False, sort_by=None, sort_ascending=True, hash_algorithm='md5'):
    """Gets the group files.

    :param group_list: List of Group names.
    :param offset: First item to return.
    :param limit: Maximum number of items to return.
    :param sort_by: Fields to sort the items by
    :param sort_ascending: Sort in ascending (true) or descending (false) order
    :param search_text: Text to search
    :param complementary_search: Find items without the text to search
    :param search_in_fields: Fields to search in
    :param hash_algorithm: hash algorithm used to get mergedsum and configsum.
    :return: Dictionary: {'items': array of items, 'totalItems': Number of items (without applying the limit)}
    """
    # We access unique group_id from list, this may change if and when we decide to add option to get files for
    # a list of groups
    group_id = group_list[0]
    group_path = common.shared_path
    if group_id:
        if not Agent.group_exists(group_id):
            raise WazuhError(1710, extra_message=group_id)
        group_path = path.join(common.shared_path, group_id)

    if not path.exists(group_path):
        raise WazuhError(1006, extra_message=group_path)

    try:
        data = []
        for entry in listdir(group_path):
            item = dict()
            try:
                item['filename'] = entry
                item['hash'] = get_hash(path.join(group_path, entry), hash_algorithm)
                data.append(item)
            except (OSError, IOError):
                pass

        try:
            # ar.conf
            ar_path = path.join(common.shared_path, 'ar.conf')
            data.append({'filename': "ar.conf", 'hash': get_hash(ar_path, hash_algorithm)})
        except (OSError, IOError):
            pass

        return process_array(data, search_text=search_text, search_in_fields=search_in_fields,
                             complementary_search=complementary_search, sort_by=sort_by, sort_ascending=sort_ascending,
                             offset=offset, limit=limit)
    except WazuhError as e:
        raise e
    except Exception as e:
        raise WazuhInternalError(1727, extra_message=str(e))


@expose_resources(actions=["group:create"], resources=["*:*:*"], post_proc_func=None)
def create_group(group_id):
    """Creates a group.

    :param group_id: Group ID.
    :return: Confirmation message.
    """
    # Input Validation of group_id
    if not InputValidator().group(group_id):
        raise WazuhError(1722)

    group_path = path.join(common.shared_path, group_id)

    if group_id.lower() == "default" or path.exists(group_path):
        raise WazuhError(1711, extra_message=group_id)

    # Create group in /etc/shared
    group_def_path = path.join(common.shared_path, 'agent-template.conf')
    try:
        mkdir_with_mode(group_path)
        copyfile(group_def_path, path.join(group_path, 'agent.conf'))
        chown_r(group_path, common.ossec_uid(), common.ossec_gid())
        chmod_r(group_path, 0o660)
        chmod(group_path, 0o770)
        msg = "Group '{0}' created.".format(group_id)
    except Exception as e:
        raise WazuhInternalError(1005, extra_message=str(e))

    return msg


@expose_resources(actions=["group:delete"], resources=["group:id:{group_list}"],
                  post_proc_kwargs={'extra_affected': 'affected_agents', 'exclude_codes': [1712]})
def delete_groups(group_list=None):
    """Delete a list of groups and remove it from every agent assignments.

    :param group_list: List of Group names.
    :return: Confirmation message.
    """
    failed_groups = list()
    affected_groups = list()
    affected_agents = set()
    for group_id in group_list:
        try:
            agent_list = list(map(operator.itemgetter('id'),
                                  WazuhDBQueryMultigroups(group_id=group_id, limit=None).run()['items']))
            affected_agents_result = remove_agents_from_group(agent_list=agent_list, group_list=[group_id])
            if affected_agents_result['total_failed_items'] == 0:
                Agent.delete_single_group(group_id)
                affected_groups.append(group_id)
                affected_agents.update(affected_agents_result['affected_items'])
            else:
                raise WazuhError(4000)
        except WazuhException as e:
            failed_groups.append(create_exception_dic(group_id, e))

    result = {'affected_items': affected_groups,
              'failed_items': failed_groups,
              'affected_agents': sorted(affected_agents, key=int),
              'str_priority': ['All selected groups were deleted',
                               'Some groups were not deleted',
                               'No group was deleted']}

    return result


@expose_resources(actions=["group:modify_assignments"], resources=['group:id:{replace_list}'], post_proc_func=None)
@expose_resources(actions=["group:modify_assignments"], resources=['group:id:{group_list}'], post_proc_func=None)
@expose_resources(actions=["agent:modify_group"], resources=["agent:id:{agent_list}"],
                  post_proc_kwargs={'exclude_codes': [1703, 1751, 1752, 1753]})
def assign_agents_to_group(group_list=None, agent_list=None, replace=False, replace_list=None):
    """Assign a list of agents to a group

    :param group_list: List of Group names.
    :param agent_list: List of Agent IDs.
    :param replace: Whether to append new group to current agent's group or replace it.
    :param replace_list: List of Group names that can be replaced
    :return: Confirmation message.
    """
    failed_ids = list()
    affected_agents = list()
    group_id = group_list[0]

    # Check if the group exists
    if not Agent.group_exists(group_id):
        raise WazuhError(1710)

=======

    result = {'affected_items': affected_agents,
              'failed_items': failed_ids,
              'str_priority': ['Obtained keys for all selected agents',
                               'Some agent keys were not obtained',
                               'No agent keys were obtained']}
    return result


@expose_resources(actions=["agent:delete"], resources=["agent:id:{agent_list}"],
                  post_proc_kwargs={'extra_fields': ['older_than'], 'exclude_codes': [1703]})
def delete_agents(agent_list=None, backup=False, purge=False, status="all", older_than="7d"):
    """Deletes a list of agents.

    :param agent_list: List of agents ID's.
    :param backup: Create backup before removing the agent.
    :param purge: Delete definitely from key store.
    :param older_than:  Filters out disconnected agents for longer than specified. Time in seconds | "[n_days]d" |
    "[n_hours]h" | "[n_minutes]m" | "[n_seconds]s". For never_connected agents, uses the register date.
    :param status: Filters by agent status: active, disconnected or never_connected. Multiples statuses separated
    by commas.
    :return: Dictionary with affected_agents (deleted agents), timeframe applied, failed_ids if it necessary
    (agents that could not be deleted), and a message.
    """
    failed_ids = list()
    affected_agents = list()
    if len(agent_list) != 0:
        db_query = WazuhDBQueryAgents(limit=None, select=["id"], filters={'older_than': older_than, 'status': status,
                                                                          'id': agent_list})
        data = db_query.run()
        can_purge_agents = list(map(operator.itemgetter('id'), data['items']))

        for agent_id in agent_list:
            try:
                if agent_id == "000":
                    raise WazuhError(1703)
                else:
                    my_agent = Agent(agent_id)
                    my_agent.load_info_from_db()
                    if agent_id not in can_purge_agents:
                        raise WazuhError(
                            1731,
                            extra_message="The agent has a status different to '{0}' or the specified time "
                                          "frame 'older_than {1}' does not apply".format(status, older_than)
                        )
                    my_agent.remove(backup, purge)
                    affected_agents.append(agent_id)
            except WazuhException as e:
                failed_ids.append(create_exception_dic(agent_id, e))

    result = {'affected_items': affected_agents,
              'failed_items': failed_ids,
              'str_priority': ['All selected agents were deleted',
                               'Some agents were not deleted',
                               'No agents were deleted']}

    return result


@expose_resources(actions=["agent:create"], resources=["*:*:*"], post_proc_func=None)
def add_agent(name=None, agent_id=None, key=None, ip='any', force_time=-1):
    """Adds a new Wazuh agent.

    :param name: name of the new agent.
    :param agent_id: id of the new agent.
    :param ip: IP of the new agent. It can be an IP, IP/NET or ANY.
    :param key: name of the new agent.
    :param force_time: Remove old agent with same IP if disconnected since <force_time> seconds.
    :return: Agent ID.
    """
    # Check length of agent name
    if len(name) > 128:
        raise WazuhError(1738)

    new_agent = Agent(name=name, ip=ip, id=agent_id, key=key, force=force_time)

    return {'id': new_agent.id, 'key': new_agent.key}


@expose_resources(actions=["group:read"], resources=["group:id:{group_list}"])
def get_groups(group_list=None, offset=0, limit=common.database_limit, sort_by=None, sort_ascending=True,
               search_text=None, complementary_search=False, search_in_fields=None, hash_algorithm='md5'):
    """Gets the existing groups.

    :param group_list: List of Group names.
    :param offset: First item to return.
    :param limit: Maximum number of items to return.
    :param sort_by: Fields to sort the items by
    :param sort_ascending: Sort in ascending (true) or descending (false) order
    :param search_text: Text to search
    :param complementary_search: Find items without the text to search
    :param search_in_fields: Fields to search in
    :param hash_algorithm: hash algorithm used to get mergedsum and configsum.
    :return: Dictionary: {'items': array of items, 'totalItems': Number of items (without applying the limit)}
    """

    # Connect DB
    db_global = glob(common.database_path_global)
    if not db_global:
        raise WazuhInternalError(1600)

    conn = Connection(db_global[0])

    # Group names
    affected_groups = list()
    failed_groups = list()
    for group_id in group_list:
        try:
            # Check if the group exists
            if group_id not in group_list:
                raise WazuhError(1710)
            full_entry = path.join(common.shared_path, group_id)

            # Get the id of the group
            query = "SELECT id FROM `group` WHERE name = :group_id"
            request = {'group_id': group_id}
            conn.execute(query, request)
            id_group = conn.fetch()

            if id_group is None:
                continue

            # Group count
            query = "SELECT {0} FROM belongs WHERE id_group = :id"
            request = {'id': id_group}
            conn.execute(query.format('COUNT(*)'), request)

            # merged.mg and agent.conf sum
            merged_sum = get_hash(path.join(full_entry, "merged.mg"), hash_algorithm)
            conf_sum = get_hash(path.join(full_entry, "agent.conf"), hash_algorithm)

            item = {'count': conn.fetch(), 'name': group_id}

            if merged_sum:
                item['mergedSum'] = merged_sum

            if conf_sum:
                item['configSum'] = conf_sum

            affected_groups.append(item)
        except WazuhException as e:
            failed_groups.append(create_exception_dic(group_id, e))

    data = process_array(affected_groups, search_text=search_text, search_in_fields=search_in_fields,
                         complementary_search=complementary_search, sort_by=sort_by, sort_ascending=sort_ascending,
                         offset=offset, limit=limit)

    result = {'affected_items': data,
              'total_affected_items': len(affected_groups),
              'failed_items': failed_groups,
              'str_priority': ['Obtained information about all selected groups',
                               'Some groups information was not obtained',
                               'No group information was obtained']}

    return result


@expose_resources(actions=["group:read"], resources=["group:id:{group_list}"], post_proc_func=None)
def get_group_files(group_list=None, offset=0, limit=common.database_limit, search_text=None, search_in_fields=None,
                    complementary_search=False, sort_by=None, sort_ascending=True, hash_algorithm='md5'):
    """Gets the group files.

    :param group_list: List of Group names.
    :param offset: First item to return.
    :param limit: Maximum number of items to return.
    :param sort_by: Fields to sort the items by
    :param sort_ascending: Sort in ascending (true) or descending (false) order
    :param search_text: Text to search
    :param complementary_search: Find items without the text to search
    :param search_in_fields: Fields to search in
    :param hash_algorithm: hash algorithm used to get mergedsum and configsum.
    :return: Dictionary: {'items': array of items, 'totalItems': Number of items (without applying the limit)}
    """
    # We access unique group_id from list, this may change if and when we decide to add option to get files for
    # a list of groups
    group_id = group_list[0]

    if group_id not in common.system_groups.get():
        raise WazuhError(1710)
    group_path = path.join(common.shared_path, group_id)

    if not path.exists(group_path):
        raise WazuhInternalError(1006, extra_message=group_path)

    try:
        data = list()
        for entry in listdir(group_path):
            item = dict()
            item['filename'] = entry
            item['hash'] = get_hash(path.join(group_path, entry), hash_algorithm)
            data.append(item)

        # ar.conf
        ar_path = path.join(common.shared_path, 'ar.conf')
        data.append({'filename': "ar.conf", 'hash': get_hash(ar_path, hash_algorithm)})

        return process_array(data, search_text=search_text, search_in_fields=search_in_fields,
                             complementary_search=complementary_search, sort_by=sort_by, sort_ascending=sort_ascending,
                             offset=offset, limit=limit)
    except (OSError, IOError) as e:
        raise WazuhInternalError(1727, extra_message=str(e))


@expose_resources(actions=["group:create"], resources=["*:*:*"], post_proc_func=None)
def create_group(group_id):
    """Creates a group.

    :param group_id: Group ID.
    :return: Confirmation message.
    """
    # Input Validation of group_id
    if not InputValidator().group(group_id):
        raise WazuhError(1722)

    group_path = path.join(common.shared_path, group_id)

    if group_id.lower() == "default" or path.exists(group_path):
        raise WazuhError(1711, extra_message=group_id)

    # Create group in /etc/shared
    group_def_path = path.join(common.shared_path, 'agent-template.conf')
    try:
        mkdir_with_mode(group_path)
        copyfile(group_def_path, path.join(group_path, 'agent.conf'))
        chown_r(group_path, common.ossec_uid(), common.ossec_gid())
        chmod_r(group_path, 0o660)
        chmod(group_path, 0o770)
        msg = "Group '{0}' created.".format(group_id)
    except Exception as e:
        raise WazuhInternalError(1005, extra_message=str(e))

    return msg


@expose_resources(actions=["group:delete"], resources=["group:id:{group_list}"],
                  post_proc_kwargs={'extra_affected': 'affected_agents', 'exclude_codes': [1712]})
def delete_groups(group_list=None):
    """Delete a list of groups and remove it from every agent assignments.

    :param group_list: List of Group names.
    :return: Confirmation message.
    """
    failed_groups = list()
    affected_groups = list()
    affected_agents = set()
    for group_id in group_list:
        try:
            agent_list = list(map(operator.itemgetter('id'),
                                  WazuhDBQueryMultigroups(group_id=group_id, limit=None).run()['items']))
            affected_agents_result = remove_agents_from_group(agent_list=agent_list, group_list=[group_id])
            if affected_agents_result['total_failed_items'] == 0:
                Agent.delete_single_group(group_id)
                affected_groups.append(group_id)
                affected_agents.update(affected_agents_result['affected_items'])
            else:
                raise WazuhError(4000)
        except WazuhException as e:
            failed_groups.append(create_exception_dic(group_id, e))

    result = {'affected_items': affected_groups,
              'failed_items': failed_groups,
              'affected_agents': sorted(affected_agents, key=int),
              'str_priority': ['All selected groups were deleted',
                               'Some groups were not deleted',
                               'No group was deleted']}

    return result


@expose_resources(actions=["group:modify_assignments"], resources=['group:id:{replace_list}'], post_proc_func=None)
@expose_resources(actions=["group:modify_assignments"], resources=['group:id:{group_list}'], post_proc_func=None)
@expose_resources(actions=["agent:modify_group"], resources=["agent:id:{agent_list}"],
                  post_proc_kwargs={'exclude_codes': [1703, 1751, 1752, 1753]})
def assign_agents_to_group(group_list=None, agent_list=None, replace=False, replace_list=None):
    """Assign a list of agents to a group

    :param group_list: List of Group names.
    :param agent_list: List of Agent IDs.
    :param replace: Whether to append new group to current agent's group or replace it.
    :param replace_list: List of Group names that can be replaced
    :return: Confirmation message.
    """
    failed_ids = list()
    affected_agents = list()
    group_id = group_list[0]

    # Check if the group exists
    if not Agent.group_exists(group_id):
        raise WazuhError(1710)

>>>>>>> fe7b7bf0
    for agent_id in agent_list:
        try:
            if agent_id not in common.system_agents.get():
                raise WazuhError(1701)
            if agent_id == "000":
                raise WazuhError(1703)
            Agent.add_group_to_agent(group_id, agent_id, force=True, replace=replace, replace_list=replace_list)
            affected_agents.append(agent_id)
        except WazuhException as e:
            failed_ids.append(create_exception_dic(agent_id, e))

    result = {'affected_items': affected_agents,
              'failed_items': failed_ids,
              'str_priority': ['All selected agents were assigned to {0}{1}'.format
                               (group_id, ' and removed from the other groups' if replace else ''),
                               'Some agents were not assigned to {0}{1}'.format
                               (group_id, ' and removed from the other groups' if replace else ''),
                               'No agents were assigned to {0}'.format(group_id)]}
<<<<<<< HEAD

    return result


@expose_resources(actions=["group:modify_assignments"], resources=['group:id:{group_list}'], post_proc_func=None)
@expose_resources(actions=["agent:modify_group"], resources=['agent:id:{agent_list}'], post_proc_func=None)
def remove_agent_from_group(group_list=None, agent_list=None):
    """Removes an agent assignment from a specified group

    :param group_list: List of Group names.
    :param agent_list: List of Agent IDs.
    :return: Confirmation message.
    """
    group_id = group_list[0]
    agent_id = agent_list[0]

    # Check if agent and group exist
    if agent_id not in common.system_agents.get():
        raise WazuhError(1701)
    if group_id not in common.system_groups.get():
        raise WazuhError(1710)

    return Agent.unset_single_group_agent(agent_id=agent_id, group_id=group_id, force=True)


@expose_resources(actions=["agent:modify_group"], resources=["agent:id:{agent_list}"], post_proc_func=None)
@expose_resources(actions=["group:modify_assignments"], resources=["group:id:{group_list}"],
                  post_proc_kwargs={'exclude_codes': [1734, 1745]})
def remove_agent_from_groups(agent_list=None, group_list=None):
    """Removes an agent assigment from a list of groups

    :param agent_list: List of agents ID's.
    :param group_list: List of Group names.
    :return: Confirmation message.
    """
    affected_groups = list()
    failed_groups = list()
    agent_id = agent_list[0]

    # Check if agent exists and it is not 000
    if agent_id == '000':
        raise WazuhError(1703)
    if agent_id not in common.system_agents.get():
        raise WazuhError(1701)

    # We move default group to last position in case it is contained in group_list. When an agent is removed from all
    # groups it is reverted to 'default'. We try default last to avoid removing it and then adding again.
    try:
        group_list.append(group_list.pop(group_list.index('default')))
    except ValueError:
        pass

    for group_id in group_list:
        try:
            if group_id not in common.system_groups.get():
                raise WazuhError(1710)
            Agent.unset_single_group_agent(agent_id=agent_id, group_id=group_id, force=True)
            affected_groups.append(group_id)
        except WazuhException as e:
            failed_groups.append(create_exception_dic(group_id, e))

    result = {'affected_items': affected_groups,
              'failed_items': failed_groups,
              'str_priority': ['Specified agent removed from shown groups',
                               'Specified agent could not be removed from some groups',
                               'Specified agent could not be removed from any group']}

    return result


@expose_resources(actions=["group:modify_assignments"], resources=["group:id:{group_list}"], post_proc_func=None)
@expose_resources(actions=["agent:modify_group"], resources=["agent:id:{agent_list}"],
                  post_proc_kwargs={'exclude_codes': [1703, 1734]})
def remove_agents_from_group(agent_list=None, group_list=None):
    """Remove a list of agents assignment from a specified group

    :param agent_list: List of agents ID's.
    :param group_list: List of Group names.
    :return: Confirmation message.
    """
    affected_agents = list()
    failed_agents = list()
    group_id = group_list[0]

    # Check if group exists
    if group_id not in common.system_groups.get():
        raise WazuhError(1710)

    for agent_id in agent_list:
        try:
            if agent_id == '000':
                raise WazuhError(1703)
            if agent_id not in common.system_agents.get():
                raise WazuhError(1701)
            Agent.unset_single_group_agent(agent_id=agent_id, group_id=group_id, force=True)
            affected_agents.append(agent_id)
        except WazuhException as e:
            failed_agents.append(create_exception_dic(agent_id, e))

=======

    return result


@expose_resources(actions=["group:modify_assignments"], resources=['group:id:{group_list}'], post_proc_func=None)
@expose_resources(actions=["agent:modify_group"], resources=['agent:id:{agent_list}'], post_proc_func=None)
def remove_agent_from_group(group_list=None, agent_list=None):
    """Removes an agent assignment from a specified group

    :param group_list: List of Group names.
    :param agent_list: List of Agent IDs.
    :return: Confirmation message.
    """
    group_id = group_list[0]
    agent_id = agent_list[0]

    # Check if agent and group exist
    if agent_id not in common.system_agents.get():
        raise WazuhError(1701)
    if group_id not in common.system_groups.get():
        raise WazuhError(1710)

    return Agent.unset_single_group_agent(agent_id=agent_id, group_id=group_id, force=True)


@expose_resources(actions=["agent:modify_group"], resources=["agent:id:{agent_list}"], post_proc_func=None)
@expose_resources(actions=["group:modify_assignments"], resources=["group:id:{group_list}"],
                  post_proc_kwargs={'exclude_codes': [1734, 1745]})
def remove_agent_from_groups(agent_list=None, group_list=None):
    """Removes an agent assigment from a list of groups

    :param agent_list: List of agents ID's.
    :param group_list: List of Group names.
    :return: Confirmation message.
    """
    affected_groups = list()
    failed_groups = list()
    agent_id = agent_list[0]

    # Check if agent exists and it is not 000
    if agent_id == '000':
        raise WazuhError(1703)
    if agent_id not in common.system_agents.get():
        raise WazuhError(1701)

    # We move default group to last position in case it is contained in group_list. When an agent is removed from all
    # groups it is reverted to 'default'. We try default last to avoid removing it and then adding again.
    try:
        group_list.append(group_list.pop(group_list.index('default')))
    except ValueError:
        pass

    for group_id in group_list:
        try:
            if group_id not in common.system_groups.get():
                raise WazuhError(1710)
            Agent.unset_single_group_agent(agent_id=agent_id, group_id=group_id, force=True)
            affected_groups.append(group_id)
        except WazuhException as e:
            failed_groups.append(create_exception_dic(group_id, e))

    result = {'affected_items': affected_groups,
              'failed_items': failed_groups,
              'str_priority': ['Specified agent removed from shown groups',
                               'Specified agent could not be removed from some groups',
                               'Specified agent could not be removed from any group']}

    return result


@expose_resources(actions=["group:modify_assignments"], resources=["group:id:{group_list}"], post_proc_func=None)
@expose_resources(actions=["agent:modify_group"], resources=["agent:id:{agent_list}"],
                  post_proc_kwargs={'exclude_codes': [1703, 1734]})
def remove_agents_from_group(agent_list=None, group_list=None):
    """Remove a list of agents assignment from a specified group

    :param agent_list: List of agents ID's.
    :param group_list: List of Group names.
    :return: Confirmation message.
    """
    affected_agents = list()
    failed_agents = list()
    group_id = group_list[0]

    # Check if group exists
    if group_id not in common.system_groups.get():
        raise WazuhError(1710)

    for agent_id in agent_list:
        try:
            if agent_id == '000':
                raise WazuhError(1703)
            if agent_id not in common.system_agents.get():
                raise WazuhError(1701)
            Agent.unset_single_group_agent(agent_id=agent_id, group_id=group_id, force=True)
            affected_agents.append(agent_id)
        except WazuhException as e:
            failed_agents.append(create_exception_dic(agent_id, e))

>>>>>>> fe7b7bf0
    result = {'affected_items': affected_agents,
              'failed_items': failed_agents,
              'str_priority': [f'All selected agents were removed from group {group_id}',
                               f'Some agents were not removed from group {group_id}',
                               f'No agent was removed from group {group_id}']}

    return result


<<<<<<< HEAD
@expose_resources(actions=["agent:read"], resources=["agent:id:*"], post_proc_func=None)
def get_outdated_agents(agent_list=None, offset=None, limit=None, sort=None, search=None, select=None, q=None):
=======
@expose_resources(actions=["agent:read"], resources=["agent:id:{agent_list}"], post_proc_func=None)
def get_outdated_agents(agent_list=None, offset=0, limit=common.database_limit, sort=None, search=None, select=None,
                        q=None):
>>>>>>> fe7b7bf0
    """Gets the outdated agents.

    :param agent_list: List of agents ID's.
    :param offset: First item to return.
    :param limit: Maximum number of items to return.
    :param sort: Sorts the items. Format: {"fields":["field1","field2"],"order":"asc|desc"}.
    :param search: Looks for items with the specified string.
    :param select: Select fields to return. Format: {"fields":["field1","field2"]}.
    :param q: Defines query to filter in DB.
    :return: Dictionary: {'items': array of items, 'totalItems': Number of items (without applying the limit)}
    """
<<<<<<< HEAD
    filters = dict()
    filters['id'] = agent_list
=======
    affected_agents = list()
>>>>>>> fe7b7bf0

    # Get manager version
    manager = Agent(id='000')
    manager.load_info_from_db()

<<<<<<< HEAD
    db_query = WazuhDBQueryAgents(offset=offset, limit=limit, sort=sort, search=search, select=select,
                                  query=f"version!={manager.version}" + (';' + q if q else ''), filters=filters)
    data = db_query.run()

    return data


@expose_resources(actions=["agent:upgrade"], resources=["agent:id:{agent_list}"], post_proc_func=None)
def upgrade_agents(agent_list=None, wpk_repo=None, version=None, force=False, chunk_size=None, use_http=False):
    """Read upgrade result output from agent.

    :param agent_list: List of agents ID's.
    :param wpk_repo: URL for WPK download
    :param version: Version to upgrade to
    :param force: force the update even if it is a downgrade
    :param chunk_size: size of each update chunk
    :param use_http: False for HTTPS protocol, True for HTTP protocol
    :return: Upgrade message.
    """
    # We access unique agent_id from list, this may change if and when we decide to add option to upgrade a list of
    # agents
    agent_id = agent_list[0]

    return Agent(agent_id).upgrade(wpk_repo=wpk_repo, version=version, force=True if int(force) == 1 else False,
                                   chunk_size=chunk_size, use_http=use_http)


@expose_resources(actions=["agent:upgrade"], resources=["agent:id:{agent_list}"], post_proc_func=None)
def get_upgrade_result(agent_list=None, timeout=3):
    """Read upgrade result output from agent.

    :param agent_list: List of agents ID's.
    :param timeout: Maximum time for the call to be considered failed
    :return: Upgrade result.
    """
    # We access unique agent_id from list, this may change if and when we decide to add option to upgrade a list of
    # agents
    agent_id = agent_list[0]

    return Agent(agent_id).upgrade_result(timeout=int(timeout))


@expose_resources(actions=["agent:upgrade"], resources=["agent:id:{agent_list}"], post_proc_func=None)
def upgrade_agents_custom(agent_list=None, file_path=None, installer=None):
    """Read upgrade result output from agent.

    :param agent_list: List of agents ID's.
    :param file_path: Path to the installation file
    :param installer: Selected installer
    :return: Upgrade message.
    """
    if not file_path or not installer:
        raise WazuhInternalError(1307)

    # We access unique agent_id from list, this may change if and when we decide to add option to upgrade a list of
    # agents
    agent_id = agent_list[0]

    return Agent(agent_id).upgrade_custom(file_path=file_path, installer=installer)


@expose_resources(actions=["agent:read"], resources=["agent:id:{agent_list}"], post_proc_func=None)
def get_agent_config(agent_list=None, component=None, config=None):
    """Read selected configuration from agent.

    :param agent_list: List of agents ID's.
    :param component: Selected component
    :param config: Configuration to get, written on disk
    :return: Loaded configuration in JSON.
    """
    # We access unique agent_id from list, this may change if and when we decide a final way to handle get responses
    # with failed ids and a list of agents
    agent_id = agent_list[0]
    my_agent = Agent(agent_id)
    my_agent.load_info_from_db()

    if my_agent.status != "active":
        raise WazuhError(1740)

    return my_agent.getconfig(component=component, config=config)


@expose_resources(actions=["agent:read"], resources=["agent:id:{agent_list}"])
def get_agents_sync_group(agent_list=None):
    """Get agents configuration sync status.

=======
    select = ['version', 'id', 'name'] if select is None else select
    db_query = WazuhDBQueryAgents(offset=offset, limit=limit, sort=sort, search=search, select=select,
                                  query=f"version!={manager.version}" + (';' + q if q else ''))

    data = db_query.run()
    affected_agents.extend(data['items'])
    total_affected_agents = data['totalItems']

    result = {'affected_items': affected_agents,
              'total_affected_items': total_affected_agents,
              'failed_items': list(),
              'str_priority': ['All selected agents information is shown',
                               'Some agents information is not shown',
                               'No agent information is shown']}
    return result


@expose_resources(actions=["agent:upgrade"], resources=["agent:id:{agent_list}"], post_proc_func=None)
def upgrade_agents(agent_list=None, wpk_repo=None, version=None, force=False, chunk_size=None, use_http=False):
    """Read upgrade result output from agent.

    :param agent_list: List of agents ID's.
    :param wpk_repo: URL for WPK download
    :param version: Version to upgrade to
    :param force: force the update even if it is a downgrade
    :param chunk_size: size of each update chunk
    :param use_http: False for HTTPS protocol, True for HTTP protocol
    :return: Upgrade message.
    """
    # We access unique agent_id from list, this may change if and when we decide to add option to upgrade a list of
    # agents
    agent_id = agent_list[0]

    return Agent(agent_id).upgrade(wpk_repo=wpk_repo, version=version, force=True if int(force) == 1 else False,
                                   chunk_size=chunk_size, use_http=use_http)


@expose_resources(actions=["agent:upgrade"], resources=["agent:id:{agent_list}"], post_proc_func=None)
def get_upgrade_result(agent_list=None, timeout=3):
    """Read upgrade result output from agent.

    :param agent_list: List of agents ID's.
    :param timeout: Maximum time for the call to be considered failed
    :return: Upgrade result.
    """
    # We access unique agent_id from list, this may change if and when we decide to add option to upgrade a list of
    # agents
    agent_id = agent_list[0]

    return Agent(agent_id).upgrade_result(timeout=int(timeout))


@expose_resources(actions=["agent:upgrade"], resources=["agent:id:{agent_list}"], post_proc_func=None)
def upgrade_agents_custom(agent_list=None, file_path=None, installer=None):
    """Read upgrade result output from agent.

    :param agent_list: List of agents ID's.
    :param file_path: Path to the installation file
    :param installer: Selected installer
    :return: Upgrade message.
    """
    if not file_path or not installer:
        raise WazuhInternalError(1307)

    # We access unique agent_id from list, this may change if and when we decide to add option to upgrade a list of
    # agents
    agent_id = agent_list[0]

    return Agent(agent_id).upgrade_custom(file_path=file_path, installer=installer)


@expose_resources(actions=["agent:read"], resources=["agent:id:{agent_list}"], post_proc_func=None)
def get_agent_config(agent_list=None, component=None, config=None):
    """Read selected configuration from agent.

    :param agent_list: List of agents ID's.
    :param component: Selected component
    :param config: Configuration to get, written on disk
    :return: Loaded configuration in JSON.
    """
    # We access unique agent_id from list, this may change if and when we decide a final way to handle get responses
    # with failed ids and a list of agents
    agent_id = agent_list[0]
    my_agent = Agent(agent_id)
    my_agent.load_info_from_db()

    if my_agent.status != "active":
        raise WazuhError(1740)

    return my_agent.getconfig(component=component, config=config)


@expose_resources(actions=["agent:read"], resources=["agent:id:{agent_list}"])
def get_agents_sync_group(agent_list=None):
    """Get agents configuration sync status.

>>>>>>> fe7b7bf0
    :param agent_list: List of agents ID's.
    :return Sync status
    """
    failed_ids = list()
    affected_agents = list()
    for agent_id in agent_list:
        try:
            if agent_id == "000":
                raise WazuhError(1703)
            else:
                # Check if agent exists and it is active
                agent_info = Agent(agent_id).get_basic_information()
                # Check if it has a multigroup
                if len(agent_info['group']) > 1:
                    multi_group = ','.join(agent_info['group'])
                    multi_group = hashlib.sha256(multi_group.encode()).hexdigest()[:8]
                    group_merged_path = path.join(common.multi_groups_path, multi_group, "merged.mg")
                else:
                    group_merged_path = path.join(common.shared_path, agent_info['group'][0], "merged.mg")
                affected_agents.append({'id': agent_id, 'synced': md5(group_merged_path) == agent_info['mergedSum']})
        except (IOError, KeyError):
            # The file couldn't be opened and therefore the group has not been synced
            affected_agents.append({'id': agent_id, 'synced': False})
        except WazuhException as e:
            failed_ids.append(create_exception_dic(agent_id, e))

    result = {'affected_items': affected_agents,
              'failed_items': failed_ids,
              'str_priority': ['Sync info shown for all selected agents.',
                               'Could not show sync info for some selected agents.',
                               'No sync info shown']}

    return result


@expose_resources(actions=["group:read"], resources=["group:id:{group_list}"], post_proc_func=None)
def get_file_conf(group_list=None, type_conf=None, return_format=None, filename=None):
    """ Reads configuration file for specified group

    :param group_list: List of Group names.
    :param type_conf: Type of file
    :param return_format: Format of the answer (xml or json)
    :param filename: Filename to read config from.
    :return: agent.conf as dictionary.
    """
    # We access unique group_id from list, this may change if and when we decide to add option to get configuration
    # files for a list of groups
    group_id = group_list[0]

    return configuration.get_file_conf(filename, group_id=group_id, type_conf=type_conf, return_format=return_format)


@expose_resources(actions=["group:read"], resources=["group:id:{group_list}"], post_proc_func=None)
def get_agent_conf(group_list=None, filename='agent.conf'):
    """ Reads agent conf for specified group

    :param group_list: List of Group names.
    :param filename: Filename to read config from.
    :return: agent.conf as dictionary.
    """
    # We access unique group_id from list, this may change if and when we decide to add option to get agent conf for
    # a list of groups
    group_id = group_list[0]

<<<<<<< HEAD
    return configuration.get_agent_conf(group_id=group_id, filename=filename)['items']
=======
    return configuration.get_agent_conf(group_id=group_id, filename=filename)['items'][0]
>>>>>>> fe7b7bf0


@expose_resources(actions=["group:update_config"], resources=["group:id:{group_list}"], post_proc_func=None)
def upload_group_file(group_list=None, file_data=None, file_name='agent.conf'):
    """Updates a group file

    :param group_list: List of Group names.
    :param file_data: Relative path of temporary file to upload
    :param file_name: File name to update
    :return: Confirmation message in string
    """
    # We access unique group_id from list, this may change if and when we decide to add option to update files for
    # a list of groups
    group_id = group_list[0]

    return configuration.upload_group_file(group_id, file_data, file_name=file_name)<|MERGE_RESOLUTION|>--- conflicted
+++ resolved
@@ -16,10 +16,7 @@
 from wazuh.exception import WazuhError, WazuhInternalError, WazuhException, create_exception_dic
 from wazuh.rbac.decorators import expose_resources
 from wazuh.utils import chmod_r, chown_r, get_hash, mkdir_with_mode, md5, process_array
-<<<<<<< HEAD
 from wazuh.results import AffectedItemsWazuhResult
-=======
->>>>>>> fe7b7bf0
 
 
 @expose_resources(actions=["agent:read"], resources=["agent:id:*"], post_proc_func=None)
@@ -44,7 +41,6 @@
     data = db_query.run()
     
     return data
-<<<<<<< HEAD
 
 
 @expose_resources(actions=["agent:read"], resources=["agent:id:*"], post_proc_func=None)
@@ -114,79 +110,6 @@
     """Gets a list of available agents with basic attributes.
 
     :param agent_list: List of agents ID's.
-=======
-
-
-@expose_resources(actions=["agent:read"], resources=["agent:id:*"], post_proc_func=None)
-def get_agents_summary_status(agent_list=None):
-    """Counts the number of agents by status.
-
-    :param agent_list: List of agents ID's.
-    :return: Dictionary with keys: total, active, disconnected, never_connected, pending and values: count
-    """
-    db_query = WazuhDBQueryAgents(limit=None, select=['status'], filters={'id': agent_list})
-    data = db_query.run()
-
-    result = {'active': 0, 'disconnected': 0, 'never_connected': 0, 'pending': 0, 'total': 0}
-    for agent in data['items']:
-        result[agent['status']] += 1
-        result['total'] += 1
-
-    return result
-
-
-@expose_resources(actions=["agent:read"], resources=["agent:id:*"], post_proc_func=None)
-def get_agents_summary_os(agent_list=None, offset=None, limit=None, search=None, q=None):
-    """Gets a list of available OS.
-
-    :param agent_list: List of agents ID's.
-    :param offset: First item to return.
-    :param limit: Maximum number of items to return.
-    :param search: Looks for items with the specified string.
-    :param q: Query to filter results.
-    :return: Dictionary: {'items': array of items, 'totalItems': Number of items (without applying the limit)}
-    """
-    db_query = WazuhDBQueryDistinctAgents(offset=offset, limit=limit, search=search, select=['os.platform'],
-                                          filters={'id': agent_list}, default_sort_field='os_platform', query=q,
-                                          min_select_fields=set())
-    data = db_query.run()
-
-    return data
-
-
-@expose_resources(actions=["agent:restart"], resources=["agent:id:{agent_list}"],
-                  post_proc_kwargs={'exclude_codes': [1701, 1703]})
-def restart_agents(agent_list=None):
-    """Restarts a list of agents
-
-    :param agent_list: List of agents ID's.
-    :return: Message.
-    """
-    affected_agents = list()
-    failed_agents = list()
-    for agent_id in agent_list:
-        try:
-            if agent_id == "000":
-                raise WazuhError(1703)
-            Agent(agent_id).restart()
-            affected_agents.append(agent_id)
-        except WazuhException as e:
-            failed_agents.append(create_exception_dic(agent_id, e))
-
-    return {'affected_items': affected_agents,
-            'failed_items': failed_agents,
-            'str_priority': ['Restart command sent to shown agents',
-                             'Could not send command to some agents',
-                             'Could not send command to any agent']}
-
-
-@expose_resources(actions=["agent:read"], resources=["agent:id:{agent_list}"])
-def get_agents(agent_list=None, offset=0, limit=common.database_limit, sort=None, search=None, select=None, 
-               filters=None, q=None):
-    """Gets a list of available agents with basic attributes.
-
-    :param agent_list: List of agents ID's.
->>>>>>> fe7b7bf0
     :param offset: First item to return.
     :param limit: Maximum number of items to return.
     :param sort: Sorts the items. Format: {"fields":["field1","field2"],"order":"asc|desc"}.
@@ -239,7 +162,6 @@
             affected_agents.append({'id': agent_id, 'key': Agent(agent_id).get_key()})
         except WazuhException as e:
             failed_ids.append(create_exception_dic(agent_id, e))
-<<<<<<< HEAD
 
     result = {'affected_items': affected_agents,
               'failed_items': failed_ids,
@@ -416,39 +338,30 @@
     # We access unique group_id from list, this may change if and when we decide to add option to get files for
     # a list of groups
     group_id = group_list[0]
-    group_path = common.shared_path
-    if group_id:
-        if not Agent.group_exists(group_id):
-            raise WazuhError(1710, extra_message=group_id)
-        group_path = path.join(common.shared_path, group_id)
+
+    if group_id not in common.system_groups.get():
+        raise WazuhError(1710)
+    group_path = path.join(common.shared_path, group_id)
 
     if not path.exists(group_path):
-        raise WazuhError(1006, extra_message=group_path)
+        raise WazuhInternalError(1006, extra_message=group_path)
 
     try:
-        data = []
+        data = list()
         for entry in listdir(group_path):
             item = dict()
-            try:
-                item['filename'] = entry
-                item['hash'] = get_hash(path.join(group_path, entry), hash_algorithm)
-                data.append(item)
-            except (OSError, IOError):
-                pass
-
-        try:
-            # ar.conf
-            ar_path = path.join(common.shared_path, 'ar.conf')
-            data.append({'filename': "ar.conf", 'hash': get_hash(ar_path, hash_algorithm)})
-        except (OSError, IOError):
-            pass
+            item['filename'] = entry
+            item['hash'] = get_hash(path.join(group_path, entry), hash_algorithm)
+            data.append(item)
+
+        # ar.conf
+        ar_path = path.join(common.shared_path, 'ar.conf')
+        data.append({'filename': "ar.conf", 'hash': get_hash(ar_path, hash_algorithm)})
 
         return process_array(data, search_text=search_text, search_in_fields=search_in_fields,
                              complementary_search=complementary_search, sort_by=sort_by, sort_ascending=sort_ascending,
                              offset=offset, limit=limit)
-    except WazuhError as e:
-        raise e
-    except Exception as e:
+    except (OSError, IOError) as e:
         raise WazuhInternalError(1727, extra_message=str(e))
 
 
@@ -539,298 +452,6 @@
     if not Agent.group_exists(group_id):
         raise WazuhError(1710)
 
-=======
-
-    result = {'affected_items': affected_agents,
-              'failed_items': failed_ids,
-              'str_priority': ['Obtained keys for all selected agents',
-                               'Some agent keys were not obtained',
-                               'No agent keys were obtained']}
-    return result
-
-
-@expose_resources(actions=["agent:delete"], resources=["agent:id:{agent_list}"],
-                  post_proc_kwargs={'extra_fields': ['older_than'], 'exclude_codes': [1703]})
-def delete_agents(agent_list=None, backup=False, purge=False, status="all", older_than="7d"):
-    """Deletes a list of agents.
-
-    :param agent_list: List of agents ID's.
-    :param backup: Create backup before removing the agent.
-    :param purge: Delete definitely from key store.
-    :param older_than:  Filters out disconnected agents for longer than specified. Time in seconds | "[n_days]d" |
-    "[n_hours]h" | "[n_minutes]m" | "[n_seconds]s". For never_connected agents, uses the register date.
-    :param status: Filters by agent status: active, disconnected or never_connected. Multiples statuses separated
-    by commas.
-    :return: Dictionary with affected_agents (deleted agents), timeframe applied, failed_ids if it necessary
-    (agents that could not be deleted), and a message.
-    """
-    failed_ids = list()
-    affected_agents = list()
-    if len(agent_list) != 0:
-        db_query = WazuhDBQueryAgents(limit=None, select=["id"], filters={'older_than': older_than, 'status': status,
-                                                                          'id': agent_list})
-        data = db_query.run()
-        can_purge_agents = list(map(operator.itemgetter('id'), data['items']))
-
-        for agent_id in agent_list:
-            try:
-                if agent_id == "000":
-                    raise WazuhError(1703)
-                else:
-                    my_agent = Agent(agent_id)
-                    my_agent.load_info_from_db()
-                    if agent_id not in can_purge_agents:
-                        raise WazuhError(
-                            1731,
-                            extra_message="The agent has a status different to '{0}' or the specified time "
-                                          "frame 'older_than {1}' does not apply".format(status, older_than)
-                        )
-                    my_agent.remove(backup, purge)
-                    affected_agents.append(agent_id)
-            except WazuhException as e:
-                failed_ids.append(create_exception_dic(agent_id, e))
-
-    result = {'affected_items': affected_agents,
-              'failed_items': failed_ids,
-              'str_priority': ['All selected agents were deleted',
-                               'Some agents were not deleted',
-                               'No agents were deleted']}
-
-    return result
-
-
-@expose_resources(actions=["agent:create"], resources=["*:*:*"], post_proc_func=None)
-def add_agent(name=None, agent_id=None, key=None, ip='any', force_time=-1):
-    """Adds a new Wazuh agent.
-
-    :param name: name of the new agent.
-    :param agent_id: id of the new agent.
-    :param ip: IP of the new agent. It can be an IP, IP/NET or ANY.
-    :param key: name of the new agent.
-    :param force_time: Remove old agent with same IP if disconnected since <force_time> seconds.
-    :return: Agent ID.
-    """
-    # Check length of agent name
-    if len(name) > 128:
-        raise WazuhError(1738)
-
-    new_agent = Agent(name=name, ip=ip, id=agent_id, key=key, force=force_time)
-
-    return {'id': new_agent.id, 'key': new_agent.key}
-
-
-@expose_resources(actions=["group:read"], resources=["group:id:{group_list}"])
-def get_groups(group_list=None, offset=0, limit=common.database_limit, sort_by=None, sort_ascending=True,
-               search_text=None, complementary_search=False, search_in_fields=None, hash_algorithm='md5'):
-    """Gets the existing groups.
-
-    :param group_list: List of Group names.
-    :param offset: First item to return.
-    :param limit: Maximum number of items to return.
-    :param sort_by: Fields to sort the items by
-    :param sort_ascending: Sort in ascending (true) or descending (false) order
-    :param search_text: Text to search
-    :param complementary_search: Find items without the text to search
-    :param search_in_fields: Fields to search in
-    :param hash_algorithm: hash algorithm used to get mergedsum and configsum.
-    :return: Dictionary: {'items': array of items, 'totalItems': Number of items (without applying the limit)}
-    """
-
-    # Connect DB
-    db_global = glob(common.database_path_global)
-    if not db_global:
-        raise WazuhInternalError(1600)
-
-    conn = Connection(db_global[0])
-
-    # Group names
-    affected_groups = list()
-    failed_groups = list()
-    for group_id in group_list:
-        try:
-            # Check if the group exists
-            if group_id not in group_list:
-                raise WazuhError(1710)
-            full_entry = path.join(common.shared_path, group_id)
-
-            # Get the id of the group
-            query = "SELECT id FROM `group` WHERE name = :group_id"
-            request = {'group_id': group_id}
-            conn.execute(query, request)
-            id_group = conn.fetch()
-
-            if id_group is None:
-                continue
-
-            # Group count
-            query = "SELECT {0} FROM belongs WHERE id_group = :id"
-            request = {'id': id_group}
-            conn.execute(query.format('COUNT(*)'), request)
-
-            # merged.mg and agent.conf sum
-            merged_sum = get_hash(path.join(full_entry, "merged.mg"), hash_algorithm)
-            conf_sum = get_hash(path.join(full_entry, "agent.conf"), hash_algorithm)
-
-            item = {'count': conn.fetch(), 'name': group_id}
-
-            if merged_sum:
-                item['mergedSum'] = merged_sum
-
-            if conf_sum:
-                item['configSum'] = conf_sum
-
-            affected_groups.append(item)
-        except WazuhException as e:
-            failed_groups.append(create_exception_dic(group_id, e))
-
-    data = process_array(affected_groups, search_text=search_text, search_in_fields=search_in_fields,
-                         complementary_search=complementary_search, sort_by=sort_by, sort_ascending=sort_ascending,
-                         offset=offset, limit=limit)
-
-    result = {'affected_items': data,
-              'total_affected_items': len(affected_groups),
-              'failed_items': failed_groups,
-              'str_priority': ['Obtained information about all selected groups',
-                               'Some groups information was not obtained',
-                               'No group information was obtained']}
-
-    return result
-
-
-@expose_resources(actions=["group:read"], resources=["group:id:{group_list}"], post_proc_func=None)
-def get_group_files(group_list=None, offset=0, limit=common.database_limit, search_text=None, search_in_fields=None,
-                    complementary_search=False, sort_by=None, sort_ascending=True, hash_algorithm='md5'):
-    """Gets the group files.
-
-    :param group_list: List of Group names.
-    :param offset: First item to return.
-    :param limit: Maximum number of items to return.
-    :param sort_by: Fields to sort the items by
-    :param sort_ascending: Sort in ascending (true) or descending (false) order
-    :param search_text: Text to search
-    :param complementary_search: Find items without the text to search
-    :param search_in_fields: Fields to search in
-    :param hash_algorithm: hash algorithm used to get mergedsum and configsum.
-    :return: Dictionary: {'items': array of items, 'totalItems': Number of items (without applying the limit)}
-    """
-    # We access unique group_id from list, this may change if and when we decide to add option to get files for
-    # a list of groups
-    group_id = group_list[0]
-
-    if group_id not in common.system_groups.get():
-        raise WazuhError(1710)
-    group_path = path.join(common.shared_path, group_id)
-
-    if not path.exists(group_path):
-        raise WazuhInternalError(1006, extra_message=group_path)
-
-    try:
-        data = list()
-        for entry in listdir(group_path):
-            item = dict()
-            item['filename'] = entry
-            item['hash'] = get_hash(path.join(group_path, entry), hash_algorithm)
-            data.append(item)
-
-        # ar.conf
-        ar_path = path.join(common.shared_path, 'ar.conf')
-        data.append({'filename': "ar.conf", 'hash': get_hash(ar_path, hash_algorithm)})
-
-        return process_array(data, search_text=search_text, search_in_fields=search_in_fields,
-                             complementary_search=complementary_search, sort_by=sort_by, sort_ascending=sort_ascending,
-                             offset=offset, limit=limit)
-    except (OSError, IOError) as e:
-        raise WazuhInternalError(1727, extra_message=str(e))
-
-
-@expose_resources(actions=["group:create"], resources=["*:*:*"], post_proc_func=None)
-def create_group(group_id):
-    """Creates a group.
-
-    :param group_id: Group ID.
-    :return: Confirmation message.
-    """
-    # Input Validation of group_id
-    if not InputValidator().group(group_id):
-        raise WazuhError(1722)
-
-    group_path = path.join(common.shared_path, group_id)
-
-    if group_id.lower() == "default" or path.exists(group_path):
-        raise WazuhError(1711, extra_message=group_id)
-
-    # Create group in /etc/shared
-    group_def_path = path.join(common.shared_path, 'agent-template.conf')
-    try:
-        mkdir_with_mode(group_path)
-        copyfile(group_def_path, path.join(group_path, 'agent.conf'))
-        chown_r(group_path, common.ossec_uid(), common.ossec_gid())
-        chmod_r(group_path, 0o660)
-        chmod(group_path, 0o770)
-        msg = "Group '{0}' created.".format(group_id)
-    except Exception as e:
-        raise WazuhInternalError(1005, extra_message=str(e))
-
-    return msg
-
-
-@expose_resources(actions=["group:delete"], resources=["group:id:{group_list}"],
-                  post_proc_kwargs={'extra_affected': 'affected_agents', 'exclude_codes': [1712]})
-def delete_groups(group_list=None):
-    """Delete a list of groups and remove it from every agent assignments.
-
-    :param group_list: List of Group names.
-    :return: Confirmation message.
-    """
-    failed_groups = list()
-    affected_groups = list()
-    affected_agents = set()
-    for group_id in group_list:
-        try:
-            agent_list = list(map(operator.itemgetter('id'),
-                                  WazuhDBQueryMultigroups(group_id=group_id, limit=None).run()['items']))
-            affected_agents_result = remove_agents_from_group(agent_list=agent_list, group_list=[group_id])
-            if affected_agents_result['total_failed_items'] == 0:
-                Agent.delete_single_group(group_id)
-                affected_groups.append(group_id)
-                affected_agents.update(affected_agents_result['affected_items'])
-            else:
-                raise WazuhError(4000)
-        except WazuhException as e:
-            failed_groups.append(create_exception_dic(group_id, e))
-
-    result = {'affected_items': affected_groups,
-              'failed_items': failed_groups,
-              'affected_agents': sorted(affected_agents, key=int),
-              'str_priority': ['All selected groups were deleted',
-                               'Some groups were not deleted',
-                               'No group was deleted']}
-
-    return result
-
-
-@expose_resources(actions=["group:modify_assignments"], resources=['group:id:{replace_list}'], post_proc_func=None)
-@expose_resources(actions=["group:modify_assignments"], resources=['group:id:{group_list}'], post_proc_func=None)
-@expose_resources(actions=["agent:modify_group"], resources=["agent:id:{agent_list}"],
-                  post_proc_kwargs={'exclude_codes': [1703, 1751, 1752, 1753]})
-def assign_agents_to_group(group_list=None, agent_list=None, replace=False, replace_list=None):
-    """Assign a list of agents to a group
-
-    :param group_list: List of Group names.
-    :param agent_list: List of Agent IDs.
-    :param replace: Whether to append new group to current agent's group or replace it.
-    :param replace_list: List of Group names that can be replaced
-    :return: Confirmation message.
-    """
-    failed_ids = list()
-    affected_agents = list()
-    group_id = group_list[0]
-
-    # Check if the group exists
-    if not Agent.group_exists(group_id):
-        raise WazuhError(1710)
-
->>>>>>> fe7b7bf0
     for agent_id in agent_list:
         try:
             if agent_id not in common.system_agents.get():
@@ -849,7 +470,6 @@
                                'Some agents were not assigned to {0}{1}'.format
                                (group_id, ' and removed from the other groups' if replace else ''),
                                'No agents were assigned to {0}'.format(group_id)]}
-<<<<<<< HEAD
 
     return result
 
@@ -949,107 +569,6 @@
         except WazuhException as e:
             failed_agents.append(create_exception_dic(agent_id, e))
 
-=======
-
-    return result
-
-
-@expose_resources(actions=["group:modify_assignments"], resources=['group:id:{group_list}'], post_proc_func=None)
-@expose_resources(actions=["agent:modify_group"], resources=['agent:id:{agent_list}'], post_proc_func=None)
-def remove_agent_from_group(group_list=None, agent_list=None):
-    """Removes an agent assignment from a specified group
-
-    :param group_list: List of Group names.
-    :param agent_list: List of Agent IDs.
-    :return: Confirmation message.
-    """
-    group_id = group_list[0]
-    agent_id = agent_list[0]
-
-    # Check if agent and group exist
-    if agent_id not in common.system_agents.get():
-        raise WazuhError(1701)
-    if group_id not in common.system_groups.get():
-        raise WazuhError(1710)
-
-    return Agent.unset_single_group_agent(agent_id=agent_id, group_id=group_id, force=True)
-
-
-@expose_resources(actions=["agent:modify_group"], resources=["agent:id:{agent_list}"], post_proc_func=None)
-@expose_resources(actions=["group:modify_assignments"], resources=["group:id:{group_list}"],
-                  post_proc_kwargs={'exclude_codes': [1734, 1745]})
-def remove_agent_from_groups(agent_list=None, group_list=None):
-    """Removes an agent assigment from a list of groups
-
-    :param agent_list: List of agents ID's.
-    :param group_list: List of Group names.
-    :return: Confirmation message.
-    """
-    affected_groups = list()
-    failed_groups = list()
-    agent_id = agent_list[0]
-
-    # Check if agent exists and it is not 000
-    if agent_id == '000':
-        raise WazuhError(1703)
-    if agent_id not in common.system_agents.get():
-        raise WazuhError(1701)
-
-    # We move default group to last position in case it is contained in group_list. When an agent is removed from all
-    # groups it is reverted to 'default'. We try default last to avoid removing it and then adding again.
-    try:
-        group_list.append(group_list.pop(group_list.index('default')))
-    except ValueError:
-        pass
-
-    for group_id in group_list:
-        try:
-            if group_id not in common.system_groups.get():
-                raise WazuhError(1710)
-            Agent.unset_single_group_agent(agent_id=agent_id, group_id=group_id, force=True)
-            affected_groups.append(group_id)
-        except WazuhException as e:
-            failed_groups.append(create_exception_dic(group_id, e))
-
-    result = {'affected_items': affected_groups,
-              'failed_items': failed_groups,
-              'str_priority': ['Specified agent removed from shown groups',
-                               'Specified agent could not be removed from some groups',
-                               'Specified agent could not be removed from any group']}
-
-    return result
-
-
-@expose_resources(actions=["group:modify_assignments"], resources=["group:id:{group_list}"], post_proc_func=None)
-@expose_resources(actions=["agent:modify_group"], resources=["agent:id:{agent_list}"],
-                  post_proc_kwargs={'exclude_codes': [1703, 1734]})
-def remove_agents_from_group(agent_list=None, group_list=None):
-    """Remove a list of agents assignment from a specified group
-
-    :param agent_list: List of agents ID's.
-    :param group_list: List of Group names.
-    :return: Confirmation message.
-    """
-    affected_agents = list()
-    failed_agents = list()
-    group_id = group_list[0]
-
-    # Check if group exists
-    if group_id not in common.system_groups.get():
-        raise WazuhError(1710)
-
-    for agent_id in agent_list:
-        try:
-            if agent_id == '000':
-                raise WazuhError(1703)
-            if agent_id not in common.system_agents.get():
-                raise WazuhError(1701)
-            Agent.unset_single_group_agent(agent_id=agent_id, group_id=group_id, force=True)
-            affected_agents.append(agent_id)
-        except WazuhException as e:
-            failed_agents.append(create_exception_dic(agent_id, e))
-
->>>>>>> fe7b7bf0
     result = {'affected_items': affected_agents,
               'failed_items': failed_agents,
               'str_priority': [f'All selected agents were removed from group {group_id}',
@@ -1059,14 +578,9 @@
     return result
 
 
-<<<<<<< HEAD
-@expose_resources(actions=["agent:read"], resources=["agent:id:*"], post_proc_func=None)
-def get_outdated_agents(agent_list=None, offset=None, limit=None, sort=None, search=None, select=None, q=None):
-=======
 @expose_resources(actions=["agent:read"], resources=["agent:id:{agent_list}"], post_proc_func=None)
 def get_outdated_agents(agent_list=None, offset=0, limit=common.database_limit, sort=None, search=None, select=None,
                         q=None):
->>>>>>> fe7b7bf0
     """Gets the outdated agents.
 
     :param agent_list: List of agents ID's.
@@ -1078,23 +592,27 @@
     :param q: Defines query to filter in DB.
     :return: Dictionary: {'items': array of items, 'totalItems': Number of items (without applying the limit)}
     """
-<<<<<<< HEAD
-    filters = dict()
-    filters['id'] = agent_list
-=======
     affected_agents = list()
->>>>>>> fe7b7bf0
 
     # Get manager version
     manager = Agent(id='000')
     manager.load_info_from_db()
 
-<<<<<<< HEAD
+    select = ['version', 'id', 'name'] if select is None else select
     db_query = WazuhDBQueryAgents(offset=offset, limit=limit, sort=sort, search=search, select=select,
-                                  query=f"version!={manager.version}" + (';' + q if q else ''), filters=filters)
+                                  query=f"version!={manager.version}" + (';' + q if q else ''))
+
     data = db_query.run()
-
-    return data
+    affected_agents.extend(data['items'])
+    total_affected_agents = data['totalItems']
+
+    result = {'affected_items': affected_agents,
+              'total_affected_items': total_affected_agents,
+              'failed_items': list(),
+              'str_priority': ['All selected agents information is shown',
+                               'Some agents information is not shown',
+                               'No agent information is shown']}
+    return result
 
 
 @expose_resources(actions=["agent:upgrade"], resources=["agent:id:{agent_list}"], post_proc_func=None)
@@ -1176,104 +694,6 @@
 def get_agents_sync_group(agent_list=None):
     """Get agents configuration sync status.
 
-=======
-    select = ['version', 'id', 'name'] if select is None else select
-    db_query = WazuhDBQueryAgents(offset=offset, limit=limit, sort=sort, search=search, select=select,
-                                  query=f"version!={manager.version}" + (';' + q if q else ''))
-
-    data = db_query.run()
-    affected_agents.extend(data['items'])
-    total_affected_agents = data['totalItems']
-
-    result = {'affected_items': affected_agents,
-              'total_affected_items': total_affected_agents,
-              'failed_items': list(),
-              'str_priority': ['All selected agents information is shown',
-                               'Some agents information is not shown',
-                               'No agent information is shown']}
-    return result
-
-
-@expose_resources(actions=["agent:upgrade"], resources=["agent:id:{agent_list}"], post_proc_func=None)
-def upgrade_agents(agent_list=None, wpk_repo=None, version=None, force=False, chunk_size=None, use_http=False):
-    """Read upgrade result output from agent.
-
-    :param agent_list: List of agents ID's.
-    :param wpk_repo: URL for WPK download
-    :param version: Version to upgrade to
-    :param force: force the update even if it is a downgrade
-    :param chunk_size: size of each update chunk
-    :param use_http: False for HTTPS protocol, True for HTTP protocol
-    :return: Upgrade message.
-    """
-    # We access unique agent_id from list, this may change if and when we decide to add option to upgrade a list of
-    # agents
-    agent_id = agent_list[0]
-
-    return Agent(agent_id).upgrade(wpk_repo=wpk_repo, version=version, force=True if int(force) == 1 else False,
-                                   chunk_size=chunk_size, use_http=use_http)
-
-
-@expose_resources(actions=["agent:upgrade"], resources=["agent:id:{agent_list}"], post_proc_func=None)
-def get_upgrade_result(agent_list=None, timeout=3):
-    """Read upgrade result output from agent.
-
-    :param agent_list: List of agents ID's.
-    :param timeout: Maximum time for the call to be considered failed
-    :return: Upgrade result.
-    """
-    # We access unique agent_id from list, this may change if and when we decide to add option to upgrade a list of
-    # agents
-    agent_id = agent_list[0]
-
-    return Agent(agent_id).upgrade_result(timeout=int(timeout))
-
-
-@expose_resources(actions=["agent:upgrade"], resources=["agent:id:{agent_list}"], post_proc_func=None)
-def upgrade_agents_custom(agent_list=None, file_path=None, installer=None):
-    """Read upgrade result output from agent.
-
-    :param agent_list: List of agents ID's.
-    :param file_path: Path to the installation file
-    :param installer: Selected installer
-    :return: Upgrade message.
-    """
-    if not file_path or not installer:
-        raise WazuhInternalError(1307)
-
-    # We access unique agent_id from list, this may change if and when we decide to add option to upgrade a list of
-    # agents
-    agent_id = agent_list[0]
-
-    return Agent(agent_id).upgrade_custom(file_path=file_path, installer=installer)
-
-
-@expose_resources(actions=["agent:read"], resources=["agent:id:{agent_list}"], post_proc_func=None)
-def get_agent_config(agent_list=None, component=None, config=None):
-    """Read selected configuration from agent.
-
-    :param agent_list: List of agents ID's.
-    :param component: Selected component
-    :param config: Configuration to get, written on disk
-    :return: Loaded configuration in JSON.
-    """
-    # We access unique agent_id from list, this may change if and when we decide a final way to handle get responses
-    # with failed ids and a list of agents
-    agent_id = agent_list[0]
-    my_agent = Agent(agent_id)
-    my_agent.load_info_from_db()
-
-    if my_agent.status != "active":
-        raise WazuhError(1740)
-
-    return my_agent.getconfig(component=component, config=config)
-
-
-@expose_resources(actions=["agent:read"], resources=["agent:id:{agent_list}"])
-def get_agents_sync_group(agent_list=None):
-    """Get agents configuration sync status.
-
->>>>>>> fe7b7bf0
     :param agent_list: List of agents ID's.
     :return Sync status
     """
@@ -1338,11 +758,7 @@
     # a list of groups
     group_id = group_list[0]
 
-<<<<<<< HEAD
-    return configuration.get_agent_conf(group_id=group_id, filename=filename)['items']
-=======
     return configuration.get_agent_conf(group_id=group_id, filename=filename)['items'][0]
->>>>>>> fe7b7bf0
 
 
 @expose_resources(actions=["group:update_config"], resources=["group:id:{group_list}"], post_proc_func=None)
