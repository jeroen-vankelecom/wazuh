--- conflicted
+++ resolved
@@ -19,11 +19,7 @@
 
 """
 
-<<<<<<< HEAD
-__version__ = '3.9.0'
-=======
 __version__ = '3.8.3'
->>>>>>> d1528e55
 
 
 msg = "\n\nPython 2.7 or newer not found."
