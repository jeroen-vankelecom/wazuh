/* Copyright (C) 2009 Trend Micro Inc.
 * All rights reserved.
 *
 * This program is a free software; you can redistribute it
 * and/or modify it under the terms of the GNU General Public
 * License (version 2) as published by the FSF - Free Software
 * Foundation
 */

#ifndef __CAGENTD_H
#define __CAGENTD_H

/* Configuration structure */
<<<<<<< HEAD
typedef struct _agent
{
    char *port;
=======
typedef struct _agent {
    int port;
>>>>>>> 757435a6
    int m_queue;
    int sock;
    int execdq;
    int rip_id;
    char *lip;
    char **rip; /* remote (server) IP */
    int notify_time;
    int max_time_reconnect_try;
    char *profile;
} agent;

#endif /* __CAGENTD_H */
<|MERGE_RESOLUTION|>--- conflicted
+++ resolved
@@ -11,14 +11,8 @@
 #define __CAGENTD_H
 
 /* Configuration structure */
-<<<<<<< HEAD
-typedef struct _agent
-{
+typedef struct _agent {
     char *port;
-=======
-typedef struct _agent {
-    int port;
->>>>>>> 757435a6
     int m_queue;
     int sock;
     int execdq;
