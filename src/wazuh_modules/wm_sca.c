/*
 * Wazuh Module for Security Configuration Assessment
 * Copyright (C) 2015-2019, Wazuh Inc.
 * January 25, 2019.
 *
 * This program is a free software; you can redistribute it
 * and/or modify it under the terms of the GNU General Public
 * License (version 2) as published by the FSF - Free Software
 * Foundation.
 */

#include "wmodules.h"
#include <os_net/os_net.h>
#include <sys/stat.h>
#include "os_crypto/sha256/sha256_op.h"
#include "shared.h"


#undef minfo
#undef mwarn
#undef merror
#undef mdebug1
#undef mdebug2

#define minfo(msg, ...) _mtinfo(WM_SCA_LOGTAG, __FILE__, __LINE__, __func__, msg, ##__VA_ARGS__)
#define mwarn(msg, ...) _mtwarn(WM_SCA_LOGTAG, __FILE__, __LINE__, __func__, msg, ##__VA_ARGS__)
#define merror(msg, ...) _mterror(WM_SCA_LOGTAG, __FILE__, __LINE__, __func__, msg, ##__VA_ARGS__)
#define mdebug1(msg, ...) _mtdebug1(WM_SCA_LOGTAG, __FILE__, __LINE__, __func__, msg, ##__VA_ARGS__)
#define mdebug2(msg, ...) _mtdebug2(WM_SCA_LOGTAG, __FILE__, __LINE__, __func__, msg, ##__VA_ARGS__)

typedef struct cis_db_info_t {
    char *result;
    cJSON *event;
} cis_db_info_t;

typedef struct cis_db_hash_info_t {
    cis_db_info_t **elem;
} cis_db_hash_info_t;

typedef struct request_dump_t {
    int policy_index;
    int first_scan;
} request_dump_t;

static void * wm_sca_main(wm_sca_t * data);   // Module main function. It won't return
static void wm_sca_destroy(wm_sca_t * data);  // Destroy data
static int wm_sca_start(wm_sca_t * data);  // Start
static cJSON *wm_sca_build_event(cJSON *profile,cJSON *policy,char **p_alert_msg,int id,char *result,char *reason);
static int wm_sca_send_event_check(wm_sca_t * data,cJSON *event);  // Send check event
static void wm_sca_read_files(wm_sca_t * data);  // Read policy monitoring files
static int wm_sca_do_scan(OSList *plist,cJSON *profile_check,OSStore *vars,wm_sca_t * data,int id,cJSON *policy,int requirements_scan,int cis_db_index,unsigned int remote_policy,int first_scan, int *checks_number);  // Do scan
static int wm_sca_send_summary(wm_sca_t * data, int scan_id,unsigned int passed, unsigned int failed,unsigned int invalid,cJSON *policy,int start_time,int end_time, char * integrity_hash, char * integrity_hash_file, int first_scan, int id, int checks_number);  // Send summary
static int wm_sca_check_policy(cJSON *policy, cJSON *profiles);
static int wm_sca_check_requirements(cJSON *requirements);
static void wm_sca_summary_increment_passed();
static void wm_sca_summary_increment_failed();
static void wm_sca_summary_increment_invalid();
static void wm_sca_reset_summary();
static int wm_sca_send_alert(wm_sca_t * data,cJSON *json_alert); // Send alert
static int wm_sca_check_hash(OSHash *cis_db_hash,char *result,cJSON *profile,cJSON *event,int check_index,int policy_index);
static char *wm_sca_hash_integrity(int policy_index);
static char *wm_sca_hash_integrity_file(const char *file);
static void wm_sca_free_hash_data(cis_db_info_t *event);
static void * wm_sca_dump_db_thread(wm_sca_t * data);
static void wm_sca_send_policies_scanned(wm_sca_t * data);
static int wm_sca_send_dump_end(wm_sca_t * data, unsigned int elements_sent,char * policy_id,int scan_id);  // Send dump end event
static int append_msg_to_vm_scat (wm_sca_t * const data, const char * const msg);

#ifndef WIN32
static void * wm_sca_request_thread(wm_sca_t * data);
#endif

/* Extra functions */
static int wm_sca_get_vars(cJSON *variables,OSStore *vars);
static void wm_sca_set_condition(char *c_cond, int *condition); // Set condition
static char * wm_sca_get_value(char *buf, int *type); // Get value
static char * wm_sca_get_pattern(char *value); // Get pattern
static int wm_sca_check_file(char *file, char *pattern, int *n_reason); // Check file
static int wm_sca_read_command(char *command, char *pattern, wm_sca_t * data, int n_reason); // Read command output
static int wm_sca_pt_check_negate(const char *pattern); // Check pattern negate
static int wm_sca_pt_matches(const char *str, char *pattern); // Check pattern match
static int wm_sca_check_dir(const char *dir, const char *file, char *pattern, int *n_reason); // Check dir
static int wm_sca_is_process(char *value, OSList *p_list); // Check is a process

#ifdef WIN32
static int wm_check_registry_entry(char * const value, int *n_reason);
static int wm_sca_is_registry(char *entry_name, char *reg_option, char *reg_value, int *n_reason);
static char *wm_sca_os_winreg_getkey(char *reg_entry);
static int wm_sca_test_key(char *subkey, char *full_key_name, unsigned long arch,char *reg_option, char *reg_value, int * test_result, int *n_reason);
static int wm_sca_winreg_querykey(HKEY hKey,__attribute__((unused))char *p_key,__attribute__((unused)) char *full_key_name,char *reg_option, char *reg_value);
static char *wm_sca_getrootdir(char *root_dir, int dir_size);
#endif

cJSON *wm_sca_dump(const wm_sca_t * data);     // Read config

const wm_context WM_SCA_CONTEXT = {
    SCA_WM_NAME,
    (wm_routine)wm_sca_main,
    (wm_routine)wm_sca_destroy,
    (cJSON * (*)(const void *))wm_sca_dump
};

static unsigned int summary_passed = 0;
static unsigned int summary_failed = 0;
static unsigned int summary_invalid = 0;

OSHash **cis_db;
char **last_sha256;
cis_db_hash_info_t *cis_db_for_hash;

static w_queue_t * request_queue;
static wm_sca_t * data_win;

static char **inv_check_reasons = NULL;
cJSON **last_summary_json = NULL;

/* Multiple readers / one write mutex */
static pthread_rwlock_t dump_rwlock;

// Module main function. It won't return
void * wm_sca_main(wm_sca_t * data) {
    // If module is disabled, exit
    if (data->enabled) {
        minfo("Module started.");
    } else {
        minfo("Module disabled. Exiting.");
        pthread_exit(NULL);
    }

    if (!data->profile || data->profile[0] == NULL) {
        minfo("No policies defined. Exiting.");
        pthread_exit(NULL);
    }     

    data->msg_delay = 1000000 / wm_max_eps;
    data->summary_delay = 3; /* Seconds to wait for summary sending */
    data_win = data;

    /* Reading the internal options */

    // Default values
    data->request_db_interval = 300;
    data->remote_commands = 0;
    data->commands_timeout = 30;

    data->request_db_interval = getDefine_Int("sca","request_db_interval", 0, 60) * 60;
    data->commands_timeout = getDefine_Int("sca", "commands_timeout", 1, 300);
#ifdef CLIENT
    data->remote_commands = getDefine_Int("sca", "remote_commands", 0, 1);
#else
    data->remote_commands = 1;  // Only for agents
#endif

    /* Maximum request interval is the scan interval */
    if(data->request_db_interval > data->interval) {
       data->request_db_interval = data->interval;
       minfo("The request_db_interval option cannot be higher than the scan interval. It will be redefined to that value.");
    }

    /* Create Hash for each policy file */
    int i;
    if(data->profile){
        for(i = 0; data->profile[i]; i++) {
            os_realloc(cis_db, (i + 2) * sizeof(OSHash *), cis_db);
            cis_db[i] = OSHash_Create();
            if (!cis_db[i]) {
                merror(LIST_ERROR);
                return (0);
            }
            OSHash_SetFreeDataPointer(cis_db[i], (void (*)(void *))wm_sca_free_hash_data);

            /* DB for calculating hash only */
            os_realloc(cis_db_for_hash, (i + 2) * sizeof(cis_db_hash_info_t), cis_db_for_hash);

            /* Last summary for each policy */
            os_realloc(last_summary_json, (i + 2) * sizeof(cJSON *), last_summary_json);
            last_summary_json[i] = NULL;

            /* Prepare first ID for each policy file */
            os_calloc(1,sizeof(cis_db_info_t *),cis_db_for_hash[i].elem);
            cis_db_for_hash[i].elem[0] = NULL;
        }
    }

    /* Create summary hash for each policy file */
    if(data->profile){
        for(i = 0; data->profile[i]; i++) {
            os_realloc(last_sha256, (i + 2) * sizeof(char *), last_sha256);
            os_calloc(1,sizeof(os_sha256),last_sha256[i]);
        }
    }

#ifndef WIN32

    for (i = 0; (data->queue = StartMQ(DEFAULTQPATH, WRITE)) < 0 && i < WM_MAX_ATTEMPTS; i++)
        wm_delay(1000 * WM_MAX_WAIT);

    if (i == WM_MAX_ATTEMPTS) {
        merror("Can't connect to queue.");
    }

#endif

    request_queue = queue_init(1024);

    w_rwlock_init(&dump_rwlock, NULL);

#ifndef WIN32
    w_create_thread(wm_sca_request_thread, data);
    w_create_thread(wm_sca_dump_db_thread, data);
#else
    if (CreateThread(NULL,
                    0,
                    (LPTHREAD_START_ROUTINE)wm_sca_dump_db_thread,
                    data,
                    0,
                    NULL) == NULL) {
                    merror(THREAD_ERROR);
    }
#endif

    wm_sca_start(data);

    return NULL;
}

static int wm_sca_send_alert(wm_sca_t * data,cJSON *json_alert)
{

#ifdef WIN32
    int queue_fd = 0;
#else
    int queue_fd = data->queue;
#endif

    char *msg = cJSON_PrintUnformatted(json_alert);
    mdebug2("Sending event: %s",msg);

    if (wm_sendmsg(data->msg_delay, queue_fd, msg,WM_SCA_STAMP, SCA_MQ) < 0) {
        merror(QUEUE_ERROR, DEFAULTQUEUE, strerror(errno));

        if(data->queue >= 0){
            close(data->queue);
        }

        if ((data->queue = StartMQ(DEFAULTQPATH, WRITE)) < 0) {
            mwarn("Can't connect to queue.");
        } else {
            if(wm_sendmsg(data->msg_delay, data->queue, msg,WM_SCA_STAMP, SCA_MQ) < 0) {
                merror(QUEUE_ERROR, DEFAULTQUEUE, strerror(errno));
                close(data->queue);
            }
        }
    }

    os_free(msg);

    return (0);
}

static void wm_sca_send_policies_scanned(wm_sca_t * data) {
    cJSON *policies_obj = cJSON_CreateObject();
    cJSON *policies = cJSON_CreateArray();

    int i;
    if(data->profile) {
        for(i = 0; data->profile[i]; i++) {
            if(data->profile[i]->enabled) {
                cJSON_AddStringToObject(policies,"policy",data->profile[i]->policy_id);
            }
        }
    }

    cJSON_AddStringToObject(policies_obj, "type", "policies");
    cJSON_AddItemToObject(policies_obj,"policies",policies);

    mdebug2("Sending scanned policies.");
    wm_sca_send_alert(data,policies_obj);
    cJSON_Delete(policies_obj);
}

static int wm_sca_start(wm_sca_t * data) {

    int status = 0;
    time_t time_start = 0;
    time_t time_sleep = 0;

    if (!data->scan_on_start) {
        time_start = time(NULL);

        if (data->scan_day) {
            do {
                status = check_day_to_scan(data->scan_day, data->scan_time);
                if (status == 0) {
                    time_sleep = get_time_to_hour(data->scan_time);
                } else {
                    wm_delay(1000); // Sleep one second to avoid an infinite loop
                    time_sleep = get_time_to_hour("00:00");
                }

                mdebug2("Sleeping for %d seconds", (int)time_sleep);
                wm_delay(1000 * time_sleep);

            } while (status < 0);

        } else if (data->scan_wday >= 0) {

            time_sleep = get_time_to_day(data->scan_wday, data->scan_time);
            minfo("Waiting for turn to evaluate.");
            mdebug2("Sleeping for %d seconds", (int)time_sleep);
            wm_delay(1000 * time_sleep);

        } else if (data->scan_time) {

            time_sleep = get_time_to_hour(data->scan_time);
            minfo("Waiting for turn to evaluate.");
            mdebug2("Sleeping for %d seconds", (int)time_sleep);
            wm_delay(1000 * time_sleep);

        } else if (data->next_time == 0 || data->next_time > time_start) {

            // On first run, take into account the interval of time specified
            time_sleep = data->next_time == 0 ?
                         (time_t)data->interval :
                         data->next_time - time_start;

            minfo("Waiting for turn to evaluate.");
            mdebug2("Sleeping for %ld seconds", (long)time_sleep);
            wm_delay(1000 * time_sleep);

        }
    }

    while(1) {
        // Get time and execute
        time_start = time(NULL);

        minfo("Starting Security Configuration Assessment scan.");

        /* Do scan for every policy file */
        wm_sca_read_files(data);

        /* Send policies scanned for database purge on manager side */
        wm_sca_send_policies_scanned(data);

        wm_delay(1000); // Avoid infinite loop when execution fails
        time_sleep = time(NULL) - time_start;

        minfo("Security Configuration Assessment scan finished. Duration: %d seconds.", (int)time_sleep);

        if (data->scan_day) {
            int interval = 0, i = 0;
            interval = data->interval / 60;   // interval in num of months

            do {
                status = check_day_to_scan(data->scan_day, data->scan_time);
                if (status == 0) {
                    time_sleep = get_time_to_hour(data->scan_time);
                    i++;
                } else {
                    wm_delay(1000);
                    time_sleep = get_time_to_hour("00:00");     // Sleep until the start of the next day
                }

                mdebug2("Sleeping for %d seconds", (int)time_sleep);
                wm_delay(1000 * time_sleep);

            } while ((status < 0) && (i < interval));

        } else {

            if (data->scan_wday >= 0) {
                time_sleep = get_time_to_day(data->scan_wday, data->scan_time);
                time_sleep += WEEK_SEC * ((data->interval / WEEK_SEC) - 1);
                data->next_time = (time_t)time_sleep + time_start;
            } else if (data->scan_time) {
                time_sleep = get_time_to_hour(data->scan_time);
                time_sleep += DAY_SEC * ((data->interval / DAY_SEC) - 1);
                data->next_time = (time_t)time_sleep + time_start;
            } else if ((time_t)data->interval >= time_sleep) {
                time_sleep = data->interval - time_sleep;
                data->next_time = data->interval + time_start;
            } else {
                merror("Interval overtaken.");
                time_sleep = data->next_time = 0;
            }

            mdebug2("Sleeping for %d seconds", (int)time_sleep);
            wm_delay(1000 * time_sleep);
        }
    }

    return 0;
}

static void wm_sca_read_files(wm_sca_t * data) {
    FILE *fp;
    int i = 0;
    int checks_number = 0;
    static int first_scan = 1;

    /* Read every policy monitoring file */
    if(data->profile){
        for(i = 0; data->profile[i]; i++) {
            if(!data->profile[i]->enabled){
                continue;
            }

            char path[PATH_MAX] = {0};
            OSStore *vars = NULL;
            cJSON * object = NULL;
            OSList *plist = NULL;
            cJSON *requirements_array = NULL;
            int cis_db_index = i;

#ifdef WIN32
            if (data->profile[i]->profile[1] && data->profile[i]->profile[2]) {
                if ((data->profile[i]->profile[1] == ':') || (data->profile[i]->profile[0] == '\\' && data->profile[i]->profile[1] == '\\')) {
                    sprintf(path,"%s", data->profile[i]->profile);
                } else{
                    sprintf(path,"%s\\%s",SECURITY_CONFIGURATION_ASSESSMENT_DIR_WIN, data->profile[i]->profile);
                }
            }
#else
            if(data->profile[i]->profile[0] == '/') {
                sprintf(path,"%s", data->profile[i]->profile);
            } else {
                sprintf(path,"%s/%s",DEFAULTDIR SECURITY_CONFIGURATION_ASSESSMENT_DIR, data->profile[i]->profile);
            }
#endif

            fp = fopen(path,"r");

            if(!fp) {
                mwarn("Policy file not found: '%s'. Skipping it.",path);
                goto next;
            }

            /* Yaml parsing */
            yaml_document_t document;

            if (yaml_parse_file(path, &document)) {
                mwarn("Policy file could not be parsed: '%s'. Skipping it.",path);
                goto next;
            }

            if (object = yaml2json(&document,1), !object) {
                mwarn("Transforming yaml to json: '%s'. Skipping it.",path);
                goto next;
            }

            yaml_document_delete(&document);

            plist = w_os_get_process_list();
            cJSON *policy = cJSON_GetObjectItem(object, "policy");
            cJSON *variables = cJSON_GetObjectItem(object, "variables");
            cJSON *profiles = cJSON_GetObjectItem(object, "checks");
            requirements_array = cJSON_CreateArray();
            cJSON *requirements = cJSON_GetObjectItem(object, "requirements");
            cJSON_AddItemReferenceToArray(requirements_array, requirements);

            if(wm_sca_check_policy(policy, profiles)) {
                mwarn("Validating policy file: '%s'. Skipping it.", path);
                goto next;
            }

            if(requirements && wm_sca_check_requirements(requirements)) {
                mwarn("Reading 'requirements' section of file: '%s'. Skipping it.", path);
                goto next;
            }

            if(!data->profile[i]->policy_id) {
                cJSON *id = cJSON_GetObjectItem(policy, "id");
                os_strdup(id->valuestring,data->profile[i]->policy_id);
            }

            if(!profiles){
                mwarn("Reading 'checks' section of file: '%s'. Skipping it.", path);
                goto next;
            }

            vars = OSStore_Create();

            if( wm_sca_get_vars(variables,vars) != 0 ){
                mwarn("Reading 'variables' section of file: '%s'. Skipping it.", path);
                goto next;
            }

            // Set unique ID for each scan
#ifndef WIN32
                int id = os_random();
                if (id < 0)
                    id = -id;
#else
                unsigned int id1 = os_random();
                unsigned int id2 = os_random();

                char random_id[OS_MAXSTR];
                snprintf(random_id, OS_MAXSTR - 1, "%u%u", id1, id2);

                int id = atoi(random_id);
                if (id < 0)
                    id = -id;
#endif
            int requirements_satisfied = 0;

            if(!requirements) {
                requirements_satisfied = 1;
            }

            if(requirements) {
                if(wm_sca_do_scan(plist,requirements_array,vars,data,id,policy,1,cis_db_index,data->profile[i]->remote,first_scan,&checks_number) == 0){
                    requirements_satisfied = 1;
                }
            }

            if(!requirements_satisfied) {
                cJSON *title = cJSON_GetObjectItem(requirements,"title");
                minfo("Skipping policy '%s': '%s'.",data->profile[i]->profile,title->valuestring);
            }

            if(requirements_satisfied) {
                w_rwlock_rdlock(&dump_rwlock);

                time_t time_start = 0;
                time_t time_end = 0;
                time_start = time(NULL);

<<<<<<< HEAD
                minfo("Starting evaluation of policy: '%s'", data->profile[i]->profile);
=======

                minfo("Starting evaluation of policy: '%s", data->profile[i]->profile);
>>>>>>> d5cf9428

                if (wm_sca_do_scan(plist,profiles,vars,data,id,policy,0,cis_db_index,data->profile[i]->remote,first_scan,&checks_number) != 0) {
                    merror("Evaluating the policy file: '%s. Set debug mode for more detailed information.", data->profile[i]->profile);
                }
                mdebug1("Calculating hash for scanned results.");
                char * integrity_hash = wm_sca_hash_integrity(cis_db_index);
                mdebug1("Calculating hash for policy file '%s'", data->profile[i]->profile);
                char * integrity_hash_file = wm_sca_hash_integrity_file(path);

                time_end = time(NULL);

                /* Send summary */
                if(integrity_hash && integrity_hash_file) {
                    wm_delay(1000 * data->summary_delay);
                    wm_sca_send_summary(data,id,summary_passed,summary_failed,summary_invalid,policy,time_start,time_end,integrity_hash,integrity_hash_file,first_scan,cis_db_index,checks_number);
                    snprintf(last_sha256[cis_db_index] ,sizeof(os_sha256),"%s",integrity_hash);
                }

                os_free(integrity_hash);
                os_free(integrity_hash_file);

                minfo("Evaluation finished for policy '%s'.",data->profile[i]->profile);
                wm_sca_reset_summary();
                
                w_rwlock_unlock(&dump_rwlock);
            }

            w_del_plist(plist);
            plist = NULL;

    next:
            if(fp){
                fclose(fp);
            }

            if(object) {
                cJSON_Delete(object);
            }

            if(requirements_array){
                cJSON_Delete(requirements_array);
            }

            if(vars) {
                OSStore_Free(vars);
            }

            if(plist) {
                w_del_plist(plist);
            }
        }
        first_scan = 0;
    }
}

static int wm_sca_check_policy(cJSON *policy, cJSON *profiles) {
    int retval, i;
    cJSON *id;
    cJSON *name;
    cJSON *file;
    cJSON *description;
    cJSON *check;
    cJSON *check_id;
    cJSON *rule;
    cJSON *rules_id;
    int * read_id;

    retval = 1;

    if(!policy) {
        return retval;
    }

    id = cJSON_GetObjectItem(policy, "id");
    if(!id) {
        mwarn("Field 'id' not found in policy header.");
        return retval;
    }

    if(!id->valuestring){
        mwarn("Invalid format for field 'id'.");
        return retval;
    }

    name = cJSON_GetObjectItem(policy, "name");
    if(!name) {
        mwarn("Field 'name' not found in policy header.");
        return retval;
    }

    if(!name->valuestring){
        mwarn("Invalid format for field 'name'.");
        return retval;
    }

    file = cJSON_GetObjectItem(policy, "file");
    if(!file) {
        mwarn("Field 'file' not found in policy header.");
        return retval;
    }

    if(!file->valuestring){
        mwarn("Invalid format for field 'file'.");
        return retval;
    }

    description = cJSON_GetObjectItem(policy, "description");
    if(!description) {
        mwarn("Field 'description' not found in policy header.");
        return retval;
    }

    if(!description->valuestring) {
        mwarn("Invalid format for field 'description'.");
        return retval;
    }

    // Check for policy rules with duplicated IDs */
    if (!profiles) {
        mwarn("Section 'checks' not found.");
        return retval;
    } else {
        os_calloc(1, sizeof(int), read_id);
        read_id[0] = 0;
        int rules_n = 0;

        cJSON_ArrayForEach(check, profiles){

            check_id = cJSON_GetObjectItem(check, "id");

            if (check_id == NULL) {
                mwarn("Check ID not found.");
                free(read_id);
                return retval;
            } else if (check_id->valueint <= 0) {
                // Invalid ID
                mwarn("Invalid check ID: %d", check_id->valueint);
                free(read_id);
                return retval;
            }

            for (i = 0; read_id[i] != 0; i++) {
                if (check_id->valueint == read_id[i]) {
                    // Duplicated ID
                    mwarn("Duplicated check ID: %d", check_id->valueint);
                    free(read_id);
                    return retval;
                }
            }
            os_realloc(read_id, sizeof(int) * (i + 2), read_id);
            read_id[i] = check_id->valueint;
            read_id[i + 1] = 0;

            rules_id = cJSON_GetObjectItem(check, "rules");

            if (rules_id == NULL) {
                mwarn("Invalid check %d: no rules found.", check_id->valueint);
                free(read_id);
                return retval;
            }

            cJSON_ArrayForEach(rule, rules_id){

                if (!rule->valuestring) {
                    mwarn("Invalid check %d: Empty rule.", check_id->valueint);
                    free(read_id);
                    return retval;
                } else {
                    switch (rule->valuestring[0]) {
                        case 'f':
                            break;
                        case 'd':
                            break;
                        case 'p':
                            break;
                        case 'r':
                            break;
                        case 'c':
                            break;
                        case '\0':
                            mwarn("Invalid check %d: Empty rule.", check_id->valueint);
                            free(read_id);
                            return retval;
                        default:
                            mwarn("Invalid check %d: Invalid rule format.", check_id->valueint);
                            free(read_id);
                            return retval;
                    }
                }

                rules_n++;

                if (rules_n > 255) {
                    free(read_id);
                    mwarn("Invalid check %d: Maximum number of rules is 255.", check_id->valueint);
                    return retval;
                }
            }

            if (rules_n == 0) {
                mwarn("Invalid check %d: no rules found.", check_id->valueint);
                free(read_id);
                return retval;
            }

            rules_n = 0;
        }
        free(read_id);
    }

    retval = 0;
    return retval;
}

static int wm_sca_check_requirements(cJSON *requirements) {
    int retval;
    cJSON *title;
    cJSON *description;
    cJSON *condition;

    retval = 1;

    if(!requirements) {
        return retval;
    }

    title = cJSON_GetObjectItem(requirements, "title");
    if(!title) {
        merror("Field 'title' not found on requirements.");
        return retval;
    }

    if(!title->valuestring){
        merror("Field 'title' must be a string.");
        return retval;
    }

    description = cJSON_GetObjectItem(requirements, "description");
    if(!description) {
        merror("Field 'description' not found on policy.");
        return retval;
    }

    if(!description->valuestring){
        merror("Field 'description' must be a string.");
        return retval;
    }

    condition = cJSON_GetObjectItem(requirements, "condition");
    if(!condition) {
        merror("Field 'condition' not found on policy.");
        return retval;
    }

    if(!condition->valuestring){
        merror("Field 'condition' must be a string.");
        return retval;
    }

    retval = 0;
    return retval;
}

static int wm_sca_do_scan(OSList *p_list,cJSON *profile_check,OSStore *vars,wm_sca_t * data,int id,cJSON *policy,int requirements_scan,int cis_db_index,unsigned int remote_policy,int first_scan,int *checks_number) {

    int type = 0, condition = 0;
    char *nbuf = NULL;
    char buf[OS_SIZE_1024 + 2];
    char root_dir[OS_SIZE_1024 + 2];
    char final_file[2048 + 1];
    char *name = NULL;
    int n_reason = 0;
    int rules_number = 0;
    int dir_number = 0;
    int free_inv_array = 0;

    int ret_val = 0;
    int id_check_p = 0;
    cJSON *c_title = NULL;
    cJSON *c_condition = NULL;

    /* Initialize variables */
    memset(buf, '\0', sizeof(buf));
    memset(root_dir, '\0', sizeof(root_dir));
    memset(final_file, '\0', sizeof(final_file));
    os_malloc(OS_MAXSTR, inv_check_reasons);

#ifdef WIN32
    /* Get Windows rootdir */
    wm_sca_getrootdir(root_dir, sizeof(root_dir) - 1);
    if (root_dir[0] == '\0') {
        merror(INVALID_ROOTDIR);
    }
#endif
    cJSON *profile = NULL;
    int check_count = 0;

    cJSON_ArrayForEach(profile,profile_check){

        if(!cis_db_for_hash[cis_db_index].elem[check_count]) {
            os_realloc(cis_db_for_hash[cis_db_index].elem, sizeof(cis_db_info_t *) * (check_count + 2), cis_db_for_hash[cis_db_index].elem);
            cis_db_for_hash[cis_db_index].elem[check_count] = NULL;
            cis_db_for_hash[cis_db_index].elem[check_count + 1] = NULL;
        }

        check_count++;

        c_title = cJSON_GetObjectItem(profile, "title");
        c_condition = cJSON_GetObjectItem(profile, "condition");
        cJSON *p_checks = cJSON_GetObjectItem(profile, "rules");

        /* Get first name */
        if(c_title) {
            if(!c_title->valuestring) {
                mdebug1("Field 'title' must be a string.");
                ret_val = 1;
                goto clean_return;
            }
            name = strdup(c_title->valuestring);
        } else {
            os_free(name);
        }

        /* Get condition */
        if(c_condition) {
            if(!c_condition->valuestring) {
                mdebug1("Field 'condition' must be a string.");
                ret_val = 1;
                goto clean_return;
            }
            wm_sca_set_condition(c_condition->valuestring,&condition);
        } else {
            wm_sca_set_condition("invalid",&condition);
        }

        if (name == NULL || condition == WM_SCA_COND_INV) {
            merror(WM_SCA_INVALID_RKCL_NAME, name ? name : "NULL!");
            ret_val = 1;
            goto clean_return;
        }

        if(p_checks){
            cJSON *p_check;

            int g_found = 0;
            int not_found = 0;
            char *rule_cp = NULL;
            cJSON_ArrayForEach(p_check,p_checks)
            {
                /* this free is responsible of freeing the copy of the previous rule if
                the loop 'continues', i.e, does not reach the end of its block. */
                os_free(rule_cp);
                mdebug2("Checking entry: '%s'.", name);

                int negate = 0;
                int found = 0;

                if(!p_check->valuestring) {
                    mdebug1("Field 'rule' must be a string.");
                    ret_val = 1;
                    goto clean_return;
                }
                nbuf = p_check->valuestring;
                mdebug2("Rule is: %s",nbuf);
                rules_number++;

                /* Make a copy of the rule */
                os_strdup(nbuf, rule_cp);

                /* Get value to look for. char *value is a reference
                to rule_cp memory. Do not release value!  */
                char *value = wm_sca_get_value(rule_cp, &type);
                if (value == NULL) {
                    merror(WM_SCA_INVALID_RKCL_VALUE, nbuf);
                    os_free(rule_cp);
                    goto clean_return;
                }

                /* Get negate value */
                if (*value == '!') {
                    negate = 1;
                    value++;
                }

                /* Check for a file */
                if (type == WM_SCA_TYPE_FILE) {
                    char *pattern = NULL;
                    char *f_value = NULL;

                    pattern = wm_sca_get_pattern(value);
                    f_value = value;

                    /* Get any variable */
                    if (value[0] == '$') {
                        f_value = (char *) OSStore_Get(vars, value);
                        if (!f_value) {
                            merror(WM_SCA_INVALID_RKCL_VAR, value);
                            continue;
                        }
                    }

    #ifdef WIN32
                    else if (value[0] == '\\') {
                        final_file[0] = '\0';
                        final_file[sizeof(final_file) - 1] = '\0';

                        snprintf(final_file, sizeof(final_file) - 2, "%s%s",
                                root_dir, value);
                        f_value = final_file;
                    } else {
                        final_file[0] = '\0';
                        final_file[sizeof(final_file) - 1] = '\0';

                        ExpandEnvironmentStrings(value, final_file,
                                                sizeof(final_file) - 2);
                        f_value = final_file;
                    }
    #endif

                    mdebug2("Checking file: '%s'.", f_value);
                    int val = wm_sca_check_file(f_value, pattern, &n_reason);
                    if (val == 1) {
                        mdebug2("Found file.");
                        found = val;
                    } else if (val == 2) {
                        found = val;
                    }
                    char _b_msg[OS_SIZE_1024 + 1];
                    _b_msg[OS_SIZE_1024] = '\0';
                    snprintf(_b_msg, OS_SIZE_1024, " File: %s", f_value);
                    append_msg_to_vm_scat(data, _b_msg);
                }
                /* Check for a command */
                else if (type == WM_SCA_TYPE_COMMAND) {

                    if (!data->remote_commands && remote_policy) {
                        mwarn("Ignoring check for policy '%s'. The internal option 'sca.remote_commands' is disabled.", cJSON_GetObjectItem(policy, "name")->valuestring);
                        os_malloc(OS_MAXSTR,inv_check_reasons[n_reason]);
                        sprintf(inv_check_reasons[n_reason],"Ignoring check for running command '%s'. The internal option 'sca.remote_commands' is disabled", value);
                        n_reason++;
                        found = 2;
                    }

                    if (found != 2) {
                        char *pattern = NULL;
                        char *f_value = NULL;

                        pattern = wm_sca_get_pattern(value);
                        f_value = value;

                        /* Get any variable */
                        if (value[0] == '$') {
                            f_value = (char *) OSStore_Get(vars, value);
                            if (!f_value) {
                                merror(WM_SCA_INVALID_RKCL_VAR, value);
                                continue;
                            }
                        }

                        mdebug2("Running command: '%s'.", f_value);
                        int val = wm_sca_read_command(f_value, pattern, data, n_reason);
                        if (val == 1) {
                            mdebug2("Command returned found.");
                            found = 1;
                        } else if (val == 2){
                            mdebug2("Command returned not found.");
                            found = 2;
                        }
                        char _b_msg[OS_SIZE_1024 + 1];
                        _b_msg[OS_SIZE_1024] = '\0';
                        snprintf(_b_msg, OS_SIZE_1024, " Command: %s", f_value);
                        append_msg_to_vm_scat(data, _b_msg);
                        n_reason++;
                    }
                }

    #ifdef WIN32
                /* Check for a registry entry */
                else if (type == WM_SCA_TYPE_REGISTRY) {
                    found = wm_check_registry_entry(value, &n_reason);

                    char _b_msg[OS_SIZE_1024 + 1];
                    _b_msg[OS_SIZE_1024] = '\0';
                    snprintf(_b_msg, OS_SIZE_1024, " Registry: %s", value);
                    append_msg_to_vm_scat(data, _b_msg);
                }
    #endif
                /* Check for a directory */
                else if (type == WM_SCA_TYPE_DIR) {
                    char *file = NULL;
                    char *pattern = NULL;
                    char *f_value = NULL;
                    char *dir = NULL;

                    file = wm_sca_get_pattern(value);
                    if (!file) {
                        merror(WM_SCA_INVALID_RKCL_VAR, value);
                        continue;
                    }

                    pattern = wm_sca_get_pattern(file);

                    /* Get any variable */
                    if (value[0] == '$') {
                        f_value = (char *) OSStore_Get(vars, value);
                        if (!f_value) {
                            merror(WM_SCA_INVALID_RKCL_VAR, value);
                            continue;
                        }
                    } else {
                        f_value = value;
                    }

                    /* Check for multiple comma separated directories */
                    dir = f_value;
                    f_value = strchr(dir, ',');
                    if (f_value) {
                        *f_value = '\0';
                    }

                    while (dir) {
                        mdebug2("Checking dir: %s", dir);

                        short is_nfs = IsNFS(dir);
                        if( is_nfs == 1 && data->skip_nfs ) {
                            mdebug2("Directory '%s' flagged as NFS when skip_nfs is enabled.", dir);
                            os_malloc(OS_MAXSTR,inv_check_reasons[n_reason]);
                            sprintf(inv_check_reasons[n_reason],"Directory '%s' flagged as NFS when skip_nfs is enabled", dir);
                            n_reason++;
                            found = 2;
                        } else {
                            mdebug2("%s => is_nfs=%d, skip_nfs=%d", dir, is_nfs, data->skip_nfs);
                            int val = wm_sca_check_dir(dir, file, pattern, &n_reason);
                            if (val == 1) {
                                mdebug2("Found dir.");
                                found = 1;
                            } else if (val == 2) {
                                found = 2;
                            }
                        }

                        char _b_msg[OS_SIZE_1024 + 1];
                        _b_msg[OS_SIZE_1024] = '\0';
                        snprintf(_b_msg, OS_SIZE_1024, " Directory: %s", dir);
                        append_msg_to_vm_scat(data, _b_msg);
                        if (f_value) {
                            *f_value = ',';
                            f_value++;

                            dir = f_value;

                            f_value = strchr(dir, ',');
                            if (f_value) {
                                *f_value = '\0';
                            }
                        } else {
                            dir = NULL;
                        }
                        dir_number++;
                    }
                }

                /* Check for a process */
                else if (type == WM_SCA_TYPE_PROCESS) {
                    mdebug2("Checking process: '%s'", value);
                    if (wm_sca_is_process(value, p_list)) {
                        mdebug2("Process found.");
                        found = 1;
                    } else {
                        mdebug2("Process not found.");
                    }
                    char _b_msg[OS_SIZE_1024 + 1];
                    _b_msg[OS_SIZE_1024] = '\0';
                    snprintf(_b_msg, OS_SIZE_1024, " Process: %s", value);
                    append_msg_to_vm_scat(data, _b_msg);
                }

                /* Switch the values if ! is present */
                if (negate) {
                    if (found) {
                        found = 0;
                    } else {
                        found = 1;
                    }
                }

                /* If not applicable, return g_found = 2 */
                if (found == 2) {
                    g_found = 2;
                }
                /* Check the conditions */
                else if (condition & WM_SCA_COND_ANY) {
                    mdebug2("Condition ANY.");
                    if (found) {
                        g_found = 1;
                    }
                } else if (condition & WM_SCA_COND_NON) {
                    mdebug2("Condition NON.");
                    if (!found && (not_found != -1)) {
                        mdebug2("Condition NON setze not_found=1.");
                        not_found = 1;
                    } else {
                        not_found = -1;
                    }
                } else {
                    /* Condition for ALL */
                    mdebug2("Condition ALL.");
                    if (found && (g_found != -1)) {
                        g_found = 1;
                    } else {
                        g_found = -1;
                    }
                }
            }

            /* if the loop breaks, rule_cp shall be released.
               Also frees the the memory for the last iteration */
            os_free(rule_cp);

            if (condition & WM_SCA_COND_NON) {
                if (not_found == -1){ g_found = 0;} else {g_found = 1;}
            }

            /* Alert if necessary */
            int i = 0;
            if (g_found == 1) {
                char **p_alert_msg = data->alert_msg;
                if (!requirements_scan) {
                    wm_sca_summary_increment_failed();
                    cJSON *event = NULL;
                    if (n_reason > 0){
                        event = wm_sca_build_event(profile,policy,p_alert_msg,id,"failed",inv_check_reasons[n_reason-1]);
                    } else {
                        event = wm_sca_build_event(profile,policy,p_alert_msg,id,"failed",NULL);
                    }

                    if(event){
                        if(wm_sca_check_hash(cis_db[cis_db_index],"failed",profile,event,id_check_p,cis_db_index) && !requirements_scan && !first_scan) {
                            wm_sca_send_event_check(data,event);
                        }
                        cJSON_Delete(event);
                    } else {
                        merror("Building event for check: %s. Set debug mode for more information.", name);
                        ret_val = 1;
                    }
                }

                if (n_reason > 0) {
                    os_free(inv_check_reasons[n_reason-1]);
                    free_inv_array = n_reason - 2;
                    while (free_inv_array >= 0) {
                        os_free(inv_check_reasons[free_inv_array]);
                        free_inv_array--;
                    }

                    if (dir_number > 1) {
                        while (dir_number > 1) {
                            os_free(inv_check_reasons[n_reason - dir_number]);
                            dir_number--;
                        }
                    }
                }

                for (i=0; data->alert_msg[i]; i++){
                    free(data->alert_msg[i]);
                    data->alert_msg[i] = NULL;
                }

                if (requirements_scan == 1){
                    wm_sca_reset_summary();
                    goto clean_return;
                }
            } else if (g_found == -1 || g_found == 0) {
                char **p_alert_msg = data->alert_msg;
                if (!requirements_scan) {
                    wm_sca_summary_increment_passed();
                    cJSON *event = NULL;
                    if (n_reason > 0){
                        event = wm_sca_build_event(profile,policy,p_alert_msg,id,"passed",inv_check_reasons[n_reason-1]);
                    } else {
                        event = wm_sca_build_event(profile,policy,p_alert_msg,id,"passed",NULL);
                    }

                    if(event){
                        if(wm_sca_check_hash(cis_db[cis_db_index],"passed",profile,event,id_check_p,cis_db_index) && !requirements_scan && !first_scan) {
                            wm_sca_send_event_check(data,event);
                        }
                        cJSON_Delete(event);
                    } else {
                        merror("Building event for check: %s. Set debug mode for more information.", name);
                        ret_val = 1;
                    }
                }

                if (n_reason > 0) {
                    os_free(inv_check_reasons[n_reason-1]);
                    free_inv_array = n_reason - 2;
                    while (free_inv_array >= 0) {
                        os_free(inv_check_reasons[free_inv_array]);
                        free_inv_array--;
                    }
                    if (dir_number > 1) {
                        while (dir_number > 1) {
                            os_free(inv_check_reasons[n_reason - dir_number]);
                            dir_number--;
                        }
                    }
                }

                for (i=0; data->alert_msg[i]; i++){
                    free(data->alert_msg[i]);
                    data->alert_msg[i] = NULL;
                }

                if (condition & WM_SCA_COND_REQ) {
                    if (requirements_scan == 1){
                        ret_val = 1;
                    }
                    goto clean_return;
                }

                if (requirements_scan == 1){
                    wm_sca_reset_summary();
                    goto clean_return;
                }

            } else {
                char **p_alert_msg = data->alert_msg;
                if (!requirements_scan) {
                    wm_sca_summary_increment_invalid();
                    cJSON *event = NULL;

                    if (n_reason > 0){
                        event = wm_sca_build_event(profile,policy,p_alert_msg,id,"",inv_check_reasons[n_reason-1]);
                    } else {
                        event = wm_sca_build_event(profile,policy,p_alert_msg,id,"",NULL);
                    }

                    if(event){
                        if(wm_sca_check_hash(cis_db[cis_db_index],"",profile,event,id_check_p,cis_db_index) && !requirements_scan && !first_scan) {
                            wm_sca_send_event_check(data,event);
                        }
                        cJSON_Delete(event);
                    } else {
                        merror("Building event for check: %s. Set debug mode for more information.", name);
                        ret_val = 1;
                    }
                }

                for (i=0; data->alert_msg[i]; i++){
                    free(data->alert_msg[i]);
                    data->alert_msg[i] = NULL;
                }

                if (n_reason > 0) {
                    os_free(inv_check_reasons[n_reason-1]);
                    free_inv_array = n_reason - 2;
                    while (free_inv_array >= 0) {
                        os_free(inv_check_reasons[free_inv_array]);
                        free_inv_array--;
                    }

                    if (dir_number > 1) {
                        while (dir_number > 1) {
                            os_free(inv_check_reasons[n_reason - dir_number]);
                            dir_number--;
                        }
                    }
                }

                if (requirements_scan == 1){
                    wm_sca_reset_summary();
                    goto clean_return;
                }
            }

            rules_number = 0;
            dir_number = 0;
            free_inv_array = 0;

            /* End if we don't have anything else */
            if (!nbuf) {
                goto clean_return;
            }
        }
        /* Clean up name */
        os_free(name);

        id_check_p++;
    }

    *checks_number = check_count;

/* Clean up memory */
clean_return:
    os_free(name);
    os_free(inv_check_reasons);

    return ret_val;

}

static void wm_sca_set_condition(char *c_cond, int *condition) {
    /* Get condition */
    if (strcmp(c_cond, "all") == 0) {
        *condition |= WM_SCA_COND_ALL;
    } else if (strcmp(c_cond, "any") == 0) {
        *condition |= WM_SCA_COND_ANY;
    } else if (strcmp(c_cond, "none") == 0) {
        *condition |= WM_SCA_COND_NON;
    } else if (strcmp(c_cond, "any required") == 0) {
        *condition |= WM_SCA_COND_ANY;
        *condition |= WM_SCA_COND_REQ;
    } else if (strcmp(c_cond, "all required") == 0) {
        *condition |= WM_SCA_COND_ALL;
        *condition |= WM_SCA_COND_REQ;
    } else {
        *condition = WM_SCA_COND_INV;
    }
}

static int wm_sca_get_vars(cJSON *variables,OSStore *vars) {

    cJSON *variable;
    cJSON_ArrayForEach(variable,variables){

        /* If not a variable, return 0 */
        if (*variable->string != '$') {
            merror(WM_SCA_INVALID_RKCL_VAR, variable->string);
            return (0);
        }

        /* Remove semicolon from the end */
        char *tmp = strchr(variable->valuestring, ';');
        if (tmp) {
            *tmp = '\0';
        } else {
            return (-1);
        }

        char * var_value;
        os_strdup(variable->valuestring,var_value);
        OSStore_Put(vars, variable->string, var_value);
    }

    return 0;
}

static char *wm_sca_get_value(char *buf, int *type)
{
    char *tmp_str;
    char *value;

    /* Zero type before using it to make sure return is valid
     * in case of error.
     */
    *type = 0;

    value = strchr(buf, ':');
    if (value == NULL) {
        return (NULL);
    }

    *value = '\0';
    value++;

    tmp_str = strchr(value, ';');
    if (tmp_str == NULL) {
        return (NULL);
    }
    *tmp_str = '\0';

    /* Get types - removing negate flag (using later) */
    if (*buf == '!') {
        buf++;
    }

    if (strcmp(buf, "f") == 0) {
        *type = WM_SCA_TYPE_FILE;
    } else if (strcmp(buf, "r") == 0) {
        *type = WM_SCA_TYPE_REGISTRY;
    } else if (strcmp(buf, "p") == 0) {
        *type = WM_SCA_TYPE_PROCESS;
    } else if (strcmp(buf, "d") == 0) {
        *type = WM_SCA_TYPE_DIR;
    } else if (strcmp(buf, "c") == 0) {
        *type = WM_SCA_TYPE_COMMAND;
    } else {
        return (NULL);
    }

    return (value);
}

static char *wm_sca_get_pattern(char *value)
{
    while (*value != '\0') {
        if ((*value == ' ') && (value[1] == '-') &&
                (value[2] == '>') && (value[3] == ' ')) {
            *value = '\0';
            value += 4;

            return (value);
        }
        value++;
    }

    return (NULL);
}

static int wm_sca_check_file(char *file, char *pattern, int *n_reason)
{
    char *split_file;
    int full_negate = 0;
    int pt_result = 0;
    FILE *fp;
    char buf[OS_SIZE_2048 + 1];
    int ret_val = 0;

    if (file == NULL) {
        goto cleanup;
    }

    /* Check if the file is divided */
    split_file = strchr(file, ',');
    if (split_file) {
        *split_file = '\0';
        split_file++;
    }

    /* Get each file */
    do {
        /* If we don't have a pattern, just check if the file/dir is there */
        if (pattern == NULL) {
            if (w_is_file(file)) {
                ret_val = 1;

                goto cleanup;
            } else {
                os_malloc(OS_MAXSTR, inv_check_reasons[*n_reason]);
                sprintf(inv_check_reasons[*n_reason], "File %s not found", file);
                ret_val = 2;
                (*n_reason)++;
                goto cleanup;
            }

        } else {
            full_negate = wm_sca_pt_check_negate(pattern);

            if (!w_is_file(file)) {
                os_malloc(OS_MAXSTR, inv_check_reasons[*n_reason]);
                sprintf(inv_check_reasons[*n_reason], "File %s not found", file);
                ret_val = 2;
                (*n_reason)++;
                goto cleanup;
            }
            /* Check for content in the file */
            fp = fopen(file, "r");
            if (fp) {

                buf[OS_SIZE_2048] = '\0';
                while (fgets(buf, OS_SIZE_2048, fp) != NULL) {
                    char *nbuf;

                    /* Remove end of line */
                    nbuf = strchr(buf, '\n');
                    if (nbuf) {
                        *nbuf = '\0';
                    }
#ifdef WIN32
                    /* Remove end of line */
                    nbuf = strchr(buf, '\r');
                    if (nbuf) {
                        *nbuf = '\0';
                    }
#endif
                    /* Matched */
                    pt_result = wm_sca_pt_matches(buf, pattern);
                    if ((pt_result == 1 && full_negate == 0) ) {
                        mdebug2("Alerting file %s on line %s", file, buf);
                        fclose(fp);
                        ret_val = 1;
                        goto cleanup;
                    } else if ((pt_result == 0 && full_negate == 1) ) {
                        /* Found a full+negate match so no longer need to search
                         * break out of loop and make sure the full negate does
                         * not alert.
                         */
                        mdebug2("Found a complete match for full_negate");
                        full_negate = 0;
                        break;
                    }
                }

                fclose(fp);

                if (full_negate == 1) {
                    mdebug2("Full_negate alerting - file %s", file);
                    ret_val = 1;
                    goto cleanup;
                }
            }
        }

        if (split_file) {
            file = split_file;
            split_file = strchr(split_file, ',');
            if (split_file) {
                split_file++;
            }
        }

    } while (split_file);

    ret_val = 0;

cleanup:
    return ret_val;
}

static int wm_sca_read_command(char *command, char *pattern,wm_sca_t * data, int n_reason)
{
    int full_negate = 0;
    int pt_result = 0;

    if (command == NULL) {
        return (0);
    }

    /* If we don't have a pattern, return 1 */
    if (pattern == NULL) {
        return (1);
    } else {
        full_negate = wm_sca_pt_check_negate(pattern);
        /* Check for content in the file */
        char *cmd_output = NULL;
        int result_code;

        if( wm_exec(command,&cmd_output,&result_code,data->commands_timeout,NULL) < 0 )  {
            os_malloc(OS_MAXSTR, inv_check_reasons[n_reason]);
            if (result_code == EXECVE_ERROR) {
                mdebug1("Invalid path or permissions running command '%s'",command);
                sprintf(inv_check_reasons[n_reason], "Invalid path or permissions running command '%s'",command);
            } else if (result_code == 1) {
                mdebug1("Timeout overtaken running command '%s'", command);
                sprintf(inv_check_reasons[n_reason], "Timeout overtaken running command '%s'", command);
            } else {
                mdebug1("Internal error running command '%s'", command);
                sprintf(inv_check_reasons[n_reason], "Internal error running command '%s'", command);
            }
            return 2;
        } else if (result_code != 0) {
            mdebug1("Command (%s) returned code %d.", command, result_code);
        }

        if(!cmd_output) {
            return 0;
        }

        char **output_line;
        output_line = OS_StrBreak('\n', cmd_output, 256);

        if(!output_line) {
            mdebug1("Command output '%s' has not ending line  '\n' character",cmd_output);
            os_free(cmd_output);
            return 0;
        }

        os_free(cmd_output);

        int i;
        for (i=0; output_line[i] != NULL; i++) {
            char *buf = output_line[i];
            mdebug2("Checking output '%s' for pattern match",buf);

#ifdef WIN32
            char *nbuf;
            /* Remove end of line */
            nbuf = strchr(buf, '\r');
            if (nbuf) {
                *nbuf = '\0';
            }
#endif
            /* Matched */
            pt_result = wm_sca_pt_matches(buf, pattern);
            if ((pt_result == 1 && full_negate == 0) ) {
                free_strarray(output_line);
                return (1);
            } else if ((pt_result == 0 && full_negate == 1) ) {
                /* Found a full+negate match so no longer need to search
                    * break out of loop and make sure the full negate does
                    * not alert.
                    */
                mdebug2("Found a complete match for full_negate");
                full_negate = 0;
                break;
            }
         
        }

        if (full_negate == 1) {
            free_strarray(output_line);
            return (1);
        }

        free_strarray(output_line);
    }

    return (0);
}

/* Check if the pattern is all negate values */
static int wm_sca_pt_check_negate(const char *pattern)
{
    char *mypattern = NULL;
    os_strdup(pattern, mypattern);
    char *tmp_pt = mypattern;
    char *tmp_pattern = mypattern;

    while (tmp_pt != NULL) {
        /* First look for " && " */
        tmp_pt = strchr(tmp_pattern, ' ');
        if (tmp_pt && tmp_pt[1] == '&' && tmp_pt[2] == '&' && tmp_pt[3] == ' ') {
            *tmp_pt = '\0';
            tmp_pt += 4;
        } else {
            tmp_pt = NULL;
        }

        if (*tmp_pattern != '!') {
            free(mypattern);
            return 0;
        }

        tmp_pattern = tmp_pt;
    }

    mdebug2("Pattern: %s is fill_negate", pattern);
    free(mypattern);
    return (1);
}

static int wm_sca_pt_matches(const char *str, char *pattern)
{
    int neg = 0;
    int ret_code = 0;
    char *tmp_pt = pattern;
    char *tmp_ret = NULL;

    if (str == NULL) {
        return (0);
    }

    while (tmp_pt != NULL) {
        /* First look for " && " */
        tmp_pt = strchr(pattern, ' ');
        if (tmp_pt && tmp_pt[1] == '&' && tmp_pt[2] == '&' && tmp_pt[3] == ' ') {
            /* Mark pointer to clean it up */
            tmp_ret = tmp_pt;

            *tmp_pt = '\0';
            tmp_pt += 4;
        } else {
            tmp_pt = NULL;
        }

        /* Check for negate values */
        neg = 0;
        ret_code = 0;
        if (*pattern == '!') {
            pattern++;
            neg = 1;
        }

        /* Do the actual comparison */
        if (strncasecmp(pattern, "=:", 2) == 0) {
            pattern += 2;
            if (strcasecmp(pattern, str) == 0) {
                ret_code = 1;
            }
        } else if (strncasecmp(pattern, "r:", 2) == 0) {
            pattern += 2;
            if (OS_Regex(pattern, str)) {
                ret_code = 1;
            }
        } else if (strncasecmp(pattern, "<:", 2) == 0) {
            pattern += 2;
            if (strcmp(pattern, str) < 0) {
                ret_code = 1;
            }
        } else if (strncasecmp(pattern, ">:", 2) == 0) {
            pattern += 2;
            if (strcmp(pattern, str) > 0) {
                ret_code = 1;
            }
        } else {
#ifdef WIN32
            char final_file[2048 + 1];

            /* Try to get Windows variable */
            if (*pattern == '%') {
                final_file[0] = '\0';
                final_file[2048] = '\0';

                ExpandEnvironmentStrings(pattern, final_file, 2047);
            } else {
                strncpy(final_file, pattern, 2047);
            }

            /* Compare against the expanded variable */
            if (strcasecmp(final_file, str) == 0) {
                ret_code = 1;
            }
#else
            if (strcasecmp(pattern, str) == 0) {
                ret_code = 1;
            }
#endif
        }
        /* Fix tmp_ret entry */
        if (tmp_ret != NULL) {
            *tmp_ret = ' ';
            tmp_ret = NULL;
        }

        /* If we have "!", return true if we don't match */
        if (neg == 1) {
            if (ret_code) {
                ret_code = 0;
                break;
            }
        } else {
            if (!ret_code) {
                ret_code = 0;
                break;
            }
        }

        ret_code = 1;
        pattern = tmp_pt;
    }

    return (ret_code);
}

static int wm_sca_check_dir(const char *dir, const char *file, char *pattern, int *n_reason)
{
    int ret_code = 0;
    int result_dir;
    int result_file;
    char f_name[PATH_MAX + 2];
    struct dirent *entry;
    struct stat statbuf_local;
    DIR *dp = NULL;

    f_name[PATH_MAX + 1] = '\0';

    dp = opendir(dir);

    if (errno == 2 && file != NULL){
        os_malloc(OS_MAXSTR, inv_check_reasons[*n_reason]);
        sprintf(inv_check_reasons[*n_reason], "Directory %s not found", dir);
        (*n_reason)++;
        return (2);
    }
    if (!dp) {
        return (0);
    }

    while ((entry = readdir(dp)) != NULL) {
        /* Ignore . and ..  */
        if ((strcmp(entry->d_name, ".") == 0) ||
                (strcmp(entry->d_name, "..") == 0)) {
            continue;
        }

        /* Create new file + path string */
        snprintf(f_name, PATH_MAX + 1, "%s/%s", dir, entry->d_name);

        /* Check if the read entry matches the provided file name */
        if (strncasecmp(file, "r:", 2) == 0) {
            if (OS_Regex(file + 2, entry->d_name)) {
                result_file = wm_sca_check_file(f_name, pattern, n_reason);
                if (result_file == 1) {
                    ret_code = 1;
                } else if (result_file == 2) {
                    ret_code = 2;
                }
            }
        } else {
            /* ... otherwise try without regex */
            if (OS_Match2(file, entry->d_name)) {
                result_file = wm_sca_check_file(f_name, pattern, n_reason);
                if (result_file == 1) {
                    ret_code = 1;
                } else if (result_file == 2) {
                    ret_code = 2;
                }
            }
        }

        /* Check if file is a directory */
        if (lstat(f_name, &statbuf_local) == 0) {
            if (S_ISDIR(statbuf_local.st_mode)) {
                result_dir = wm_sca_check_dir(f_name, file, pattern, n_reason);
                if (result_dir == 1) {
                    ret_code = 1;
                } else if (result_dir == 2) {
                    ret_code = 2;
                }
            }
        }
    }

    closedir(dp);
    return (ret_code);

}

/* Check if a process is running */
static int wm_sca_is_process(char *value, OSList *p_list)
{
    OSListNode *l_node;
    if (p_list == NULL) {
        return (0);
    }
    if (!value) {
        return (0);
    }

    l_node = OSList_GetFirstNode(p_list);
    while (l_node) {
        W_Proc_Info *pinfo;

        pinfo = (W_Proc_Info *)l_node->data;

        /* Check if value matches */
        if (wm_sca_pt_matches(pinfo->p_path, value)) {
            return (1);
        }

        l_node = OSList_GetNextNode(p_list);
    }

    return (0);
}

// Destroy data
void wm_sca_destroy(wm_sca_t * data) {
    os_free(data);
}

#ifdef WIN32

static int wm_check_registry_entry(char * const value, int *n_reason)
{
    /* Look for additional entries in the registry and a pattern to match. */
    char *entry = wm_sca_get_pattern(value);
    char *pattern = entry ? wm_sca_get_pattern(entry) : NULL;

    mdebug1("Checking registry: '%s\\%s'...", value, entry);

    const int ret = wm_sca_is_registry(value, entry, pattern, n_reason);
    if (ret == 1) {
        mdebug2("registry found.");
        return 1;
    } else if (ret == -1) {
        mdebug2("registry not found.");
    } else if (ret == 2) {
        return 2;
    }

    return 0;
}

static int wm_sca_is_registry(char *entry_name, char *reg_option, char *reg_value, int *n_reason) {
    char *rk;
    rk = wm_sca_os_winreg_getkey(entry_name);
    if (wm_sca_sub_tree == NULL || rk == NULL) {
        merror(SK_INV_REG, entry_name);
        return (0);
    }

    int test_results_32 = 0;
    int test_results_64 = 0;
    int returned_value_32 = 0;
    int returned_value_64 = 0;

    returned_value_32 = wm_sca_test_key(rk, entry_name, KEY_WOW64_64KEY, reg_option, reg_value, &test_results_64, n_reason);
    returned_value_64 = wm_sca_test_key(rk, entry_name, KEY_WOW64_32KEY, reg_option, reg_value, &test_results_32, n_reason);

    if (returned_value_32 == 2 || returned_value_64 == 2 || test_results_32 == 2 || test_results_64 == 2) {
        return 2;
    }

    // most likely to find it in the 64bit registry nowadays. Comes first to leverage short-circuit evaluation.
    const int found = returned_value_32 || returned_value_64;
    
    const int test_results = test_results_32 || test_results_64;
    mdebug2("Reading registry 32/64b key %s\\%s -> %s) -> found?: %d, test results: %d", entry_name, reg_option, reg_value, found, test_results);

    // unable to open the entry (not found) -> ret -1
    return found ? test_results : -1;
}

static char *wm_sca_os_winreg_getkey(char *reg_entry)
{
    char *ret = NULL;
    char *tmp_str;

    /* Get only the sub tree first */
    tmp_str = strchr(reg_entry, '\\');
    if (tmp_str) {
        *tmp_str = '\0';
        ret = tmp_str + 1;
    }

    /* Set sub tree */
    if ((strcmp(reg_entry, "HKEY_LOCAL_MACHINE") == 0) ||
            (strcmp(reg_entry, "HKLM") == 0)) {
        wm_sca_sub_tree = HKEY_LOCAL_MACHINE;
    } else if (strcmp(reg_entry, "HKEY_CLASSES_ROOT") == 0) {
        wm_sca_sub_tree = HKEY_CLASSES_ROOT;
    } else if (strcmp(reg_entry, "HKEY_CURRENT_CONFIG") == 0) {
        wm_sca_sub_tree = HKEY_CURRENT_CONFIG;
    } else if (strcmp(reg_entry, "HKEY_USERS") == 0) {
        wm_sca_sub_tree = HKEY_USERS;
    } else if ((strcmp(reg_entry, "HKCU") == 0) ||
               (strcmp(reg_entry, "HKEY_CURRENT_USER") == 0)) {
        wm_sca_sub_tree = HKEY_CURRENT_USER;
    } else {
        /* Set sub tree to null */
        wm_sca_sub_tree = NULL;

        /* Return tmp_str to the previous value */
        if (tmp_str && (*tmp_str == '\0')) {
            *tmp_str = '\\';
        }
        return (NULL);
    }

    /* Check if ret has nothing else */
    if (ret && (*ret == '\0')) {
        ret = NULL;
    }

    /* Fixing tmp_str and the real name of the registry */
    if (tmp_str && (*tmp_str == '\0')) {
        *tmp_str = '\\';
    }

    return (ret);
}

static int wm_sca_test_key(char *subkey, char *full_key_name, unsigned long arch,
                         char *reg_option, char *reg_value, int * test_result, int *n_reason)
{
    HKEY oshkey;
    LSTATUS err = RegOpenKeyEx(wm_sca_sub_tree, subkey, 0, KEY_READ | arch, &oshkey);
    if (err == ERROR_ACCESS_DENIED) {
        merror("Access denied for registry '%s'", full_key_name);
        os_malloc(OS_MAXSTR, inv_check_reasons[*n_reason]);
        sprintf(inv_check_reasons[*n_reason], "Access denied for registry '%s'", full_key_name);
        (*n_reason)++;
        return 2;
    } else if (err != ERROR_SUCCESS) {
        char error_msg[OS_SIZE_1024 + 1];
        error_msg[OS_SIZE_1024] = '\0';
        FormatMessage(FORMAT_MESSAGE_FROM_SYSTEM | FORMAT_MESSAGE_IGNORE_INSERTS
                    | FORMAT_MESSAGE_MAX_WIDTH_MASK,
                    NULL, err, MAKELANGID(LANG_NEUTRAL, SUBLANG_DEFAULT),
                    (LPTSTR) &error_msg, OS_SIZE_1024, NULL);

        mdebug2("Unable to read registry '%s': %s", full_key_name, error_msg);
        /* If the key does not exists, testings should also fail */
        *test_result = 2;
        os_malloc(OS_MAXSTR, inv_check_reasons[*n_reason]);
        sprintf(inv_check_reasons[*n_reason], "Unable to read registry '%s' (%s)", full_key_name, error_msg);
        (*n_reason)++;
        return 2;
    }
    
    /* If the key does exists, a test for existance succeeds  */
    *test_result = 1;
    
    /* If option is set, set test_result as the value of query key */
    if (reg_option) {
        *test_result = wm_sca_winreg_querykey(oshkey, subkey, full_key_name, reg_option, reg_value);
    }

    RegCloseKey(oshkey);
    return 1;
}

static int wm_sca_winreg_querykey(HKEY hKey,
        __attribute__((unused))char *p_key,
        __attribute__((unused)) char *full_key_name,
                         char *reg_option, char *reg_value)
{
    int rc;
    DWORD i, j;

    /* QueryInfo and EnumKey variables */
    TCHAR class_name_b[MAX_PATH + 1];
    DWORD class_name_s = MAX_PATH;

    /* Number of sub keys */
    DWORD subkey_count = 0;

    /* Number of values */
    DWORD value_count;

    /* Variables for RegEnumValue */
    TCHAR value_buffer[MAX_VALUE_NAME + 1];
    TCHAR data_buffer[MAX_VALUE_NAME + 1];
    DWORD value_size;
    DWORD data_size;

    /* Data type for RegEnumValue */
    DWORD data_type = 0;

    /* Storage var */
    char var_storage[MAX_VALUE_NAME + 1];

    /* Initialize the memory for some variables */
    class_name_b[0] = '\0';
    class_name_b[MAX_PATH] = '\0';

    /* We use the class_name, subkey_count and the value count */
    rc = RegQueryInfoKey(hKey, class_name_b, &class_name_s, NULL,
                         &subkey_count, NULL, NULL, &value_count,
                         NULL, NULL, NULL, NULL);
    if (rc != ERROR_SUCCESS) {
        return (0);
    }

    /* Get values (if available) */
    if (value_count) {
        char *mt_data;

        /* Clear the values for value_size and data_size */
        value_buffer[MAX_VALUE_NAME] = '\0';
        data_buffer[MAX_VALUE_NAME] = '\0';
        var_storage[MAX_VALUE_NAME] = '\0';

        /* Get each value */
        for (i = 0; i < value_count; i++) {
            value_size = MAX_VALUE_NAME;
            data_size = MAX_VALUE_NAME;

            value_buffer[0] = '\0';
            data_buffer[0] = '\0';
            var_storage[0] = '\0';

            rc = RegEnumValue(hKey, i, value_buffer, &value_size,
                              NULL, &data_type, (LPBYTE)data_buffer, &data_size);

            /* No more values available */
            if (rc != ERROR_SUCCESS) {
                break;
            }

            /* Check if no value name is specified */
            if (value_buffer[0] == '\0') {
                value_buffer[0] = '@';
                value_buffer[1] = '\0';
            }

            /* Check if the entry name matches the reg_option */
            if (strcasecmp(value_buffer, reg_option) != 0) {
                continue;
            }

            /* If a value is not present and the option matches,
             * we can return ok
             */
            if (!reg_value) {
                return (1);
            }

            /* Write value into a string */
            switch (data_type) {
                    int size_available;

                case REG_SZ:
                case REG_EXPAND_SZ:
                    snprintf(var_storage, MAX_VALUE_NAME, "%s", data_buffer);
                    break;
                case REG_MULTI_SZ:
                    /* Printing multiple strings */
                    size_available = MAX_VALUE_NAME - 3;
                    mt_data = data_buffer;

                    while (*mt_data) {
                        if (size_available > 2) {
                            strncat(var_storage, mt_data, size_available);
                            strncat(var_storage, " ", 2);
                            size_available = MAX_VALUE_NAME -
                                             (strlen(var_storage) + 2);
                        }
                        mt_data += strlen(mt_data) + 1;
                    }

                    break;
                case REG_DWORD:
                    snprintf(var_storage, MAX_VALUE_NAME,
                             "%x", (unsigned int)*data_buffer);
                    break;
                default:
                    size_available = MAX_VALUE_NAME - 2;
                    for (j = 0; j < data_size; j++) {
                        char tmp_c[12];

                        snprintf(tmp_c, 12, "%02x",
                                 (unsigned int)data_buffer[j]);

                        if (size_available > 2) {
                            strncat(var_storage, tmp_c, size_available);
                            size_available = MAX_VALUE_NAME -
                                             (strlen(var_storage) + 2);
                        }
                    }
                    break;
            }

            /* Check if value matches */
            if (wm_sca_pt_matches(var_storage, reg_value)) {
                return (1);
            }

            return (0);
        }
    }

    return (0);
}

static char *wm_sca_getrootdir(char *root_dir, int dir_size)
{
    char final_file[2048 + 1];
    char *tmp;

    final_file[0] = '\0';
    final_file[2048] = '\0';

    ExpandEnvironmentStrings("%WINDIR%", final_file, 2047);

    tmp = strchr(final_file, '\\');
    if (tmp) {
        *tmp = '\0';
        strncpy(root_dir, final_file, dir_size);
        return (root_dir);
    }

    return (NULL);
}
#endif

static int wm_sca_send_summary(wm_sca_t * data, int scan_id,unsigned int passed, unsigned int failed,unsigned int invalid,cJSON *policy,int start_time,int end_time,char * integrity_hash,char *integrity_hash_file, int first_scan,int id,int checks_number) {

    cJSON *json_summary = cJSON_CreateObject();

    cJSON_AddStringToObject(json_summary, "type", "summary");
    cJSON_AddNumberToObject(json_summary, "scan_id", scan_id);

    /* Policy fields */
    cJSON *name = cJSON_GetObjectItem(policy,"name");
    cJSON *description = cJSON_GetObjectItem(policy,"description");
    cJSON *references = cJSON_GetObjectItem(policy,"references");
    cJSON *policy_id = cJSON_GetObjectItem(policy,"id");
    cJSON *file= cJSON_GetObjectItem(policy,"file");

    cJSON_AddStringToObject(json_summary, "name", name->valuestring);
    cJSON_AddStringToObject(json_summary, "policy_id", policy_id->valuestring);
    cJSON_AddStringToObject(json_summary, "file", file->valuestring);

    if(description) {
        cJSON_AddStringToObject(json_summary, "description", description->valuestring);
    }

    if(references) {
        cJSON *reference;
        char *ref = NULL;

        cJSON_ArrayForEach(reference,references)
        {
            if(reference->valuestring){
               wm_strcat(&ref,reference->valuestring,',');
            }
        }
        cJSON_AddStringToObject(json_summary, "references", ref ? ref : NULL );
        os_free(ref);
    }

    cJSON_AddNumberToObject(json_summary, "passed", passed);
    cJSON_AddNumberToObject(json_summary, "failed", failed);
    cJSON_AddNumberToObject(json_summary, "invalid", invalid);

    float passedf = passed;
    float failedf = failed;
    float score = ((passedf/(failedf+passedf))) * 100;

    cJSON_AddNumberToObject(json_summary, "total_checks", checks_number);
    cJSON_AddNumberToObject(json_summary, "score", score);

    cJSON_AddNumberToObject(json_summary, "start_time", start_time);
    cJSON_AddNumberToObject(json_summary, "end_time", end_time);

    cJSON_AddStringToObject(json_summary, "hash", integrity_hash);
    cJSON_AddStringToObject(json_summary, "hash_file", integrity_hash_file);

    if (first_scan) {
        cJSON_AddNumberToObject(json_summary, "first_scan", first_scan);
    }

    mdebug1("Sending summary event for file: '%s", file->valuestring);

    if (last_summary_json[id]) {
        cJSON_Delete(last_summary_json[id]);
    }

    last_summary_json[id] = cJSON_Duplicate(json_summary,1);
    wm_sca_send_alert(data,json_summary);
    cJSON_Delete(json_summary);

    return 0;
}

static int wm_sca_send_event_check(wm_sca_t * data,cJSON *event) {

    wm_sca_send_alert(data,event);

    return 0;
}

static cJSON *wm_sca_build_event(cJSON *profile,cJSON *policy,char **p_alert_msg,int id,char *result,char *reason) {
    cJSON *json_alert = cJSON_CreateObject();
    cJSON_AddStringToObject(json_alert, "type", "check");
    cJSON_AddNumberToObject(json_alert, "id", id);

    cJSON *name = cJSON_GetObjectItem(policy,"name");
    cJSON *policy_id = cJSON_GetObjectItem(policy,"id");
    cJSON_AddStringToObject(json_alert, "policy", name->valuestring);

    cJSON *check = cJSON_CreateObject();
    cJSON *pm_id = cJSON_GetObjectItem(profile, "id");
    cJSON *title = cJSON_GetObjectItem(profile, "title");
    cJSON *description = cJSON_GetObjectItem(profile, "description");
    cJSON *rationale = cJSON_GetObjectItem(profile, "rationale");
    cJSON *remediation = cJSON_GetObjectItem(profile, "remediation");
    cJSON *rules = cJSON_GetObjectItem(profile, "rules");

    if(!pm_id) {
        mdebug1("No 'id' field found on check.");
        goto error;
    }

    if(!pm_id->valueint) {
        mdebug1("Field 'id' must be a number.");
        goto error;
    }

    cJSON_AddNumberToObject(check, "id", pm_id->valueint);

    if(title){
        if(!title->valuestring) {
            mdebug1("Field 'title' must be a string.");
            goto error;
        }
        cJSON_AddStringToObject(check, "title", title->valuestring);
    } else {
        mdebug1("No 'title' field found on check '%d'.",pm_id->valueint);
        goto error;
    }

    if(!policy_id){
        mdebug1("No 'id' field found on policy.");
        goto error;
    }

    if(description){
        if(!description->valuestring) {
            mdebug1("Field 'description' must be a string.");
            goto error;
        }
        cJSON_AddStringToObject(check, "description", description->valuestring);
    }

    if(rationale){
        if(!rationale->valuestring) {
            mdebug1("Field 'rationale' must be a string.");
            goto error;
        }
        cJSON_AddStringToObject(check, "rationale", rationale->valuestring);
    }

    if(remediation){
        if(!remediation->valuestring) {
            mdebug1("Field 'remediation' must be a string.");
            goto error;
        }
        cJSON_AddStringToObject(check, "remediation", remediation->valuestring);
    }

    cJSON *compliances = cJSON_GetObjectItem(profile, "compliance");

    if(compliances) {
        cJSON *add_compliances = cJSON_CreateObject();
        cJSON *compliance;

        cJSON_ArrayForEach(compliance,compliances)
        {
            if(compliance->child->valuestring){
                cJSON_AddStringToObject(add_compliances,compliance->child->string,compliance->child->valuestring);
            } else if(compliance->child->valuedouble) {
                char double_value[128] = {0};
                snprintf(double_value,128,"%g",compliance->child->valuedouble);

                cJSON_AddStringToObject(add_compliances,compliance->child->string,double_value);
            } else if(compliance->child->valueint) {
                cJSON_AddNumberToObject(add_compliances,compliance->child->string,compliance->child->valueint);
            }
        }

        cJSON_AddItemToObject(check,"compliance",add_compliances);
    }

    cJSON_AddItemToObject(check,"rules", cJSON_Duplicate(rules,1));

    cJSON *references = cJSON_GetObjectItem(profile, "references");

    if(references) {
        cJSON *reference;
        char *ref = NULL;

        cJSON_ArrayForEach(reference,references)
        {
            if(reference->valuestring){
               wm_strcat(&ref,reference->valuestring,',');
            }
        }
        cJSON_AddStringToObject(check, "references", ref ? ref : NULL );
        os_free(ref);
    }

    // Get File or Process from alert
    int i = 0;
    char * final_str_file = NULL;
    char * final_str_directory = NULL;
    char * final_str_process = NULL;
    char * final_str_registry = NULL;
    char * final_str_command = NULL;
    while(i < 255) {

        if(p_alert_msg[i]) {
            char *alert_file = strstr(p_alert_msg[i],"File:");
            char *alert_directory = strstr(p_alert_msg[i],"Directory:");

            if(alert_file){
                alert_file+= 5;
                *alert_file = '\0';
                alert_file++;
                wm_strcat(&final_str_file,alert_file,',');
            } else if (alert_directory){
                alert_directory+= 10;
                *alert_directory = '\0';
                alert_directory++;
                wm_strcat(&final_str_directory,alert_directory,',');
            } else {
                char *alert_process = strstr(p_alert_msg[i],"Process:");
                if(alert_process){
                    alert_process+= 8;
                    *alert_process = '\0';
                    alert_process++;
                    wm_strcat(&final_str_process,alert_process,',');
                } else {
                    char *alert_registry = strstr(p_alert_msg[i],"Registry:");
                    if(alert_registry){
                        alert_registry+= 9;
                        *alert_registry = '\0';
                        alert_registry++;
                        wm_strcat(&final_str_registry,alert_registry,',');
                    } else {
                        char *alert_command = strstr(p_alert_msg[i],"Command:");
                        if(alert_command) {
                            alert_command+= 8;
                            *alert_command = '\0';
                            alert_command++;
                            wm_strcat(&final_str_command,alert_command,',');
                        }
                    }
                }
            }
        } else {
            break;
        }
        i++;
    }

    if(final_str_file) {
        cJSON_AddStringToObject(check, "file", final_str_file);
        os_free(final_str_file);
    }

    if(final_str_directory) {
        cJSON_AddStringToObject(check, "directory", final_str_directory);
        os_free(final_str_directory);
    }

    if(final_str_process) {
       cJSON_AddStringToObject(check, "process", final_str_process);
       os_free(final_str_process);
    }

    if(final_str_registry) {
       cJSON_AddStringToObject(check, "registry", final_str_registry);
       os_free(final_str_registry);
    }

    if(final_str_command) {
       cJSON_AddStringToObject(check, "command", final_str_command);
       os_free(final_str_command);
    }

    if (!strcmp(result, "")) {
        cJSON_AddStringToObject(check, "status", "Not applicable");
        if (reason) {
            cJSON_AddStringToObject(check, "reason", reason);
        }
    } else {
        cJSON_AddStringToObject(check, "result", result);
    }

    if(!policy_id->valuestring) {
        mdebug1("Field 'id' must be a string");
        goto error;
    }

    cJSON_AddStringToObject(json_alert, "policy_id", policy_id->valuestring);
    cJSON_AddItemToObject(json_alert,"check",check);

    return json_alert;

error:

    if(json_alert){
        cJSON_Delete(json_alert);
    }

    return NULL;
}

static int wm_sca_check_hash(OSHash *cis_db_hash,char *result,cJSON *profile,cJSON *event, int check_index,int policy_index) {
    cis_db_info_t *hashed_result = NULL;
    char id_hashed[OS_SIZE_128];
    int ret_add = 0;
    cJSON *pm_id = cJSON_GetObjectItem(profile, "id");
    int alert = 1;

    if(!pm_id) {
        return 0;
    }

    if(!pm_id->valueint) {
        return 0;
    }

    sprintf(id_hashed, "%d", pm_id->valueint);

    hashed_result = OSHash_Get(cis_db_hash, id_hashed);

    cis_db_info_t *elem;

    os_calloc(1, sizeof(cis_db_info_t), elem);
    if (!result) {
	    elem->result = "";
	} else {
	    os_strdup(result,elem->result);
	}

    cJSON *obj = cJSON_Duplicate(event,1);
    elem->event = NULL;

    if(obj) {
        elem->event = obj;

        if (!hashed_result) {
            if (ret_add = OSHash_Add(cis_db_hash,id_hashed,elem), ret_add != 2) {
                merror("Unable to update hash table for check: %d", pm_id->valueint);
                os_free(elem->result);
                cJSON_Delete(elem->event);
                os_free(elem);
                return 0;
            }
        } else {
            if(strcmp(result,hashed_result->result) == 0) {
                alert = 0;
            }

            if (ret_add = OSHash_Update(cis_db_hash,id_hashed,elem), ret_add != 1) {
                merror("Unable to update hash table for check: %d", pm_id->valueint);
                os_free(elem->result);
                cJSON_Delete(elem->event);
                os_free(elem);
                return 0;
            }
        }

        cis_db_for_hash[policy_index].elem[check_index] = elem;
        return alert;

    }

    os_free(elem->result);
    os_free(elem);
    return 0;

}

static void wm_sca_free_hash_data(cis_db_info_t *event) {

    if(event) {
        if(event->result){
            os_free(event->result);
        }

        if(event->event) {
            cJSON_Delete(event->event);
        }
        os_free(event);
    }
}

static char *wm_sca_hash_integrity(int policy_index) {
    char *str = NULL;

    int i;
    for(i = 0; cis_db_for_hash[policy_index].elem[i]; i++) {
        cis_db_info_t *event;
        event = cis_db_for_hash[policy_index].elem[i];

        if(event->result){
            wm_strcat(&str,event->result,':');
        }
    }

    if(str) {
        os_sha256 hash;
        OS_SHA256_String(str, hash);
        os_free(str);
        return strdup(hash);
    }

    return NULL;
}

static char *wm_sca_hash_integrity_file(const char *file) {

    char *hash_file = NULL;
    os_malloc(65*sizeof(char), hash_file);

    if(OS_SHA256_File(file, hash_file, OS_TEXT) != 0){
        merror("Unable to calculate SHA256 for file '%s'", file);
        os_free(hash_file);
        return NULL;
    }

    return hash_file;
}

static void *wm_sca_dump_db_thread(wm_sca_t * data) {
    int i;

    while(1) {
        request_dump_t *request;

        if (request = queue_pop_ex(request_queue), request) {

#ifndef WIN32
            int random = os_random();
            if (random < 0)
                random = -random;
#else
            unsigned int random1 = os_random();
            unsigned int random2 = os_random();

            char random_id[OS_MAXSTR];
            snprintf(random_id, OS_MAXSTR - 1, "%u%u", random1, random2);

            int random = atoi(random_id);
            if (random < 0)
                random = -random;
#endif
            random = random % data->request_db_interval;

            if(random == 0) {
                random += 5;
            }

            unsigned int time = random;

            if (request->first_scan) {
                wm_delay(2000);
                mdebug1("Sending first scan results for policy '%s'.", data->profile[request->policy_index]->profile);
            } else {
                minfo("Integration checksum failed for policy '%s'. Resending scan results in %d seconds.", data->profile[request->policy_index]->profile,random);
                wm_delay(1000 * time);
                mdebug1("Dumping results to SCA DB for policy index '%u'",request->policy_index);
            }
          
            int scan_id = -1;
            w_rwlock_wrlock(&dump_rwlock);

            for(i = 0; cis_db_for_hash[request->policy_index].elem[i]; i++) {
                cis_db_info_t *event;
                event = cis_db_for_hash[request->policy_index].elem[i];

                if (event) {
                    if(event->event){
                        cJSON *db_obj;
                        db_obj = event->event;

                        if(scan_id == -1) {
                            cJSON * scan_id_obj = cJSON_GetObjectItem(db_obj, "id");

                            if(scan_id_obj) {
                                scan_id =  scan_id_obj->valueint;
                            }
                        }
                        wm_sca_send_event_check(data,db_obj);
                    }
                }
            }

            wm_delay(5000);
           
            int elements_sent = i - 1;
            mdebug1("Sending end of dump control event");

            wm_sca_send_dump_end(data,elements_sent,data->profile[request->policy_index]->policy_id,scan_id);

            wm_delay(2000);

            /* Send summary only for first scan */
            if (request->first_scan) {
                /* Send summary */
                cJSON_DeleteItemFromObject(last_summary_json[request->policy_index],"first_scan");
                /* Force alert */
                cJSON_AddStringToObject(last_summary_json[request->policy_index], "force_alert", "1");

                wm_sca_send_alert(data,last_summary_json[request->policy_index]);
            }

            mdebug1("Finished dumping scan results to SCA DB for policy index '%u'",request->policy_index);

            w_rwlock_unlock(&dump_rwlock);
            os_free(request);
        }
    }

    return NULL;
}


static int wm_sca_send_dump_end(wm_sca_t * data, unsigned int elements_sent,char * policy_id, int scan_id) {
    cJSON *dump_event = cJSON_CreateObject();

    cJSON_AddStringToObject(dump_event, "type", "dump_end");
    cJSON_AddStringToObject(dump_event, "policy_id", policy_id);
    cJSON_AddNumberToObject(dump_event, "elements_sent", elements_sent);
    cJSON_AddNumberToObject(dump_event, "scan_id", scan_id);

    wm_sca_send_alert(data,dump_event);

    cJSON_Delete(dump_event);

    return 0;
}

#ifdef WIN32
void wm_sca_push_request_win(char * msg){
    char *db = strchr(msg,':');

    if(!strncmp(msg,WM_CONFIGURATION_ASSESSMENT_DB_DUMP,strlen(WM_CONFIGURATION_ASSESSMENT_DB_DUMP)) && db) {

        *db++ = '\0';

        /* Check for first scan */
        char *first_scan = strchr(db,':');

        if (!first_scan) {
            mdebug1("First scan flag missing");
            return;
        }

        *first_scan++ = '\0';

        /* Search DB */
        int i;

        if(data_win) {
            for(i = 0; data_win->profile[i]; i++) {
                if(!data_win->profile[i]->enabled){
                    continue;
                }

                if(data_win->profile[i]->policy_id) {
                    char *endl;

                    endl = strchr(db,'\n');

                    if(endl){
                        *endl = '\0';
                    }

                    if(strcmp(data_win->profile[i]->policy_id,db) == 0){
                        request_dump_t *request;
                        os_calloc(1, sizeof(request_dump_t),request);
                         
                        request->policy_index = i;
                        request->first_scan = atoi(first_scan);

                        if(queue_push_ex(request_queue,request) < 0) {
                            os_free(request);
                            mdebug1("Could not push policy index to queue");
                        }
                        break;
                    }
                }
            }
        }
    }
}

#endif

#ifndef WIN32
static void * wm_sca_request_thread(wm_sca_t * data) {

    /* Create request socket */
    int cfga_queue;
    if ((cfga_queue = StartMQ(CFGASSESSMENTQUEUEPATH, READ)) < 0) {
        merror_exit(QUEUE_ERROR, CFGASSESSMENTQUEUEPATH, strerror(errno));
    }

    int recv = 0;
    char *buffer = NULL;
    os_calloc(OS_MAXSTR + 1,sizeof(char),buffer);

    while (1) {
        if (recv = OS_RecvUnix(cfga_queue, OS_MAXSTR, buffer),recv) {
            buffer[recv] = '\0';

            char *db = strchr(buffer,':');

            if(!strncmp(buffer,WM_CONFIGURATION_ASSESSMENT_DB_DUMP,strlen(WM_CONFIGURATION_ASSESSMENT_DB_DUMP)) && db) {

                *db++ = '\0';

                /* Check for first scan */
                char *first_scan = strchr(db,':');

                if (!first_scan) {
                    mdebug1("First scan flag missing");
                    continue;
                }

                *first_scan++ = '\0';

                /* Search DB */
                int i;
                for(i = 0; data->profile[i]; i++) {
                    if(!data->profile[i]->enabled){
                        continue;
                    }

                    if(data->profile[i]->policy_id) {
                        char *endl;

                        endl = strchr(db,'\n');

                        if(endl){
                            *endl = '\0';
                        }

                        if(strcmp(data->profile[i]->policy_id,db) == 0){
                            request_dump_t *request;
                            os_calloc(1, sizeof(request_dump_t),request);
                         
                            request->policy_index = i;
                            request->first_scan = atoi(first_scan);

                            if(queue_push_ex(request_queue,request) < 0) {
                                os_free(request);
                                mdebug1("Could not push policy index to queue");
                            }
                            break;
                        }
                    }
                }
            }
        }
    }

    return NULL;
}
#endif
static void wm_sca_summary_increment_passed() {
    summary_passed++;
}

static void wm_sca_summary_increment_failed() {
    summary_failed++;
}

static void wm_sca_summary_increment_invalid() {
    summary_invalid++;
}

static void wm_sca_reset_summary() {
    summary_failed = 0;
    summary_passed = 0;
    summary_invalid = 0;
}

cJSON *wm_sca_dump(const wm_sca_t *data) {
    cJSON *root = cJSON_CreateObject();
    cJSON *wm_wd = cJSON_CreateObject();

    cJSON_AddStringToObject(wm_wd, "enabled", data->enabled ? "yes" : "no");
    cJSON_AddStringToObject(wm_wd, "scan_on_start", data->scan_on_start ? "yes" : "no");
    cJSON_AddStringToObject(wm_wd, "skip_nfs", data->skip_nfs ? "yes" : "no");
    if (data->interval) cJSON_AddNumberToObject(wm_wd, "interval", data->interval);
    if (data->scan_day) cJSON_AddNumberToObject(wm_wd, "day", data->scan_day);

    switch (data->scan_wday) {
        case 0:
            cJSON_AddStringToObject(wm_wd, "wday", "sunday");
            break;
        case 1:
            cJSON_AddStringToObject(wm_wd, "wday", "monday");
            break;
        case 2:
            cJSON_AddStringToObject(wm_wd, "wday", "tuesday");
            break;
        case 3:
            cJSON_AddStringToObject(wm_wd, "wday", "wednesday");
            break;
        case 4:
            cJSON_AddStringToObject(wm_wd, "wday", "thursday");
            break;
        case 5:
            cJSON_AddStringToObject(wm_wd, "wday", "friday");
            break;
        case 6:
            cJSON_AddStringToObject(wm_wd, "wday", "saturday");
            break;
        default:
            break;
    }
    if (data->scan_time) cJSON_AddStringToObject(wm_wd, "time", data->scan_time);

    if (data->profile && *data->profile) {
        cJSON *profiles = cJSON_CreateArray();
        int i;
        for (i=0;data->profile[i];i++) {
            if(data->profile[i]->enabled == 1){
                cJSON_AddStringToObject(profiles,"policy",data->profile[i]->profile);
            }
        }
        cJSON_AddItemToObject(wm_wd,"policies",profiles);
    }

    cJSON_AddItemToObject(root,"sca",wm_wd);


    return root;
}

static int append_msg_to_vm_scat (wm_sca_t * const data, const char * const msg)
{
    /* Already present */
    if (w_is_str_in_array(data->alert_msg, msg)) {
        return 1;
    }

    int i = 0;
    while (data->alert_msg[i] && (i < 255)) {
        i++;
    }

    if (!data->alert_msg[i]) {
        os_strdup(msg, data->alert_msg[i]);
    }
    return 0;
}<|MERGE_RESOLUTION|>--- conflicted
+++ resolved
@@ -526,12 +526,7 @@
                 time_t time_end = 0;
                 time_start = time(NULL);
 
-<<<<<<< HEAD
                 minfo("Starting evaluation of policy: '%s'", data->profile[i]->profile);
-=======
-
-                minfo("Starting evaluation of policy: '%s", data->profile[i]->profile);
->>>>>>> d5cf9428
 
                 if (wm_sca_do_scan(plist,profiles,vars,data,id,policy,0,cis_db_index,data->profile[i]->remote,first_scan,&checks_number) != 0) {
                     merror("Evaluating the policy file: '%s. Set debug mode for more detailed information.", data->profile[i]->profile);
