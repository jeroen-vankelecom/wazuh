--- conflicted
+++ resolved
@@ -35,23 +35,10 @@
  */
 int os_check_restart_rootcheck()
 {
-<<<<<<< HEAD
     int current = os_restart.rootcheck;
     os_restart.rootcheck = 0;
     return current;
 }
-=======
-    FILE *fp;
-
-    fp = fopen(isChroot() ? SYSCHECK_RESTART : SYSCHECK_RESTART_PATH, "w");
-    if (!fp) {
-        merror(FOPEN_ERROR, isChroot() ? SYSCHECK_RESTART : SYSCHECK_RESTART_PATH, errno, strerror(errno));
-        return (0);
-    }
-
-    fprintf(fp, "%s\n", isChroot() ? SYSCHECK_RESTART : SYSCHECK_RESTART_PATH);
-    fclose(fp);
->>>>>>> 971b1acb
 
 /* Set syscheck and rootcheck to be restarted */
 void os_set_restart_syscheck()
