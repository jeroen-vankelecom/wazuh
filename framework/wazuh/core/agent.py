# Copyright (C) 2015-2019, Wazuh Inc.
# Created by Wazuh, Inc. <info@wazuh.com>.
# This program is free software; you can redistribute it and/or modify it under the terms of GP

import copy
import fcntl
import hashlib
import ipaddress
from base64 import b64encode
from datetime import date, datetime, timedelta, timezone
from glob import glob
from json import dumps, loads
from os import chown, chmod, path, makedirs, urandom, stat, remove
from platform import platform
from shutil import copyfile, rmtree
from time import time

<<<<<<< HEAD
=======
import requests

>>>>>>> e3ef54b0
from wazuh.core import common, configuration
from wazuh.core.InputValidator import InputValidator
from wazuh.core.cluster.utils import get_manager_status
from wazuh.core.database import Connection
from wazuh.core.exception import WazuhException, WazuhError, WazuhInternalError, WazuhResourceNotFound
from wazuh.core.ossec_queue import OssecQueue
from wazuh.core.utils import chmod_r, WazuhVersion, plain_dict_to_nested_dict, get_fields_to_nest, WazuhDBQuery, \
<<<<<<< HEAD
    WazuhDBQueryDistinct, WazuhDBQueryGroupBy, SQLiteBackend, WazuhDBBackend, safe_move
=======
    WazuhDBQueryDistinct, WazuhDBQueryGroupBy, WazuhDBBackend, safe_move
>>>>>>> e3ef54b0
from wazuh.core.wazuh_socket import OssecSocket, OssecSocketJSON


class WazuhDBQueryAgents(WazuhDBQuery):

    def __init__(self, offset=0, limit=common.database_limit, sort=None, search=None, select=None, count=True,
                 get_data=True, query='', filters=None, default_sort_field='id', min_select_fields=None,
                 remove_extra_fields=True, distinct=False, rbac_negate=True):
        if filters is None:
            filters = {}
        if min_select_fields is None:
            min_select_fields = {'lastKeepAlive', 'version', 'id'}
        backend = WazuhDBBackend(query_format='global')
        WazuhDBQuery.__init__(self, offset=offset, limit=limit, table='agent', sort=sort, search=search, select=select,
                              filters=filters, fields=Agent.fields, default_sort_field=default_sort_field,
                              default_sort_order='ASC', query=query, backend=backend,
                              min_select_fields=min_select_fields, count=count, get_data=get_data,
                              date_fields={'lastKeepAlive', 'dateAdd'}, extra_fields={'internal_key'},
                              distinct=distinct, rbac_negate=rbac_negate)
        self.remove_extra_fields = remove_extra_fields

    def _filter_status(self, status_filter):
        # set the status value to lowercase in case it's a string. If not, the value will be return unmodified.
        status_filter['value'] = getattr(status_filter['value'], 'lower', lambda: status_filter['value'])()
        result = datetime.utcnow() - timedelta(seconds=common.limit_seconds)
        self.request['time_active'] = result.replace(tzinfo=timezone.utc).timestamp()
        if status_filter['operator'] == '!=':
            self.query += ' NOT '

        if status_filter['value'] == 'active':
            self.query += '(last_keepalive >= :time_active AND version IS NOT NULL) or id = 0'
        elif status_filter['value'] == 'disconnected':
            self.query += 'last_keepalive < :time_active'
        elif status_filter['value'] == "never_connected":
            self.query += 'last_keepalive IS NULL AND id != 0'
        elif status_filter['value'] == 'pending':
            self.query += 'last_keepalive IS NOT NULL AND version IS NULL'
        else:
            raise WazuhError(1729, extra_message=status_filter['value'])

    def _filter_date(self, date_filter, filter_db_name):
        WazuhDBQuery._filter_date(self, date_filter, filter_db_name)
        self.query = self.query[:-1] + ' AND id != 0'

    def _sort_query(self, field):
        if field == 'status':
            # Order by status ASC is the same that order by last_keepalive DESC.
            return '{} {}'.format('last_keepAlive', self.sort['order'])
        elif field == 'os.version':
            return "CAST(os_major AS INTEGER) {0}, CAST(os_minor AS INTEGER) {0}".format(self.sort['order'])
        else:
            return WazuhDBQuery._sort_query(self, field)

    def _add_search_to_query(self):
        # since id are stored in database as integers, id searches must be turned into integers to work as expected.
        if self.search:
            del self.fields['id']
            WazuhDBQuery._add_search_to_query(self)
            self.fields['id'] = 'id'
            self.query = self.query[:-1] + ' OR id LIKE :search_id)'
            self.request['search_id'] = int(self.search['value']) if self.search['value'].isdigit() \
                else self.search['value']

    def _format_data_into_dictionary(self):
        fields_to_nest, non_nested = get_fields_to_nest(self.fields.keys(), ['os'], '.')

        today = datetime.utcnow()

        # compute 'status' field, format id with zero padding and remove non-user-requested fields.
        # Also remove, extra fields (internal key and registration IP)
        selected_fields = self.select - self.extra_fields if self.remove_extra_fields else self.select
        selected_fields |= {'id'}
        aux = list()
        for item in self._data:
            aux_dict = dict()
            lastkeepalive = item.get('lastKeepAlive')
            version = item.get('version')
            for key, value in item.items():
                if key in selected_fields:
                    aux_dict[key] = format_fields(key, value, today, lastkeepalive, version)

            aux.append(aux_dict)

        self._data = aux

        self._data = [plain_dict_to_nested_dict(d, fields_to_nest, non_nested, ['os'], '.') for d in self._data]

        return super()._format_data_into_dictionary()

    def _parse_legacy_filters(self):
        if 'older_than' in self.legacy_filters and self.legacy_filters['older_than'] != '0s':
            if self.legacy_filters['older_than']:
                self.q = (self.q + ';' if self.q else '') + \
                         "(lastKeepAlive>{0};status!=never_connected,dateAdd>{0};status=never_connected)".format(
                             self.legacy_filters['older_than'])
            del self.legacy_filters['older_than']

        """Parses legacy filters."""
        # some legacy filters can contain multiple values to filter separated by commas. That must split in a list.
        self.legacy_filters.get('older_than', None) == '0s' and self.legacy_filters.pop('older_than')
        legacy_filters_as_list = {
            name: value if isinstance(value, list) else [value] for name, value in self.legacy_filters.items()
        }
        # each filter is represented using a dictionary containing the following fields:
        #   * Value     -> Value to filter by
        #   * Field     -> Field to filter by. Since there can be multiple filters over the same field, a numeric ID
        #                  must be added to the field name.
        #   * Operator  -> Operator to use in the database query. In legacy filters the only available one is =.
        #   * Separator -> Logical operator used to join queries. In legacy filters, the AND operator is used when
        #                  different fields are filtered and the OR operator is used when filtering by the same field
        #                  multiple times.
        #   * Level     -> The level defines the number of parenthesis the query has. In legacy filters, no
        #                  parenthesis are used except when filtering over the same field.

        # Add RBAC filters and remove them from query_filters
        if 'rbac_ids' in legacy_filters_as_list:
            rbac_value = legacy_filters_as_list.pop('rbac_ids')
            operator = 'NOT IN' if self.rbac_negate else 'IN'
        else:
            rbac_value = None

        if rbac_value:
            self.query_filters += [{'value': rbac_value,
                                    'field': 'rbac_id',
                                    'operator': operator,
                                    'separator': 'AND',
                                    'level': 0}]

        self.query_filters += [{'value': None if subvalue == "null" else subvalue,
                                'field': '{}${}'.format(name, i),
                                'operator': '=',
                                'separator': 'AND' if len(value) <= 1 or len(value) == i + 1 else 'OR',
                                'level': 0 if i == len(value) - 1 else 1}
                               for name, value in legacy_filters_as_list.items()
                               for i, subvalue in enumerate(value) if not self._pass_filter(subvalue)]

        if self.query_filters:
            # if only traditional filters have been defined, remove last AND from the query.
            self.query_filters[-1]['separator'] = '' if not self.q else 'AND'

    def _process_filter(self, field_name, field_filter, q_filter):
        if field_name == 'group' and q_filter['value'] is not None:
            field_filter_1, field_filter_2, field_filter_3 = \
                field_filter + '_1', field_filter + '_2', field_filter + '_3'
            self.query += '{0} LIKE :{1} OR {0} LIKE :{2} OR {0} LIKE :{3} OR {0} = :{4}'.format(
                self.fields[field_name], field_filter_1, field_filter_2, field_filter_3, field_filter)
            self.request[field_filter_1] = '%,' + q_filter['value']
            self.request[field_filter_2] = q_filter['value'] + ',%'
            self.request[field_filter_3] = '%,{},%'.format(q_filter['value'])
            self.request[field_filter] = q_filter['value']
        else:
            WazuhDBQuery._process_filter(self, field_name, field_filter, q_filter)


class WazuhDBQueryGroup(WazuhDBQuery):
    def __init__(self, offset=0, limit=common.database_limit, sort=None, search=None, select=None,
                 get_data=True, query='', filters=None, count=True, default_sort_field='name', min_select_fields=None,
                 remove_extra_fields=True, rbac_negate=True):
        if filters is None:
            filters = {}
        if min_select_fields is None:
            min_select_fields = {'name'}
        backend = WazuhDBBackend(query_format='global')
        WazuhDBQuery.__init__(self, offset=offset, limit=limit, table='`group`', sort=sort, search=search,
                              select=select,
                              filters=filters, fields={'name': 'name'},
                              default_sort_field=default_sort_field, default_sort_order='ASC', query=query,
                              backend=backend, min_select_fields=min_select_fields, count=count, get_data=get_data,
                              rbac_negate=rbac_negate)
        self.remove_extra_fields = remove_extra_fields

    def _add_select_to_query(self):
        pass

    def _add_search_to_query(self):
        super()._add_search_to_query()
        self.query = self.query.replace('WHERE  AND', 'WHERE')
        if 'search' not in self.query:
            self.query = self.query.rstrip('WHERE ')
        self.query += ' GROUP BY name'

    def _default_query(self):
        return "SELECT name, count(id_group) AS count from `group` LEFT JOIN `belongs` on id=id_group WHERE "

    def _get_total_items(self):
        total_items_query = "SELECT COUNT(*) FROM ({}) AS total_groups".format(self.query)
        self.total_items = self.backend.execute(total_items_query, self.request, True)

    def _execute_data_query(self):
        self._data = self.backend.execute(self.query, self.request)

    def _parse_legacy_filters(self):
        if 'older_than' in self.legacy_filters and self.legacy_filters['older_than'] != '0s':
            if self.legacy_filters['older_than']:
                self.q = (self.q + ';' if self.q else '') + \
                         "(lastKeepAlive>{0};status!=never_connected,dateAdd>{0};status=never_connected)".format(
                             self.legacy_filters['older_than'])
            del self.legacy_filters['older_than']

        """Parses legacy filters."""
        # some legacy filters can contain multiple values to filter separated by commas. That must split in a list.
        self.legacy_filters.get('older_than', None) == '0s' and self.legacy_filters.pop('older_than')
        legacy_filters_as_list = {
            name: value if isinstance(value, list) else [value] for name, value in self.legacy_filters.items()
        }
        # each filter is represented using a dictionary containing the following fields:
        #   * Value     -> Value to filter by
        #   * Field     -> Field to filter by. Since there can be multiple filters over the same field, a numeric ID
        #                  must be added to the field name.
        #   * Operator  -> Operator to use in the database query. In legacy filters the only available one is =.
        #   * Separator -> Logical operator used to join queries. In legacy filters, the AND operator is used when
        #                  different fields are filtered and the OR operator is used when filtering by the same field
        #                  multiple times.
        #   * Level     -> The level defines the number of parenthesis the query has. In legacy filters, no
        #                  parenthesis are used except when filtering over the same field.

        # Add RBAC filters and remove them from query_filters
        if 'rbac_ids' in legacy_filters_as_list:
            rbac_value = legacy_filters_as_list.pop('rbac_ids')
            operator = 'NOT IN' if self.rbac_negate else 'IN'
        else:
            rbac_value = None

        if rbac_value:
            self.query_filters += [{'value': rbac_value,
                                    'field': 'rbac_name',
                                    'operator': operator,
                                    'separator': 'AND',
                                    'level': 0}]

        self.query_filters += [{'value': None if subvalue == "null" else subvalue,
                                'field': '{}${}'.format(name, i),
                                'operator': '=',
                                'separator': 'AND' if len(value) <= 1 or len(value) == i + 1 else 'OR',
                                'level': 0 if i == len(value) - 1 else 1}
                               for name, value in legacy_filters_as_list.items()
                               for i, subvalue in enumerate(value) if not self._pass_filter(subvalue)]

        if self.query_filters:
            # if only traditional filters have been defined, remove last AND from the query.
            self.query_filters[-1]['separator'] = '' if not self.q else 'AND'


class WazuhDBQueryDistinctAgents(WazuhDBQueryDistinct, WazuhDBQueryAgents):
    pass


class WazuhDBQueryGroupByAgents(WazuhDBQueryGroupBy, WazuhDBQueryAgents):
    def __init__(self, filter_fields, *args, **kwargs):
        self.real_fields = copy.deepcopy(filter_fields)

        if filter_fields is not None:
            if 'status' in filter_fields:
                if 'lastKeepAlive' not in filter_fields:
                    filter_fields.append('lastKeepAlive')
                if 'version' not in filter_fields:
                    filter_fields.append('version')

        WazuhDBQueryAgents.__init__(self, *args, **kwargs)
        WazuhDBQueryGroupBy.__init__(self, *args, table=self.table, fields=self.fields, filter_fields=filter_fields,
                                     default_sort_field=self.default_sort_field, backend=self.backend, **kwargs)
        self.remove_extra_fields = True

    def _format_data_into_dictionary(self):
        # Add <field>: 'unknown' when filter field is not within the response.
        if not self.real_fields or self.filter_fields == {'fields': set(self.real_fields)}:
            for result in self._data:
                for field in self.filter_fields['fields']:
                    if field not in result.keys():
                        result[field] = 'unknown'
            return super()._format_data_into_dictionary()
        else:
            fields_to_nest, non_nested = get_fields_to_nest(self.fields.keys(), ['os'], '.')

            today = datetime.utcnow()

            # compute 'status' field, format id with zero padding and remove non-user-requested fields.
            # Also remove, extra fields (internal key and registration IP)
            selected_fields = self.select - self.extra_fields if self.remove_extra_fields else self.select
            selected_fields |= {'id'}
            self._data = [{key: format_fields(key, value, today, item.get('lastKeepAlive'), item.get('version'))
                           for key, value in item.items() if key in selected_fields} for item in self._data]

            # Create tuples like ({values in self.real_fields}, count) in order to keep the 'count' field and discard
            # the values not requested by the user.
            tuples_list = [({k: result[k] if k in result.keys() else 'unknown' for k in self.real_fields},
                            result['count']) for result in self._data]

            # Sum the 'count' value of all the dictionaries that are equal
            result_list = list()
            added_dicts = list()
            for i, i_tuple in enumerate(tuples_list):
                if i not in added_dicts:
                    for j, j_tuple in enumerate(tuples_list):
                        if j_tuple[0] == i_tuple[0] and j > i:
                            tuples_list[i] = (tuples_list[i][0], tuples_list[i][1] + tuples_list[j][1])
                            added_dicts.append(j)
                    result_list.append(tuples_list[i])

            # Append 'count' value in each dict
            self._data = []
            for dikt in result_list:
                dikt[0].update({'count': dikt[1]})
                self._data.append(dikt[0])

            self._data = [plain_dict_to_nested_dict(d, fields_to_nest, non_nested, ['os'], '.') for d in self._data]

            return WazuhDBQuery._format_data_into_dictionary(self)


class WazuhDBQueryMultigroups(WazuhDBQueryAgents):
    def __init__(self, group_id, query='', *args, **kwargs):
        self.group_id = group_id
        query = 'group={}'.format(group_id) + (';' + query if query else '')
        WazuhDBQueryAgents.__init__(self, query=query, *args, **kwargs)

    def _default_query(self):
        return "SELECT {0} FROM agent a LEFT JOIN belongs b ON a.id = b.id_agent" if self.group_id != "null" \
            else "SELECT {0} FROM agent a"

    def _default_count_query(self):
        return 'COUNT(DISTINCT a.id)'

    def _get_total_items(self):
        self.total_items = self.backend.execute(self.query.format(self._default_count_query()), self.request, True)
        self.query += ' GROUP BY a.id '


class Agent:
    """OSSEC Agent object.
    """
    fields = {'id': 'id', 'name': 'name', 'ip': 'coalesce(ip,register_ip)', 'status': 'status',
              'os.name': 'os_name', 'os.version': 'os_version', 'os.platform': 'os_platform',
              'version': 'version', 'manager': 'manager_host', 'dateAdd': 'date_add',
              'group': '`group`', 'mergedSum': 'merged_sum', 'configSum': 'config_sum',
              'os.codename': 'os_codename', 'os.major': 'os_major', 'os.minor': 'os_minor',
              'os.uname': 'os_uname', 'os.arch': 'os_arch', 'os.build': 'os_build',
              'node_name': 'node_name', 'lastKeepAlive': 'last_keepalive', 'internal_key': 'internal_key',
              'registerIP': 'register_ip'}

    def __init__(self, id=None, name=None, ip=None, key=None, force=-1, use_only_authd=False):
        """Initialize an agent.

        :param: id: When the agent exists
        :param: name and ip: Add an agent (generate id and key automatically)
        :param: name, ip and force: Add an agent (generate id and key automatically), removing old agent with same IP if
        disconnected since <force> seconds.
        :param: name, ip, id, key: Insert an agent with an existent id and key
        :param: name, ip, id, key, force: Insert an agent with an existent id and key, removing old agent with same IP
         if disconnected since <force> seconds.
        """
        self.id = id
        self.name = name
        self.ip = ip
        self.internal_key = key
        self.os = {}
        self.version = None
        self.dateAdd = None
        self.lastKeepAlive = None
        self.status = None
        self.key = None
        self.configSum = None
        self.mergedSum = None
        self.group = None
        self.manager = None
        self.node_name = None
        self.registerIP = ip

        # if the method has only been called with an ID parameter, no new agent should be added.
        # Otherwise, a new agent must be added
        if name is not None and ip is not None:
            self._add(name=name, ip=ip, id=id, key=key, force=force, use_only_authd=use_only_authd)

    def __str__(self):
        return str(self.to_dict())

    def to_dict(self):
        dictionary = {'id': self.id, 'name': self.name, 'ip': self.ip, 'internal_key': self.internal_key, 'os': self.os,
                      'version': self.version, 'dateAdd': self.dateAdd, 'lastKeepAlive': self.lastKeepAlive,
                      'status': self.status, 'key': self.key, 'configSum': self.configSum, 'mergedSum': self.mergedSum,
                      'group': self.group, 'manager': self.manager, 'node_name': self.node_name}

        return dictionary

    def load_info_from_db(self, select=None):
        """Gets attributes of existing agent.
        """
        db_query = WazuhDBQueryAgents(offset=0, limit=None, sort=None, search=None, select=select,
                                      query="id={}".format(self.id), count=False, get_data=True,
                                      remove_extra_fields=False)
        try:
            data = db_query.run()['items'][0]
        except IndexError:
            raise WazuhResourceNotFound(1701)

        list(map(lambda x: setattr(self, x[0], x[1]), data.items()))

    def get_basic_information(self, select=None):
        """Gets public attributes of existing agent.
        """
        self.load_info_from_db(select)
        fields = set(self.fields.keys()) & set(select) if select is not None \
            else set(self.fields.keys()) - {'internal_key'}
        return {field: getattr(self, field) for field in map(lambda x: x.split('.')[0], fields) if getattr(self, field)}

    def compute_key(self):
        str_key = "{0} {1} {2} {3}".format(self.id, self.name, self.registerIP, self.internal_key)
        return b64encode(str_key.encode()).decode()

    def get_key(self):
        """Gets agent key.

        :return: Agent key.
        """
        self.load_info_from_db()
        if self.id != "000":
            self.key = self.compute_key()
        else:
            raise WazuhError(1703)

        return self.key

    def restart(self):
        """Restarts the agent.

        :return: Message generated by OSSEC.
        """
        # Check if agent is active
        self.get_basic_information()
        if self.status.lower() != 'active':
            raise WazuhError(1707, extra_message='{0}'.format(self.status))

        # Check if agent has active-response enabled
        agent_conf = self.getconfig('com', 'active-response')
        if agent_conf['active-response']['disabled'] == 'yes':
            raise WazuhError(1750)

        return send_restart_command(self.id)

    def remove(self, backup=False, purge=False, use_only_authd=False):
        """Deletes the agent.

        :param backup: Create backup before removing the agent.
        :param purge: Delete definitely from key store.
        :param use_only_authd: Force the use of authd when adding and removing agents.
        :return: Message.
        """

        manager_status = get_manager_status()
        is_authd_running = 'ossec-authd' in manager_status and manager_status['ossec-authd'] == 'running'

        if use_only_authd:
            if not is_authd_running:
                raise WazuhInternalError(1726)

        if not is_authd_running:
            data = self._remove_manual(backup, purge)
        else:
            data = self._remove_authd(purge)

        return data

    def _remove_authd(self, purge=False):
        """Deletes the agent.

        :param purge: Delete definitely from key store.
        :return: Message.
        """
        msg = {"function": "remove", "arguments": {"id": str(self.id).zfill(3), "purge": purge}}

        authd_socket = OssecSocketJSON(common.AUTHD_SOCKET)
        authd_socket.send(msg)
        data = authd_socket.receive()
        authd_socket.close()

        return data

    def _remove_manual(self, backup=False, purge=False):
        """Deletes the agent.

        :param backup: Create backup before removing the agent.
        :param purge: Delete definitely from key store.
        :return: Message.
        """
        # Check if agent exists
        self.load_info_from_db()

        f_keys_temp = '{0}.tmp'.format(common.client_keys)

        try:
            agent_found = False
            with open(common.client_keys) as client_keys, open(f_keys_temp, 'w') as client_keys_tmp:
                try:
                    for line in client_keys.readlines():
                        id, name, ip, key = line.strip().split(' ')  # 0 -> id, 1 -> name, 2 -> ip, 3 -> key
                        if self.id == id and name[0] not in '#!':
                            if not purge:
                                client_keys_tmp.write('{0} !{1} {2} {3}\n'.format(id, name, ip, key))

                            agent_found = True
                        else:
                            client_keys_tmp.write(line)
                except Exception as e:
                    remove(f_keys_temp)
                    raise e

            if not agent_found:
                remove(f_keys_temp)
                raise WazuhError(1701, extra_message=str(self.id))
            else:
                f_keys_st = stat(common.client_keys)
                chown(f_keys_temp, common.ossec_uid(), common.ossec_gid())
                chmod(f_keys_temp, f_keys_st.st_mode)
        except Exception as e:
            raise WazuhInternalError(1746, extra_message=str(e))

        # Tell wazuhbd to delete agent database
        wdb_conn = WazuhDBBackend(self.id).connect_to_db()
        wdb_conn.delete_agents_db([self.id])

        try:
            # remove agent from groups
            db_global = glob(common.database_path_global)
            if not db_global:
                raise WazuhError(1600)

            conn = Connection(db_global[0])
            conn.execute('DELETE FROM belongs WHERE id_agent = :id_agent', {'id_agent': int(self.id)})
            conn.commit()
        except Exception as e:
            raise WazuhInternalError(1747, extra_message=str(e))

        try:
            # Remove rid file
            rids_file = path.join(common.ossec_path, 'queue/rids', self.id)
            if path.exists(rids_file):
                remove(rids_file)

            if backup:
                # Create backup directory
                # /var/ossec/backup/agents/yyyy/Mon/dd/id-name-ip[tag]
                date_part = date.today().strftime('%Y/%b/%d')
                main_agent_backup_dir = path.join(common.backup_path,
                                                  f'agents/{date_part}/{self.id}-{self.name}-{self.registerIP}')
                agent_backup_dir = main_agent_backup_dir

                not_agent_dir = True
                i = 0
                while not_agent_dir:
                    if path.exists(agent_backup_dir):
                        i += 1
                        agent_backup_dir = '{0}-{1}'.format(main_agent_backup_dir, str(i).zfill(3))
                    else:
                        makedirs(agent_backup_dir)
                        chmod_r(agent_backup_dir, 0o750)
                        not_agent_dir = False
            else:
                agent_backup_dir = ''

            # Move agent file
            agent_files = [
                ('{0}/queue/agent-info/{1}-{2}'.format(common.ossec_path, self.name, self.registerIP),
                 '{0}/agent-info'.format(agent_backup_dir)),
                ('{0}/queue/rootcheck/({1}) {2}->rootcheck'.format(common.ossec_path, self.name, self.registerIP),
                 '{0}/rootcheck'.format(agent_backup_dir)),
                ('{0}/queue/agent-groups/{1}'.format(common.ossec_path, self.id),
                 '{0}/agent-group'.format(agent_backup_dir)),
                ('{}/var/db/agents/{}-{}.db'.format(common.ossec_path, self.name, self.id),
                 '{}/var_db'.format(agent_backup_dir)),
                ('{}/queue/diff/{}'.format(common.ossec_path, self.name), '{}/diff'.format(agent_backup_dir))
            ]

            for agent_file, backup_file in agent_files:
                if path.exists(agent_file):
                    if not backup:
                        if path.isdir(agent_file):
                            rmtree(agent_file)
                        else:
                            remove(agent_file)
                    elif not path.exists(backup_file):
                        safe_move(agent_file, backup_file, permissions=0o660)

            # Overwrite client.keys
            safe_move(f_keys_temp, common.client_keys, permissions=0o640)
        except Exception as e:
            raise WazuhInternalError(1748, extra_message=str(e))

        return 'Agent was successfully deleted'

    def _add(self, name, ip, id=None, key=None, force=-1, use_only_authd=False):
        """Adds an agent to OSSEC.
        2 uses:
            - name and ip [force]: Add an agent like manage_agents (generate id and key).
            - name, ip, id, key [force]: Insert an agent with an existing id and key.

        :param name: name of the new agent.
        :param ip: IP of the new agent. It can be an IP, IP/NET or ANY.
        :param id: ID of the new agent.
        :param key: Key of the new agent.
        :param force: Remove old agents with same IP if disconnected since <force> seconds
        :param use_only_authd: Force the use of authd when adding and removing agents.
        :return: Agent ID.
        """
        ip = ip.lower()
        if ip != 'any':
            if ip.find('/') > 0:
                try:
                    ipaddress.ip_network(ip)
                except Exception:
                    raise WazuhError(1706, extra_message=ip)
            else:
                try:
                    ipaddress.ip_address(ip)
                except Exception:
                    raise WazuhError(1706, extra_message=ip)

        manager_status = get_manager_status()
        is_authd_running = 'ossec-authd' in manager_status and manager_status['ossec-authd'] == 'running'

        if use_only_authd:
            if not is_authd_running:
                raise WazuhInternalError(1726)

        if not is_authd_running:
            data = self._add_manual(name, ip, id, key, force)
        else:
            data = self._add_authd(name, ip, id, key, force)

        return data

    def _add_authd(self, name, ip, id=None, key=None, force=-1):
        """Adds an agent to OSSEC using authd.
        2 uses:
            - name and ip [force]: Add an agent like manage_agents (generate id and key).
            - name, ip, id, key [force]: Insert an agent with an existing id and key.

        :param name: name of the new agent.
        :param ip: IP of the new agent. It can be an IP, IP/NET or ANY.
        :param id: ID of the new agent.
        :param key: Key of the new agent.
        :param force: Remove old agents with same IP if disconnected since <force> seconds
        :return: Agent ID.
        """
        # Check arguments
        if id:
            id = id.zfill(3)

        if key and len(key) < 64:
            raise WazuhError(1709)

        force = force if type(force) == int else int(force)

        msg = ""
        if name and ip:
            if id and key:
                msg = {"function": "add", "arguments": {"name": name, "ip": ip, "id": id, "key": key, "force": force}}
            else:
                msg = {"function": "add", "arguments": {"name": name, "ip": ip, "force": force}}

        try:
            authd_socket = OssecSocketJSON(common.AUTHD_SOCKET)
            authd_socket.send(msg)
            data = authd_socket.receive()
            authd_socket.close()
        except WazuhException as e:
            if e.code == 9008:
                raise WazuhError(1705, extra_message=name)
            elif e.code == 9007:
                raise WazuhError(1706, extra_message=ip)
            elif e.code == 9012:
                raise WazuhError(1708, extra_message=id)
            raise e

        self.id = data['id']
        self.internal_key = data['key']
        self.key = self.compute_key()

    def _add_manual(self, name, ip, id=None, key=None, force=-1):
        """Adds an agent to OSSEC manually.
        2 uses:
            - name and ip [force]: Add an agent like manage_agents (generate id and key).
            - name, ip, id, key [force]: Insert an agent with an existing id and key.

        :param name: name of the new agent.
        :param ip: IP of the new agent. It can be an IP, IP/NET or ANY.
        :param id: ID of the new agent.
        :param key: Key of the new agent.
        :param force: Remove old agents with same IP if disconnected since <force> seconds
        :return: Agent ID.
        """
        # Check arguments
        if id:
            id = id.zfill(3)

        if key and len(key) < 64:
            raise WazuhError(1709)

        force = force if type(force) == int else int(force)

        # Check manager name
        db_global = glob(common.database_path_global)
        if not db_global:
            raise WazuhInternalError(1600)

        conn = Connection(db_global[0])
        conn.execute("SELECT name FROM agent WHERE (id = 0)")
        manager_name = str(conn.fetch())

        if name == manager_name:
            raise WazuhError(1705, extra_message=name)

        # Check if ip, name or id exist in client.keys
        last_id = 0
        lock_file = open("{}/var/run/.api_lock".format(common.ossec_path), 'a+')
        fcntl.lockf(lock_file, fcntl.LOCK_EX)
        with open(common.client_keys) as f_k:
            try:
                for line in f_k.readlines():
                    if not line.strip():  # ignore empty lines
                        continue

                    if line[0] in '# ':  # starts with # or ' '
                        continue

                    line_data = line.strip().split(' ')  # 0 -> id, 1 -> name, 2 -> ip, 3 -> key

                    line_id = int(line_data[0])
                    if last_id < line_id:
                        last_id = line_id

                    if line_data[1][0] in '#!':  # name starts with # or !
                        continue

                    check_remove = 0
                    if id and id == line_data[0]:
                        raise WazuhError(1708, extra_message=id)
                    if name == line_data[1]:
                        if force < 0:
                            raise WazuhError(1705, extra_message=name)
                        else:
                            check_remove = 1
                    if ip != 'any' and ip == line_data[2]:
                        if force < 0:
                            raise WazuhError(1706, extra_message=ip)
                        else:
                            check_remove = 2

                    if check_remove:
                        if force == 0 or Agent.check_if_delete_agent(line_data[0], force):
                            Agent(line_data[0]).remove(backup=True)
                        else:
                            if check_remove == 1:
                                raise WazuhError(1705, extra_message=name)
                            else:
                                raise WazuhError(1706, extra_message=ip)

                if not id:
                    agent_id = str(last_id + 1).zfill(3)
                else:
                    agent_id = id

                if not key:
                    # Generate key
                    epoch_time = int(time())
                    str1 = "{0}{1}{2}".format(epoch_time, name, platform())
                    str2 = "{0}{1}".format(ip, agent_id)
                    hash1 = hashlib.md5(str1.encode())
                    hash1.update(urandom(64))
                    hash2 = hashlib.md5(str2.encode())
                    hash1.update(urandom(64))
                    agent_key = hash1.hexdigest() + hash2.hexdigest()
                else:
                    agent_key = key

                # Tmp file
                f_keys_temp = '{0}.tmp'.format(common.client_keys)
                open(f_keys_temp, 'a').close()

                f_keys_st = stat(common.client_keys)
                chown(f_keys_temp, common.ossec_uid(), common.ossec_gid())
                chmod(f_keys_temp, f_keys_st.st_mode)

                copyfile(common.client_keys, f_keys_temp)

                # Write key
                with open(f_keys_temp, 'a') as f_kt:
                    f_kt.write('{0} {1} {2} {3}\n'.format(agent_id, name, ip, agent_key))

                # Overwrite client.keys
                safe_move(f_keys_temp, common.client_keys, permissions=f_keys_st.st_mode)
            except WazuhException as ex:
                fcntl.lockf(lock_file, fcntl.LOCK_UN)
                lock_file.close()
                raise ex
            except Exception as e:
                fcntl.lockf(lock_file, fcntl.LOCK_UN)
                lock_file.close()
                raise WazuhError(1725, extra_message=str(e))

            fcntl.lockf(lock_file, fcntl.LOCK_UN)
            lock_file.close()

        self.id = agent_id
        self.internal_key = agent_key
        self.key = self.compute_key()

    @staticmethod
    def delete_single_group(group_id):
        """Delete a group

        :param group_id: Group ID.
        :return: Confirmation message.
        """
        # Delete group directory (move it to a backup)
        group_path = path.join(common.shared_path, group_id)
        group_backup = path.join(common.backup_path, 'groups', "{0}_{1}".format(group_id, int(time())))
        if path.exists(group_path):
            safe_move(group_path, group_backup, permissions=0o660)

        msg = "Group '{0}' deleted.".format(group_id)

        return {'message': msg}

    def get_agent_attr(self, attr):
        """Returns a string with an agent's os name
        """
        db_global = glob(common.database_path_global)
        if not db_global:
            raise WazuhInternalError(1600)

        conn = Connection(db_global[0])
        query = "SELECT {0} FROM agent WHERE id = {1}".format(attr, self.id)
        request = {'attr': attr, 'id': self.id}
        conn.execute(query, request)
        query_value = str(conn.fetch())

        return query_value

    @staticmethod
    def get_agents_overview(offset=0, limit=common.database_limit, sort=None, search=None, select=None,
                            filters=None, q=""):
        """Gets a list of available agents with basic attributes.

        :param offset: First item to return.
        :param limit: Maximum number of items to return.
        :param sort: Sorts the items. Format: {"fields":["field1","field2"],"order":"asc|desc"}.
        :param select: Select fields to return. Format: {"fields":["field1","field2"]}.
        :param search: Looks for items with the specified string. Format: {"fields": ["field1","field2"]}
        :param filters: Defines required field filters.
        Format: {"field1":"value1", "field2":["value2","value3"]}
        :param q: Defines query to filter in DB.
        :return: Dictionary: {'items': array of items, 'totalItems': Number of items (without applying the limit)}
        """
        db_query = WazuhDBQueryAgents(offset=offset, limit=limit, sort=sort, search=search, select=select,
                                      filters=filters, query=q)
        data = db_query.run()

        return data

    @staticmethod
    def add_group_to_agent(group_id, agent_id, force=False, replace=False, replace_list=None):
        """Adds an existing group to an agent

        :param group_id: name of the group.
        :param agent_id: ID of the agent.
        :param force: Do not check if agent exists
        :param replace: Whether to append new group to current agent's group or replace it.
        :param replace_list: List of Group names that can be replaced
        :return: Agent ID.
        """
        if replace_list is None:
            replace_list = []
        if not force:
            # Check if agent exists, it is not 000 and the group exists
            Agent(agent_id).get_basic_information()

            if agent_id == "000":
                raise WazuhError(1703)

            if not Agent.group_exists(group_id):
                raise WazuhResourceNotFound(1710)

        # Get agent's group
        group_path = path.join(common.groups_path, agent_id)
        try:
            with open(group_path) as f:
                multigroup_name = f.read().replace('\n', '')
        except Exception as e:
            # Check if agent is never_connected.
            failed = Agent(agent_id)
            failed.load_info_from_db()
            if failed.status == 'never_connected':
                raise WazuhError(1753)
            raise WazuhInternalError(1005, extra_message=str(e))
        agent_groups = set(multigroup_name.split(','))

        if replace:
            if agent_groups.issubset(set(replace_list)):
                multigroup_name = group_id
            else:
                raise WazuhError(1752)
        else:
            # Check if the group already belongs to the agent
            if group_id in multigroup_name.split(','):
                raise WazuhError(1751)

            multigroup_name = (multigroup_name + ',' if multigroup_name else '') + group_id

        # Check multigroup limit
        if Agent.check_multigroup_limit(agent_id):
            raise WazuhError(1737)

        # Update group file
        Agent.set_agent_group_file(agent_id, multigroup_name)

        return f"Agent {agent_id} assigned to {group_id}"

    @staticmethod
    def check_if_delete_agent(id, seconds):
        """Check if we should remove an agent: if time from last connection is greater thant <seconds>.

        :param id: id of the new agent.
        :param seconds: Number of seconds.
        :return: True if time from last connection is greater thant <seconds>.
        """
        remove_agent = False
        agent_info = Agent(id=id).get_basic_information()

        if 'lastKeepAlive' in agent_info:
            if agent_info['lastKeepAlive'] == 0:
                remove_agent = True
            else:
                if isinstance(agent_info['lastKeepAlive'], datetime):
                    last_date = agent_info['lastKeepAlive']
                else:
                    last_date = datetime.strptime(agent_info['lastKeepAlive'], '%Y-%m-%d %H:%M:%S')
                difference = (datetime.utcnow() - last_date).total_seconds()
                if difference >= seconds:
                    remove_agent = True

        return remove_agent

    @staticmethod
    def group_exists(group_id):
        """Checks if the group exists

        :param group_id: Group ID.
        :return: True if group exists, False otherwise
        """
        # Input Validation of group_id
        if not InputValidator().group(group_id):
            raise WazuhError(1722)

        if path.exists(path.join(common.shared_path, group_id)):
            return True
        else:
            return False

    @staticmethod
    def get_agents_group_file(agent_id):
        group_path = path.join(common.groups_path, agent_id)
        if path.exists(group_path):
            with open(group_path) as f:
                group_name = f.read().strip()
            return group_name
        else:
            return ''

    @staticmethod
    def set_agent_group_file(agent_id, group_id):
        try:
            agent_group_path = path.join(common.groups_path, agent_id)
            new_file = not path.exists(agent_group_path)

            with open(agent_group_path, 'w') as f_group:
                f_group.write(group_id)

            if new_file:
                chown(agent_group_path, common.ossec_uid(), common.ossec_gid())
                chmod(agent_group_path, 0o660)
        except Exception as e:
            raise WazuhInternalError(1005, extra_message=str(e))

    @staticmethod
    def check_multigroup_limit(agent_id):
        """An agent can belong to <common.max_groups_per_multigroup> groups as maximum. This function checks
        that limit is not yet reached.

        :param agent_id: Agent ID to check
        :return: True if the limit is reached, False otherwise
        """
        group_read = Agent.get_agents_group_file(agent_id)
        if group_read:
            return len(group_read.split(',')) >= common.max_groups_per_multigroup
        else:
            # In case that the agent is not connected and has no assigned group, the file is not created.
            # So, the limit is not reached.
            return False

    @staticmethod
    def unset_single_group_agent(agent_id, group_id, force=False):
        """Unset the agent group. If agent has multigroups, it will preserve all previous groups except the last one.

        :param agent_id: Agent ID.
        :param group_id: Group ID.
        :param force: Do not check if agent or group exists
        :return: Confirmation message.
        """
        if not force:
            # Check if agent exists, it is not 000 and the group exists
            Agent(agent_id).get_basic_information()

            if agent_id == "000":
                raise WazuhError(1703)

            if not Agent.group_exists(group_id):
                raise WazuhResourceNotFound(1710)

        # Get agent's group
        group_name = Agent.get_agents_group_file(agent_id)
        group_list = group_name.split(',')
        # Check agent belongs to group group_id
        if group_id not in group_list:
            raise WazuhError(1734)
        elif group_id == 'default' and len(group_list) == 1:
            raise WazuhError(1745)
        # Remove group from group_list
        group_list.remove(group_id)
        set_default = False
        if len(group_list) > 1:
            multigroup_name = ','.join(group_list)
        elif not group_list:
            set_default = True
            multigroup_name = 'default'
        else:
            multigroup_name = group_list[0]
        # Update group file
        Agent.set_agent_group_file(agent_id, multigroup_name)

        return f"Agent '{agent_id}' removed from '{group_id}'." + (" Agent reassigned to group default."
                                                                   if set_default else "")

    def getconfig(self, component, config):
        """Read agent loaded configuration.
        """
        # checks if agent version is compatible with this feature
        self.load_info_from_db()
        if self.version is None:
            raise WazuhInternalError(1015)

        agent_version = WazuhVersion(self.version.split(" ")[1])
        required_version = WazuhVersion("v3.7.0")
        if agent_version < required_version:
            raise WazuhInternalError(1735, extra_message="Minimum required version is " + str(required_version))

        return configuration.get_active_configuration(self.id, component, config)


def format_fields(field_name, value, today, lastKeepAlive=None, version=None):
    if field_name == 'id':
        return str(value).zfill(3)
    elif field_name == 'status':
        return calculate_status(lastKeepAlive, version is None, today)
    elif field_name == 'group':
        return value.split(',')
    elif field_name in ['dateAdd', 'lastKeepAlive']:
        return datetime.utcfromtimestamp(value) if not isinstance(value, str) else value
    else:
        return value


def calculate_status(last_keep_alive, pending, today=datetime.utcnow()):
    """Calculates state based on last keep alive
    """
    if not last_keep_alive or last_keep_alive == 'unknown':
        return "never_connected"
    else:
        last_date = datetime.utcfromtimestamp(last_keep_alive)
        difference = (today - last_date).total_seconds()
        return "disconnected" if difference > common.limit_seconds else ("pending" if pending else "active")


def send_restart_command(agent_id):
    """ Send restart command to an agent

    :param agent_id: Agent ID
    :return OSSEC message
    """
    oq = OssecQueue(common.ARQUEUE)
    ret_msg = oq.send_msg_to_agent(OssecQueue.RESTART_AGENTS, agent_id)
    oq.close()

    return ret_msg


@common.context_cached('system_agents')
def get_agents_info():
    """Get all agents IDs in the system

    :return: List of agents ids
    """
    db_query = WazuhDBQueryAgents(select=['id'], limit=None)
    query_data = db_query.run()

    return {str(agent_info['id']).zfill(3) for agent_info in query_data['items']}


@common.context_cached('system_groups')
def get_groups():
    """Get all groups in the system

    :return: List of group names
    """
    db_query = WazuhDBQueryGroup(limit=None)
    query_data = db_query.run()

    return {group['name'] for group in query_data['items']}


def expand_group(group_name):
    """Expands a certain group or all (*) of them

    :param group_name: Name of the group to be expanded
    :return: List of agents ids
    """
    if group_name == '*':
        data = WazuhDBQueryAgents(select=['group'], limit=None).run()['items']
        groups = set()
        for agent_group in data:
            groups.update(set(agent_group.get('group', list())))
    else:
        groups = {group_name}
    agents_ids = set()
    for group in groups:
        agents_group = WazuhDBQueryMultigroups(group, select=['id'], limit=None).run()['items']
        for agent in agents_group:
            agents_ids.add(str(agent['id']).zfill(3))

    return agents_ids


<<<<<<< HEAD
def agents_padding(result, agent_list):
    """This function remove agent 000 from agent_list and
    it transforms the format of the agent ids to the general format

    Parameters
    ----------
    result : AffectedItemsWazuhResult
    agent_list : list
        List of agent's IDs

    Returns
    -------
    Formatted agent list
    """
    agent_list = [str(agent).zfill(3) for agent in agent_list]
    if '000' in agent_list:
        result.add_failed_item(id_='000', error=WazuhError(code=1703))
        agent_list.remove('000')

    return agent_list


def core_upgrade_agents(command, get_result=False):
    """Send command to upgrade module / task module

    Parameters
    ----------
    command
    get_result : bool
        Get the result of an update (True -> Task module), Create new upgrade task (False -> Upgrade module)

    Returns
    -------
    Message received from the socket (Task module or Upgrade module)
    """
    # Send upgrading command
    s = OssecSocket(common.UPGRADE_SOCKET) if not get_result else OssecSocket(common.TASKS_SOCKET)
    s.send(dumps(command).encode())
    data = loads(s.receive().decode())
    s.close()

    return data
=======
def get_rbac_filters(system_resources=None, permitted_resources=None, filters=None):
    """This function calculate the list of allowed or denied depending on the list size

    Parameters
    ----------
    system_resources : set
        System resources for the current request
    permitted_resources : list
        Resources granted by RBAC
    filters : dict
        Dictionary with additional filters for the current request

    Returns
    -------
    Dictionary with the original filters plus those added by RBAC
    """
    if not filters:
        filters = dict()
    non_permitted_resources = system_resources - set(permitted_resources)

    if len(permitted_resources) < len(non_permitted_resources):
        filters['rbac_ids'] = permitted_resources
        negate = False
    else:
        filters['rbac_ids'] = list(non_permitted_resources)
        negate = True

    return {'filters': filters, 'rbac_negate': negate}
>>>>>>> e3ef54b0
<|MERGE_RESOLUTION|>--- conflicted
+++ resolved
@@ -15,11 +15,6 @@
 from shutil import copyfile, rmtree
 from time import time
 
-<<<<<<< HEAD
-=======
-import requests
-
->>>>>>> e3ef54b0
 from wazuh.core import common, configuration
 from wazuh.core.InputValidator import InputValidator
 from wazuh.core.cluster.utils import get_manager_status
@@ -27,11 +22,7 @@
 from wazuh.core.exception import WazuhException, WazuhError, WazuhInternalError, WazuhResourceNotFound
 from wazuh.core.ossec_queue import OssecQueue
 from wazuh.core.utils import chmod_r, WazuhVersion, plain_dict_to_nested_dict, get_fields_to_nest, WazuhDBQuery, \
-<<<<<<< HEAD
-    WazuhDBQueryDistinct, WazuhDBQueryGroupBy, SQLiteBackend, WazuhDBBackend, safe_move
-=======
     WazuhDBQueryDistinct, WazuhDBQueryGroupBy, WazuhDBBackend, safe_move
->>>>>>> e3ef54b0
 from wazuh.core.wazuh_socket import OssecSocket, OssecSocketJSON
 
 
@@ -1173,7 +1164,36 @@
     return agents_ids
 
 
-<<<<<<< HEAD
+def get_rbac_filters(system_resources=None, permitted_resources=None, filters=None):
+    """This function calculate the list of allowed or denied depending on the list size
+
+    Parameters
+    ----------
+    system_resources : set
+        System resources for the current request
+    permitted_resources : list
+        Resources granted by RBAC
+    filters : dict
+        Dictionary with additional filters for the current request
+
+    Returns
+    -------
+    Dictionary with the original filters plus those added by RBAC
+    """
+    if not filters:
+        filters = dict()
+    non_permitted_resources = system_resources - set(permitted_resources)
+
+    if len(permitted_resources) < len(non_permitted_resources):
+        filters['rbac_ids'] = permitted_resources
+        negate = False
+    else:
+        filters['rbac_ids'] = list(non_permitted_resources)
+        negate = True
+
+    return {'filters': filters, 'rbac_negate': negate}
+
+
 def agents_padding(result, agent_list):
     """This function remove agent 000 from agent_list and
     it transforms the format of the agent ids to the general format
@@ -1215,34 +1235,4 @@
     data = loads(s.receive().decode())
     s.close()
 
-    return data
-=======
-def get_rbac_filters(system_resources=None, permitted_resources=None, filters=None):
-    """This function calculate the list of allowed or denied depending on the list size
-
-    Parameters
-    ----------
-    system_resources : set
-        System resources for the current request
-    permitted_resources : list
-        Resources granted by RBAC
-    filters : dict
-        Dictionary with additional filters for the current request
-
-    Returns
-    -------
-    Dictionary with the original filters plus those added by RBAC
-    """
-    if not filters:
-        filters = dict()
-    non_permitted_resources = system_resources - set(permitted_resources)
-
-    if len(permitted_resources) < len(non_permitted_resources):
-        filters['rbac_ids'] = permitted_resources
-        negate = False
-    else:
-        filters['rbac_ids'] = list(non_permitted_resources)
-        negate = True
-
-    return {'filters': filters, 'rbac_negate': negate}
->>>>>>> e3ef54b0
+    return data