#!/bin/sh

# Wazuh Installer Functions
# Copyright (C) 2015-2020, Wazuh Inc.
# November 18, 2016.
#
# This program is free software; you can redistribute it
# and/or modify it under the terms of the GNU General Public
# License (version 2) as published by the FSF - Free Software
# Foundation.

# File dependencies:
# ./src/init/shared.sh
# ./src/init/template-select.sh

## Templates
. ./src/init/template-select.sh

HEADER_TEMPLATE="./etc/templates/config/generic/header-comments.template"
GLOBAL_TEMPLATE="./etc/templates/config/generic/global.template"
GLOBAL_AR_TEMPLATE="./etc/templates/config/generic/global-ar.template"
RULES_TEMPLATE="./etc/templates/config/generic/rules.template"
AR_COMMANDS_TEMPLATE="./etc/templates/config/generic/ar-commands.template"
AR_DEFINITIONS_TEMPLATE="./etc/templates/config/generic/ar-definitions.template"
ALERTS_TEMPLATE="./etc/templates/config/generic/alerts.template"
LOGGING_TEMPLATE="./etc/templates/config/generic/logging.template"
REMOTE_SEC_TEMPLATE="./etc/templates/config/generic/remote-secure.template"

LOCALFILES_TEMPLATE="./etc/templates/config/generic/localfile-logs/*.template"

AUTH_TEMPLATE="./etc/templates/config/generic/auth.template"
CLUSTER_TEMPLATE="./etc/templates/config/generic/cluster.template"

CISCAT_TEMPLATE="./etc/templates/config/generic/wodle-ciscat.template"
VULN_TEMPLATE="./etc/templates/config/generic/wodle-vulnerability-detector.manager.template"

SECURITY_CONFIGURATION_ASSESSMENT_TEMPLATE="./etc/templates/config/generic/sca.template"
<<<<<<< HEAD
AGENT_UPGRADE_TEMPLATE="./etc/templates/config/generic/wodle-agent-upgrade.manager.template"
=======
AGENT_UPGRADE_MANAGER_TEMPLATE="./etc/templates/config/generic/wodle-agent-upgrade.manager.template"
AGENT_UPGRADE_AGENT_TEMPLATE="./etc/templates/config/generic/wodle-agent-upgrade.agent.template"
>>>>>>> 6fb275a0
TASK_MANAGER_TEMPLATE="./etc/templates/config/generic/wodle-task-manager.manager.template"

##########
# WriteSyscheck()
##########
WriteSyscheck()
{
    # Adding to the config file
    if [ "X$SYSCHECK" = "Xyes" ]; then
      SYSCHECK_TEMPLATE=$(GetTemplate "syscheck.$1.template" ${DIST_NAME} ${DIST_VER} ${DIST_SUBVER})
      if [ "$SYSCHECK_TEMPLATE" = "ERROR_NOT_FOUND" ]; then
        SYSCHECK_TEMPLATE=$(GetTemplate "syscheck.template" ${DIST_NAME} ${DIST_VER} ${DIST_SUBVER})
      fi
      cat ${SYSCHECK_TEMPLATE} >> $NEWCONFIG
      echo "" >> $NEWCONFIG
    else
      if [ "$1" = "manager" ]; then
        echo "  <syscheck>" >> $NEWCONFIG
        echo "    <disabled>yes</disabled>" >> $NEWCONFIG
        echo "" >> $NEWCONFIG
        echo "    <scan_on_start>yes</scan_on_start>" >> $NEWCONFIG
        echo "" >> $NEWCONFIG
        echo "    <!-- Generate alert when new file detected -->" >> $NEWCONFIG
        echo "    <alert_new_files>yes</alert_new_files>" >> $NEWCONFIG
        echo "" >> $NEWCONFIG
        echo "  </syscheck>" >> $NEWCONFIG
        echo "" >> $NEWCONFIG
      else
        echo "  <syscheck>" >> $NEWCONFIG
        echo "    <disabled>yes</disabled>" >> $NEWCONFIG
        echo "  </syscheck>" >> $NEWCONFIG
        echo "" >> $NEWCONFIG
      fi
    fi
}

##########
# DisableAuthd()
##########
DisableAuthd()
{
    echo "  <!-- Configuration for ossec-authd -->" >> $NEWCONFIG
    echo "  <auth>" >> $NEWCONFIG
    echo "    <disabled>yes</disabled>" >> $NEWCONFIG
    echo "    <port>1515</port>" >> $NEWCONFIG
    echo "    <use_source_ip>no</use_source_ip>" >> $NEWCONFIG
    echo "    <force_insert>yes</force_insert>" >> $NEWCONFIG
    echo "    <force_time>0</force_time>" >> $NEWCONFIG
    echo "    <purge>yes</purge>" >> $NEWCONFIG
    echo "    <use_password>no</use_password>" >> $NEWCONFIG
    echo "    <limit_maxagents>yes</limit_maxagents>" >> $NEWCONFIG
    echo "    <ciphers>HIGH:!ADH:!EXP:!MD5:!RC4:!3DES:!CAMELLIA:@STRENGTH</ciphers>" >> $NEWCONFIG
    echo "    <!-- <ssl_agent_ca></ssl_agent_ca> -->" >> $NEWCONFIG
    echo "    <ssl_verify_host>no</ssl_verify_host>" >> $NEWCONFIG
    echo "    <ssl_manager_cert>${INSTALLDIR}/etc/sslmanager.cert</ssl_manager_cert>" >> $NEWCONFIG
    echo "    <ssl_manager_key>${INSTALLDIR}/etc/sslmanager.key</ssl_manager_key>" >> $NEWCONFIG
    echo "    <ssl_auto_negotiate>no</ssl_auto_negotiate>" >> $NEWCONFIG
    echo "  </auth>" >> $NEWCONFIG
    echo "" >> $NEWCONFIG
}

##########
# WriteRootcheck()
##########
WriteRootcheck()
{
    # Adding to the config file
    if [ "X$ROOTCHECK" = "Xyes" ]; then
      ROOTCHECK_TEMPLATE=$(GetTemplate "rootcheck.$1.template" ${DIST_NAME} ${DIST_VER} ${DIST_SUBVER})
      if [ "$ROOTCHECK_TEMPLATE" = "ERROR_NOT_FOUND" ]; then
        ROOTCHECK_TEMPLATE=$(GetTemplate "rootcheck.template" ${DIST_NAME} ${DIST_VER} ${DIST_SUBVER})
      fi
      sed -e "s|\${INSTALLDIR}|$INSTALLDIR|g" "${ROOTCHECK_TEMPLATE}" >> $NEWCONFIG
      echo "" >> $NEWCONFIG
    else
      echo "  <rootcheck>" >> $NEWCONFIG
      echo "    <disabled>yes</disabled>" >> $NEWCONFIG
      echo "  </rootcheck>" >> $NEWCONFIG
      echo "" >> $NEWCONFIG
    fi
}

##########
# Syscollector()
##########
WriteSyscollector()
{
    # Adding to the config file
    if [ "X$SYSCOLLECTOR" = "Xyes" ]; then
      SYSCOLLECTOR_TEMPLATE=$(GetTemplate "wodle-syscollector.$1.template" ${DIST_NAME} ${DIST_VER} ${DIST_SUBVER})
      if [ "$SYSCOLLECTOR_TEMPLATE" = "ERROR_NOT_FOUND" ]; then
        SYSCOLLECTOR_TEMPLATE=$(GetTemplate "wodle-syscollector.template" ${DIST_NAME} ${DIST_VER} ${DIST_SUBVER})
      fi
      cat ${SYSCOLLECTOR_TEMPLATE} >> $NEWCONFIG
      echo "" >> $NEWCONFIG
    fi
}

##########
# Osquery()
##########
WriteOsquery()
{
    # Adding to the config file
    OSQUERY_TEMPLATE=$(GetTemplate "osquery.$1.template" ${DIST_NAME} ${DIST_VER} ${DIST_SUBVER})
    if [ "$OSQUERY_TEMPLATE" = "ERROR_NOT_FOUND" ]; then
        OSQUERY_TEMPLATE=$(GetTemplate "osquery.template" ${DIST_NAME} ${DIST_VER} ${DIST_SUBVER})
    fi
    sed -e "s|\${INSTALLDIR}|$INSTALLDIR|g" "${OSQUERY_TEMPLATE}" >> $NEWCONFIG
    echo "" >> $NEWCONFIG
}

##########
# WriteCISCAT()
##########
WriteCISCAT()
{
    # Adding to the config file
    CISCAT_TEMPLATE=$(GetTemplate "wodle-ciscat.$1.template" ${DIST_NAME} ${DIST_VER} ${DIST_SUBVER})
    if [ "$CISCAT_TEMPLATE" = "ERROR_NOT_FOUND" ]; then
        CISCAT_TEMPLATE=$(GetTemplate "wodle-ciscat.template" ${DIST_NAME} ${DIST_VER} ${DIST_SUBVER})
    fi
    sed -e "s|\${INSTALLDIR}|$INSTALLDIR|g" "${CISCAT_TEMPLATE}" >> $NEWCONFIG
    echo "" >> $NEWCONFIG
}

##########
# WriteConfigurationAssessment()
##########
WriteConfigurationAssessment()
{
    # Adding to the config file
    if [ "X$SECURITY_CONFIGURATION_ASSESSMENT" = "Xyes" ]; then
      SECURITY_CONFIGURATION_ASSESSMENT_TEMPLATE=$(GetTemplate "sca.template" ${DIST_NAME} ${DIST_VER} ${DIST_SUBVER})
      cat ${SECURITY_CONFIGURATION_ASSESSMENT_TEMPLATE} >> $NEWCONFIG
      echo "" >> $NEWCONFIG
    fi
}

##########
# InstallSecurityConfigurationAssessmentFiles()
##########
InstallSecurityConfigurationAssessmentFiles()
{

    cd ..

    CONFIGURATION_ASSESSMENT_FILES_PATH=$(GetTemplate "sca.files" ${DIST_NAME} ${DIST_VER} ${DIST_SUBVER})

    if [ "X$1" = "Xmanager" ]; then
        CONFIGURATION_ASSESSMENT_MANAGER_FILES_PATH=$(GetTemplate "sca.$1.files" ${DIST_NAME} ${DIST_VER} ${DIST_SUBVER})
    fi
    cd ./src
    if [ "$CONFIGURATION_ASSESSMENT_FILES_PATH" = "ERROR_NOT_FOUND" ]; then
        echo "SCA policies are not available for this OS version ${DIST_NAME} ${DIST_VER} ${DIST_SUBVER}."
    else
        echo "Removing old SCA policies..."
        rm -f ${PREFIX}/ruleset/sca/*

        echo "Installing SCA policies..."
        CONFIGURATION_ASSESSMENT_FILES=$(cat .$CONFIGURATION_ASSESSMENT_FILES_PATH)
        for FILE in $CONFIGURATION_ASSESSMENT_FILES; do
            if [ -f "../etc/sca/$FILE" ]; then
                ${INSTALL} -m 0640 -o root -g ${OSSEC_GROUP} ../etc/sca/$FILE ${PREFIX}/ruleset/sca
            else
                echo "ERROR: SCA policy not found: ./etc/sca/$FILE"
            fi
        done
    fi

    if [ "X$1" = "Xmanager" ]; then
        echo "Installing additional SCA policies..."
        CONFIGURATION_ASSESSMENT_FILES=$(cat .$CONFIGURATION_ASSESSMENT_MANAGER_FILES_PATH)
        for FILE in $CONFIGURATION_ASSESSMENT_FILES; do
            FILENAME=$(basename $FILE)
            if [ -f "../etc/sca/$FILE" ] && [ ! -f "${PREFIX}/ruleset/sca/$FILENAME" ]; then
                ${INSTALL} -m 0640 -o root -g ${OSSEC_GROUP} ../etc/sca/$FILE ${PREFIX}/ruleset/sca/
                mv ${PREFIX}/ruleset/sca/$FILENAME ${PREFIX}/ruleset/sca/$FILENAME.disabled
            fi
        done
    fi
}

##########
# GenerateAuthCert()
##########
GenerateAuthCert()
{
    if [ "X$SSL_CERT" = "Xyes" ]; then
        # Generation auto-signed certificate if not exists
        if [ ! -f "${INSTALLDIR}/etc/sslmanager.key" ] && [ ! -f "${INSTALLDIR}/etc/sslmanager.cert" ]; then
            if [ ! "X${USER_GENERATE_AUTHD_CERT}" = "Xn" ]; then
                if type openssl >/dev/null 2>&1; then
                    echo "Generating self-signed certificate for ossec-authd..."
                    openssl req -x509 -batch -nodes -days 365 -newkey rsa:2048 -subj "/C=US/ST=California/CN=Wazuh/" -keyout ${INSTALLDIR}/etc/sslmanager.key -out ${INSTALLDIR}/etc/sslmanager.cert 2>/dev/null
                    chmod 640 ${INSTALLDIR}/etc/sslmanager.key
                    chmod 640 ${INSTALLDIR}/etc/sslmanager.cert
                else
                    echo "ERROR: OpenSSL not found. Cannot generate certificate for ossec-authd."
                fi
            fi
        fi
    fi
}

##########
# WriteLogs()
##########
WriteLogs()
{
  LOCALFILES_TMP=`cat ${LOCALFILES_TEMPLATE}`
  for i in ${LOCALFILES_TMP}; do
      field1=$(echo $i | cut -d\: -f1)
      field2=$(echo $i | cut -d\: -f2)
      field3=$(echo $i | cut -d\: -f3)
      if [ "X$field1" = "Xskip_check_exist" ]; then
          SKIP_CHECK_FILE="yes"
          LOG_FORMAT="$field2"
          FILE="$field3"
      else
          SKIP_CHECK_FILE="no"
          LOG_FORMAT="$field1"
          FILE="$field2"
      fi

      # Check installation directory
      if [ $(echo $FILE | grep "INSTALL_DIR") ]; then
        FILE=$(echo $FILE | sed -e "s|INSTALL_DIR|${INSTALLDIR}|g")
      fi

      # If log file present or skip file
      if [ -f "$FILE" ] || [ "X$SKIP_CHECK_FILE" = "Xyes" ]; then
        if [ "$1" = "echo" ]; then
          echo "    -- $FILE"
        elif [ "$1" = "add" ]; then
          echo "  <localfile>" >> $NEWCONFIG
          if [ "$FILE" = "snort" ]; then
            head -n 1 $FILE|grep "\[**\] "|grep -v "Classification:" > /dev/null
            if [ $? = 0 ]; then
              echo "    <log_format>snort-full</log_format>" >> $NEWCONFIG
            else
              echo "    <log_format>snort-fast</log_format>" >> $NEWCONFIG
            fi
          else
            echo "    <log_format>$LOG_FORMAT</log_format>" >> $NEWCONFIG
          fi
          echo "    <location>$FILE</location>" >>$NEWCONFIG
          echo "  </localfile>" >> $NEWCONFIG
          echo "" >> $NEWCONFIG
        fi
      fi
  done
}

##########
# SetHeaders() 1-agent|manager|local
##########
SetHeaders()
{
    HEADERS_TMP="/tmp/wazuh-headers.tmp"
    if [ "$DIST_VER" = "0" ]; then
        sed -e "s/TYPE/$1/g; s/DISTRIBUTION/${DIST_NAME}/g; s/VERSION//g" "$HEADER_TEMPLATE" > $HEADERS_TMP
    else
      if [ "$DIST_SUBVER" = "0" ]; then
        sed -e "s/TYPE/$1/g; s/DISTRIBUTION/${DIST_NAME}/g; s/VERSION/${DIST_VER}/g" "$HEADER_TEMPLATE" > $HEADERS_TMP
      else
        sed -e "s/TYPE/$1/g; s/DISTRIBUTION/${DIST_NAME}/g; s/VERSION/${DIST_VER}.${DIST_SUBVER}/g" "$HEADER_TEMPLATE" > $HEADERS_TMP
      fi
    fi
    cat $HEADERS_TMP
    rm -f $HEADERS_TMP
}

##########
# Generate the ossec-init.conf
##########
GenerateInitConf()
{
    NEWINIT="./ossec-init.conf.temp"
    echo "DIRECTORY=\"${INSTALLDIR}\"" > ${NEWINIT}
    echo "NAME=\"${NAME}\"" >> ${NEWINIT}
    echo "VERSION=\"${VERSION}\"" >> ${NEWINIT}
    echo "REVISION=\"${REVISION}\"" >> ${NEWINIT}
    echo "DATE=\"`date`\"" >> ${NEWINIT}
    echo "TYPE=\"${INSTYPE}\"" >> ${NEWINIT}
    cat "$NEWINIT"
    rm "$NEWINIT"
}

##########
# WriteAgent() $1="no_locafiles" or empty
##########
WriteAgent()
{
    NO_LOCALFILES=$1

    HEADERS=$(SetHeaders "Agent")
    echo "$HEADERS" > $NEWCONFIG
    echo "" >> $NEWCONFIG

    echo "<ossec_config>" >> $NEWCONFIG
    echo "  <client>" >> $NEWCONFIG
    echo "    <server>" >> $NEWCONFIG
    if [ "X${HNAME}" = "X" ]; then
      echo "      <address>$SERVER_IP</address>" >> $NEWCONFIG
    else
      echo "      <address>$HNAME</address>" >> $NEWCONFIG
    fi
    echo "      <port>1514</port>" >> $NEWCONFIG
    echo "      <protocol>tcp</protocol>" >> $NEWCONFIG
    echo "    </server>" >> $NEWCONFIG
    if [ "X${USER_AGENT_CONFIG_PROFILE}" != "X" ]; then
         PROFILE=${USER_AGENT_CONFIG_PROFILE}
         echo "    <config-profile>$PROFILE</config-profile>" >> $NEWCONFIG
    else
      if [ "$DIST_VER" = "0" ]; then
        echo "    <config-profile>$DIST_NAME</config-profile>" >> $NEWCONFIG
      else
        if [ "$DIST_SUBVER" = "0" ]; then
          echo "    <config-profile>$DIST_NAME, $DIST_NAME$DIST_VER</config-profile>" >> $NEWCONFIG
        else
          echo "    <config-profile>$DIST_NAME, $DIST_NAME$DIST_VER, $DIST_NAME$DIST_VER.$DIST_SUBVER</config-profile>" >> $NEWCONFIG
        fi
      fi
    fi
    echo "    <notify_time>10</notify_time>" >> $NEWCONFIG
    echo "    <time-reconnect>60</time-reconnect>" >> $NEWCONFIG
    echo "    <auto_restart>yes</auto_restart>" >> $NEWCONFIG
    echo "    <crypto_method>aes</crypto_method>" >> $NEWCONFIG
    echo "  </client>" >> $NEWCONFIG
    echo "" >> $NEWCONFIG

    echo "  <client_buffer>" >> $NEWCONFIG
    echo "    <!-- Agent buffer options -->" >> $NEWCONFIG
    echo "    <disabled>no</disabled>" >> $NEWCONFIG
    echo "    <queue_size>5000</queue_size>" >> $NEWCONFIG
    echo "    <events_per_second>500</events_per_second>" >> $NEWCONFIG
    echo "  </client_buffer>" >> $NEWCONFIG
    echo "" >> $NEWCONFIG

    # Rootcheck
    WriteRootcheck "agent"

    # CIS-CAT configuration
    if [ "X$DIST_NAME" !=  "Xdarwin" ]; then
        WriteCISCAT "agent"
    fi

    # Write osquery
    WriteOsquery "agent"

    # Syscollector configuration
    WriteSyscollector "agent"

    # Agent upgrade
    cat ${AGENT_UPGRADE_AGENT_TEMPLATE} >> $NEWCONFIG
    echo "" >> $NEWCONFIG

    # Configuration assessment configuration
    WriteConfigurationAssessment

    # Syscheck
    WriteSyscheck "agent"

    # Write the log files
    if [ "X${NO_LOCALFILES}" = "X" ]; then
      echo "  <!-- Log analysis -->" >> $NEWCONFIG
      WriteLogs "add"
    else
      echo "  <!-- Log analysis -->" >> $NEWCONFIG
    fi

    # Localfile commands
    LOCALFILE_COMMANDS_TEMPLATE=$(GetTemplate "localfile-commands.agent.template" ${DIST_NAME} ${DIST_VER} ${DIST_SUBVER})
    if [ "$LOCALFILE_COMMANDS_TEMPLATE" = "ERROR_NOT_FOUND" ]; then
      LOCALFILE_COMMANDS_TEMPLATE=$(GetTemplate "localfile-commands.template" ${DIST_NAME} ${DIST_VER} ${DIST_SUBVER})
    fi
    cat ${LOCALFILE_COMMANDS_TEMPLATE} >> $NEWCONFIG
    echo "" >> $NEWCONFIG

    echo "  <!-- Active response -->" >> $NEWCONFIG

    echo "  <active-response>" >> $NEWCONFIG
    if [ "X$ACTIVERESPONSE" = "Xyes" ]; then
        echo "    <disabled>no</disabled>" >> $NEWCONFIG
    else
        echo "    <disabled>yes</disabled>" >> $NEWCONFIG
    fi
    echo "    <ca_store>${INSTALLDIR}/etc/wpk_root.pem</ca_store>" >> $NEWCONFIG

    if [ -n "$CA_STORE" ]
    then
        echo "    <ca_store>${CA_STORE}</ca_store>" >> $NEWCONFIG
    fi

    echo "    <ca_verification>yes</ca_verification>" >> $NEWCONFIG
    echo "  </active-response>" >> $NEWCONFIG
    echo "" >> $NEWCONFIG

    # Logging format
    cat ${LOGGING_TEMPLATE} >> $NEWCONFIG
    echo "" >> $NEWCONFIG

    echo "</ossec_config>" >> $NEWCONFIG
}


##########
# WriteManager() $1="no_locafiles" or empty
##########
WriteManager()
{
    NO_LOCALFILES=$1

    HEADERS=$(SetHeaders "Manager")
    echo "$HEADERS" > $NEWCONFIG
    echo "" >> $NEWCONFIG

    echo "<ossec_config>" >> $NEWCONFIG

    if [ "$EMAILNOTIFY" = "yes"   ]; then
        sed -e "s|<email_notification>no</email_notification>|<email_notification>yes</email_notification>|g; \
        s|<smtp_server>smtp.example.wazuh.com</smtp_server>|<smtp_server>${SMTP}</smtp_server>|g; \
        s|<email_from>ossecm@example.wazuh.com</email_from>|<email_from>ossecm@${HOST}</email_from>|g; \
        s|<email_to>recipient@example.wazuh.com</email_to>|<email_to>${EMAIL}</email_to>|g;" "${GLOBAL_TEMPLATE}" >> $NEWCONFIG
    else
        cat ${GLOBAL_TEMPLATE} >> $NEWCONFIG
    fi
    echo "" >> $NEWCONFIG

    # Alerts level
    cat ${ALERTS_TEMPLATE} >> $NEWCONFIG
    echo "" >> $NEWCONFIG

    # Logging format
    cat ${LOGGING_TEMPLATE} >> $NEWCONFIG
    echo "" >> $NEWCONFIG

    # Remote connection secure
    if [ "X$SLOG" = "Xyes" ]; then
      cat ${REMOTE_SEC_TEMPLATE} >> $NEWCONFIG
      echo "" >> $NEWCONFIG
    fi

    # Write rootcheck
    WriteRootcheck "manager"

    # CIS-CAT configuration
    if [ "X$DIST_NAME" !=  "Xdarwin" ]; then
        WriteCISCAT "manager"
    fi

    # Write osquery
    WriteOsquery "manager"

    # Syscollector configuration
    WriteSyscollector "manager"

    # Configuration assessment
    WriteConfigurationAssessment

    # Agent upgrade
<<<<<<< HEAD
    cat ${AGENT_UPGRADE_TEMPLATE} >> $NEWCONFIG
=======
    cat ${AGENT_UPGRADE_MANAGER_TEMPLATE} >> $NEWCONFIG
>>>>>>> 6fb275a0
    echo "" >> $NEWCONFIG

    # Task Manager
    cat ${TASK_MANAGER_TEMPLATE} >> $NEWCONFIG
    echo "" >> $NEWCONFIG

    # Vulnerability Detector
    cat ${VULN_TEMPLATE} >> $NEWCONFIG
    echo "" >> $NEWCONFIG

    # Write syscheck
    WriteSyscheck "manager"

    # Active response
    if [ "$SET_WHITE_LIST"="true" ]; then
       sed -e "/  <\/global>/d" "${GLOBAL_AR_TEMPLATE}" >> $NEWCONFIG
      # Nameservers in /etc/resolv.conf
      for ip in ${NAMESERVERS} ${NAMESERVERS2};
        do
          if [ ! "X${ip}" = "X" -a ! "${ip}" = "0.0.0.0" ]; then
              echo "    <white_list>${ip}</white_list>" >>$NEWCONFIG
          fi
      done
      # Read string
      for ip in ${IPS};
        do
          if [ ! "X${ip}" = "X" -a ! "${ip}" = "0.0.0.0" ]; then
            echo $ip | grep -E "^[0-9./]{5,20}$" > /dev/null 2>&1
            if [ $? = 0 ]; then
              echo "    <white_list>${ip}</white_list>" >>$NEWCONFIG
            fi
          fi
        done
        echo "  </global>" >> $NEWCONFIG
        echo "" >> $NEWCONFIG
    else
      cat ${GLOBAL_AR_TEMPLATE} >> $NEWCONFIG
      echo "" >> $NEWCONFIG
    fi

    cat ${AR_COMMANDS_TEMPLATE} >> $NEWCONFIG
    echo "" >> $NEWCONFIG
    cat ${AR_DEFINITIONS_TEMPLATE} >> $NEWCONFIG
    echo "" >> $NEWCONFIG

    # Write the log files
    if [ "X${NO_LOCALFILES}" = "X" ]; then
      echo "  <!-- Log analysis -->" >> $NEWCONFIG
      WriteLogs "add"
    else
      echo "  <!-- Log analysis -->" >> $NEWCONFIG
    fi

    # Localfile commands
    LOCALFILE_COMMANDS_TEMPLATE=$(GetTemplate "localfile-commands.manager.template" ${DIST_NAME} ${DIST_VER} ${DIST_SUBVER})
    if [ "$LOCALFILE_COMMANDS_TEMPLATE" = "ERROR_NOT_FOUND" ]; then
      LOCALFILE_COMMANDS_TEMPLATE=$(GetTemplate "localfile-commands.template" ${DIST_NAME} ${DIST_VER} ${DIST_SUBVER})
    fi
    cat ${LOCALFILE_COMMANDS_TEMPLATE} >> $NEWCONFIG
    echo "" >> $NEWCONFIG

    # Writting rules configuration
    cat ${RULES_TEMPLATE} >> $NEWCONFIG
    echo "" >> $NEWCONFIG

    # Writting auth configuration
    if [ "X${AUTHD}" = "Xyes" ]; then
        sed -e "s|\${INSTALLDIR}|$INSTALLDIR|g" "${AUTH_TEMPLATE}" >> $NEWCONFIG
        echo "" >> $NEWCONFIG
    else
        DisableAuthd
    fi

    # Writting cluster configuration
    cat ${CLUSTER_TEMPLATE} >> $NEWCONFIG
    echo "" >> $NEWCONFIG

    echo "</ossec_config>" >> $NEWCONFIG

}

##########
# WriteLocal() $1="no_locafiles" or empty
##########
WriteLocal()
{
    NO_LOCALFILES=$1

    HEADERS=$(SetHeaders "Local")
    echo "$HEADERS" > $NEWCONFIG
    echo "" >> $NEWCONFIG

    echo "<ossec_config>" >> $NEWCONFIG

    if [ "$EMAILNOTIFY" = "yes"   ]; then
        sed -e "s|<email_notification>no</email_notification>|<email_notification>yes</email_notification>|g; \
        s|<smtp_server>smtp.example.wazuh.com</smtp_server>|<smtp_server>${SMTP}</smtp_server>|g; \
        s|<email_from>ossecm@example.wazuh.com</email_from>|<email_from>ossecm@${HOST}</email_from>|g; \
        s|<email_to>recipient@example.wazuh.com</email_to>|<email_to>${EMAIL}</email_to>|g;" "${GLOBAL_TEMPLATE}" >> $NEWCONFIG
    else
        cat ${GLOBAL_TEMPLATE} >> $NEWCONFIG
    fi
    echo "" >> $NEWCONFIG

    # Alerts level
    cat ${ALERTS_TEMPLATE} >> $NEWCONFIG
    echo "" >> $NEWCONFIG

    # Logging format
    cat ${LOGGING_TEMPLATE} >> $NEWCONFIG
    echo "" >> $NEWCONFIG

    # Write rootcheck
    WriteRootcheck "manager"

    # CIS-CAT configuration
    if [ "X$DIST_NAME" !=  "Xdarwin" ]; then
        WriteCISCAT "agent"
    fi

    # Write osquery
    WriteOsquery "manager"

<<<<<<< HEAD
=======
    # Agent upgrade
    cat ${AGENT_UPGRADE_MANAGER_TEMPLATE} >> $NEWCONFIG
    echo "" >> $NEWCONFIG

>>>>>>> 6fb275a0
    # Task Manager
    cat ${TASK_MANAGER_TEMPLATE} >> $NEWCONFIG
    echo "" >> $NEWCONFIG

    # Vulnerability Detector
    cat ${VULN_TEMPLATE} >> $NEWCONFIG
    echo "" >> $NEWCONFIG

    # Agent upgrade
    cat ${AGENT_UPGRADE_TEMPLATE} >> $NEWCONFIG
    echo "" >> $NEWCONFIG

    # Write syscheck
    WriteSyscheck "manager"

    # Active response
    if [ "$SET_WHITE_LIST"="true" ]; then
       sed -e "/  <\/global>/d" "${GLOBAL_AR_TEMPLATE}" >> $NEWCONFIG
      # Nameservers in /etc/resolv.conf
      for ip in ${NAMESERVERS} ${NAMESERVERS2};
        do
          if [ ! "X${ip}" = "X" ]; then
              echo "    <white_list>${ip}</white_list>" >>$NEWCONFIG
          fi
      done
      # Read string
      for ip in ${IPS};
        do
          if [ ! "X${ip}" = "X" ]; then
            echo $ip | grep -E "^[0-9./]{5,20}$" > /dev/null 2>&1
            if [ $? = 0 ]; then
              echo "    <white_list>${ip}</white_list>" >>$NEWCONFIG
            fi
          fi
        done
        echo "  </global>" >> $NEWCONFIG
        echo "" >> $NEWCONFIG
    else
      cat ${GLOBAL_AR_TEMPLATE} >> $NEWCONFIG
      echo "" >> $NEWCONFIG
    fi

    cat ${AR_COMMANDS_TEMPLATE} >> $NEWCONFIG
    echo "" >> $NEWCONFIG
    cat ${AR_DEFINITIONS_TEMPLATE} >> $NEWCONFIG
    echo "" >> $NEWCONFIG

    # Write the log files
    if [ "X${NO_LOCALFILES}" = "X" ]; then
      echo "  <!-- Log analysis -->" >> $NEWCONFIG
      WriteLogs "add"
    else
      echo "  <!-- Log analysis -->" >> $NEWCONFIG
    fi

    # Localfile commands
    LOCALFILE_COMMANDS_TEMPLATE=$(GetTemplate "localfile-commands.manager.template" ${DIST_NAME} ${DIST_VER} ${DIST_SUBVER})
    if [ "$LOCALFILE_COMMANDS_TEMPLATE" = "ERROR_NOT_FOUND" ]; then
      LOCALFILE_COMMANDS_TEMPLATE=$(GetTemplate "localfile-commands.template" ${DIST_NAME} ${DIST_VER} ${DIST_SUBVER})
    fi
    cat ${LOCALFILE_COMMANDS_TEMPLATE} >> $NEWCONFIG
    echo "" >> $NEWCONFIG

    # Writting rules configuration
    cat ${RULES_TEMPLATE} >> $NEWCONFIG
    echo "" >> $NEWCONFIG

    echo "</ossec_config>" >> $NEWCONFIG
}

InstallCommon()
{

    PREFIX='/var/ossec'
    OSSEC_GROUP='ossec'
    OSSEC_USER='ossec'
    OSSEC_USER_MAIL='ossecm'
    OSSEC_USER_REM='ossecr'
    INSTALL="install"

    if [ ${INSTYPE} = 'server' ]; then
        OSSEC_CONTROL_SRC='./init/ossec-server.sh'
        OSSEC_CONF_SRC='../etc/ossec-server.conf'
    elif [ ${INSTYPE} = 'agent' ]; then
        OSSEC_CONTROL_SRC='./init/ossec-client.sh'
        OSSEC_CONF_SRC='../etc/ossec-agent.conf'
    elif [ ${INSTYPE} = 'local' ]; then
        OSSEC_CONTROL_SRC='./init/ossec-local.sh'
        OSSEC_CONF_SRC='../etc/ossec-local.conf'
    fi

    if [ ! ${PREFIX} = ${INSTALLDIR} ]; then
        PREFIX=${INSTALLDIR}
    fi

    if [ ${DIST_NAME} = "sunos" ]; then
        INSTALL="ginstall"
    elif [ ${DIST_NAME} = "HP-UX" ]; then
        INSTALL="/usr/local/coreutils/bin/install"
   elif [ ${DIST_NAME} = "AIX" ]; then
        INSTALL="/opt/freeware/bin/install"
    fi

    ./init/adduser.sh ${OSSEC_USER} ${OSSEC_USER_MAIL} ${OSSEC_USER_REM} ${OSSEC_GROUP} ${PREFIX} ${INSTYPE}

  ${INSTALL} -d -m 0750 -o root -g ${OSSEC_GROUP} ${PREFIX}/
  ${INSTALL} -d -m 0770 -o ${OSSEC_USER} -g ${OSSEC_GROUP} ${PREFIX}/logs
  ${INSTALL} -d -m 0750 -o ${OSSEC_USER} -g ${OSSEC_GROUP} ${PREFIX}/logs/ossec
  ${INSTALL} -m 0660 -o ${OSSEC_USER} -g ${OSSEC_GROUP} /dev/null ${PREFIX}/logs/ossec.log
  ${INSTALL} -m 0660 -o ${OSSEC_USER} -g ${OSSEC_GROUP} /dev/null ${PREFIX}/logs/ossec.json
  ${INSTALL} -m 0660 -o ${OSSEC_USER} -g ${OSSEC_GROUP} /dev/null ${PREFIX}/logs/active-responses.log

    if [ ${INSTYPE} = 'agent' ]; then
        ${INSTALL} -d -m 0750 -o root -g 0 ${PREFIX}/bin
    else
        ${INSTALL} -d -m 0750 -o root -g ${OSSEC_GROUP} ${PREFIX}/bin
    fi

  ${INSTALL} -d -m 0750 -o root -g ${OSSEC_GROUP} ${PREFIX}/lib

    if [ ${NUNAME} = 'Darwin' ]
    then
        if [ -f libwazuhext.dylib ]
        then
            ${INSTALL} -m 0750 -o root -g 0 libwazuhext.dylib ${PREFIX}/lib
        fi
    elif [ -f libwazuhext.so ]
    then
        ${INSTALL} -m 0750 -o root -g ${OSSEC_GROUP} libwazuhext.so ${PREFIX}/lib

        if ([ "X${DIST_NAME}" = "Xrhel" ] || [ "X${DIST_NAME}" = "Xcentos" ] || [ "X${DIST_NAME}" = "XCentOS" ]) && [ ${DIST_VER} -le 5 ]; then
            chcon -t textrel_shlib_t ${PREFIX}/lib/libwazuhext.so
        fi
    fi

  ${INSTALL} -m 0750 -o root -g 0 ossec-logcollector ${PREFIX}/bin
  ${INSTALL} -m 0750 -o root -g 0 ossec-syscheckd ${PREFIX}/bin
  ${INSTALL} -m 0750 -o root -g 0 ossec-execd ${PREFIX}/bin
  ${INSTALL} -m 0750 -o root -g 0 manage_agents ${PREFIX}/bin
  ${INSTALL} -m 0750 -o root -g 0 ../contrib/util.sh ${PREFIX}/bin/
  ${INSTALL} -m 0750 -o root -g 0 ${OSSEC_CONTROL_SRC} ${PREFIX}/bin/ossec-control
  ${INSTALL} -m 0750 -o root -g 0 wazuh-modulesd ${PREFIX}/bin/

  ${INSTALL} -d -m 0750 -o root -g ${OSSEC_GROUP} ${PREFIX}/queue
  ${INSTALL} -d -m 0770 -o ${OSSEC_USER} -g ${OSSEC_GROUP} ${PREFIX}/queue/alerts
  ${INSTALL} -d -m 0770 -o ${OSSEC_USER} -g ${OSSEC_GROUP} ${PREFIX}/queue/ossec
  ${INSTALL} -d -m 0750 -o ${OSSEC_USER} -g ${OSSEC_GROUP} ${PREFIX}/queue/diff
  ${INSTALL} -d -m 0750 -o ${OSSEC_USER} -g ${OSSEC_GROUP} ${PREFIX}/queue/fim
  ${INSTALL} -d -m 0750 -o ${OSSEC_USER} -g ${OSSEC_GROUP} ${PREFIX}/queue/fim/db

  ${INSTALL} -d -m 0750 -o root -g ${OSSEC_GROUP} ${PREFIX}/ruleset
  ${INSTALL} -d -m 0750 -o root -g ${OSSEC_GROUP} ${PREFIX}/ruleset/sca

  ${INSTALL} -d -m 0750 -o root -g ${OSSEC_GROUP} ${PREFIX}/wodles
  ${INSTALL} -d -m 0770 -o root -g ${OSSEC_GROUP} ${PREFIX}/var/wodles

  ${INSTALL} -d -m 0770 -o ${OSSEC_USER} -g ${OSSEC_GROUP} ${PREFIX}/etc

    if [ -f /etc/localtime ]
    then
         ${INSTALL} -m 0640 -o root -g ${OSSEC_GROUP} /etc/localtime ${PREFIX}/etc
    fi

  ${INSTALL} -d -m 1770 -o root -g ${OSSEC_GROUP} ${PREFIX}/tmp

    if [ -f /etc/TIMEZONE ]; then
         ${INSTALL} -m 0640 -o root -g ${OSSEC_GROUP} /etc/TIMEZONE ${PREFIX}/etc/
    fi
    # Solaris Needs some extra files
    if [ ${DIST_NAME} = "SunOS" ]; then
      ${INSTALL} -d -m 0750 -o root -g ${OSSEC_GROUP} ${PREFIX}/usr/share/lib/zoneinfo/
        cp -rf /usr/share/lib/zoneinfo/* ${PREFIX}/usr/share/lib/zoneinfo/
        chown root:${OSSEC_GROUP} ${PREFIX}/usr/share/lib/zoneinfo/*
        find ${PREFIX}/usr/share/lib/zoneinfo/ -type d -exec chmod 0750 {} +
        find ${PREFIX}/usr/share/lib/zoneinfo/ -type f -exec chmod 0640 {} +
    fi

    ${INSTALL} -m 0640 -o root -g ${OSSEC_GROUP} -b ../etc/internal_options.conf ${PREFIX}/etc/

    if [ ! -f ${PREFIX}/etc/local_internal_options.conf ]; then
        ${INSTALL} -m 0640 -o root -g ${OSSEC_GROUP} ../etc/local_internal_options.conf ${PREFIX}/etc/local_internal_options.conf
    fi

    if [ ! -f ${PREFIX}/etc/client.keys ]; then
        if [ ${INSTYPE} = 'agent' ]; then
            ${INSTALL} -m 0640 -o root -g ${OSSEC_GROUP} /dev/null ${PREFIX}/etc/client.keys
        else
            ${INSTALL} -m 0640 -o ossec -g ${OSSEC_GROUP} /dev/null ${PREFIX}/etc/client.keys
        fi
    fi

    if [ ! -f ${PREFIX}/etc/ossec.conf ]; then
        if [ -f  ../etc/ossec.mc ]; then
            ${INSTALL} -m 0660 -o root -g ${OSSEC_GROUP} ../etc/ossec.mc ${PREFIX}/etc/ossec.conf
        else
            ${INSTALL} -m 0660 -o root -g ${OSSEC_GROUP} ${OSSEC_CONF_SRC} ${PREFIX}/etc/ossec.conf
        fi
    fi

  ${INSTALL} -d -m 0770 -o root -g ${OSSEC_GROUP} ${PREFIX}/etc/shared
  ${INSTALL} -d -m 0750 -o root -g ${OSSEC_GROUP} ${PREFIX}/active-response
  ${INSTALL} -d -m 0750 -o root -g ${OSSEC_GROUP} ${PREFIX}/active-response/bin
  ${INSTALL} -d -m 0750 -o root -g ${OSSEC_GROUP} ${PREFIX}/agentless
  ${INSTALL} -m 0750 -o root -g ${OSSEC_GROUP} agentlessd/scripts/* ${PREFIX}/agentless/

  ${INSTALL} -d -m 0770 -o root -g ${OSSEC_GROUP} ${PREFIX}/.ssh

  ./init/fw-check.sh execute
  ${INSTALL} -m 0750 -o root -g ${OSSEC_GROUP} ../active-response/*.sh ${PREFIX}/active-response/bin/
  ${INSTALL} -m 0750 -o root -g ${OSSEC_GROUP} ../active-response/*.py ${PREFIX}/active-response/bin/
  ${INSTALL} -m 0750 -o root -g ${OSSEC_GROUP} ../active-response/firewalls/*.sh ${PREFIX}/active-response/bin/

  ${INSTALL} -d -m 0750 -o root -g ${OSSEC_GROUP} ${PREFIX}/var
  ${INSTALL} -d -m 0770 -o root -g ${OSSEC_GROUP} ${PREFIX}/var/run
  ${INSTALL} -d -m 0770 -o root -g ${OSSEC_GROUP} ${PREFIX}/var/upgrade
  ${INSTALL} -d -m 0770 -o root -g ${OSSEC_GROUP} ${PREFIX}/var/selinux

  if [ -f selinux/wazuh.pp ]
  then
    ${INSTALL} -m 0640 -o root -g ${OSSEC_GROUP} selinux/wazuh.pp ${PREFIX}/var/selinux/
    InstallSELinuxPolicyPackage
  fi

  ${INSTALL} -d -m 0750 -o root -g ${OSSEC_GROUP} ${PREFIX}/backup

}

InstallLocal()
{

    InstallCommon

    ${INSTALL} -d -m 0770 -o root -g ${OSSEC_GROUP} ${PREFIX}/etc/decoders
    ${INSTALL} -d -m 0770 -o root -g ${OSSEC_GROUP} ${PREFIX}/etc/rules
    ${INSTALL} -d -m 0770 -o ${OSSEC_USER} -g ${OSSEC_GROUP} ${PREFIX}/var/multigroups
    ${INSTALL} -d -m 0770 -o root -g ${OSSEC_GROUP} ${PREFIX}/var/db
    ${INSTALL} -d -m 0770 -o root -g ${OSSEC_GROUP} ${PREFIX}/var/db/agents
    ${INSTALL} -d -m 0770 -o root -g ${OSSEC_GROUP} ${PREFIX}/var/download
    ${INSTALL} -d -m 0750 -o ${OSSEC_USER} -g ${OSSEC_GROUP} ${PREFIX}/logs/archives
    ${INSTALL} -d -m 0750 -o ${OSSEC_USER} -g ${OSSEC_GROUP} ${PREFIX}/logs/alerts
    ${INSTALL} -d -m 0750 -o ${OSSEC_USER} -g ${OSSEC_GROUP} ${PREFIX}/logs/firewall
    ${INSTALL} -d -m 0750 -o ${OSSEC_USER} -g ${OSSEC_GROUP} ${PREFIX}/logs/api
    ${INSTALL} -d -m 0770 -o root -g ${OSSEC_GROUP} ${PREFIX}/etc/rootcheck

    ${INSTALL} -m 0750 -o root -g 0 ossec-agentlessd ${PREFIX}/bin
    ${INSTALL} -m 0750 -o root -g 0 ossec-analysisd ${PREFIX}/bin
    ${INSTALL} -m 0750 -o root -g 0 ossec-monitord ${PREFIX}/bin
    ${INSTALL} -m 0750 -o root -g 0 ossec-reportd ${PREFIX}/bin
    ${INSTALL} -m 0750 -o root -g 0 ossec-maild ${PREFIX}/bin
    ${INSTALL} -m 0750 -o root -g 0 ossec-logtest ${PREFIX}/bin
    ${INSTALL} -m 0750 -o root -g 0 ossec-csyslogd ${PREFIX}/bin
    ${INSTALL} -m 0750 -o root -g 0 ossec-dbd ${PREFIX}/bin
    ${INSTALL} -m 0750 -o root -g 0 ossec-makelists ${PREFIX}/bin
    ${INSTALL} -m 0750 -o root -g ${OSSEC_GROUP} verify-agent-conf ${PREFIX}/bin/
    ${INSTALL} -m 0750 -o root -g 0 clear_stats ${PREFIX}/bin/
    ${INSTALL} -m 0750 -o root -g 0 ossec-regex ${PREFIX}/bin/
    ${INSTALL} -m 0750 -o root -g 0 syscheck_update ${PREFIX}/bin/
    ${INSTALL} -m 0750 -o root -g 0 agent_control ${PREFIX}/bin/
    ${INSTALL} -m 0750 -o root -g 0 syscheck_control ${PREFIX}/bin/
    ${INSTALL} -m 0750 -o root -g 0 rootcheck_control ${PREFIX}/bin/
    ${INSTALL} -m 0750 -o root -g 0 ossec-integratord ${PREFIX}/bin/
    ${INSTALL} -m 0750 -o root -g 0 wazuh-db ${PREFIX}/bin/

    ${INSTALL} -d -m 0750 -o ${OSSEC_USER} -g ${OSSEC_GROUP} ${PREFIX}/stats
    ${INSTALL} -d -m 0750 -o root -g ${OSSEC_GROUP} ${PREFIX}/ruleset/decoders
    ${INSTALL} -d -m 0750 -o root -g ${OSSEC_GROUP} ${PREFIX}/ruleset/rules

    ${INSTALL} -m 0640 -o root -g ${OSSEC_GROUP} -b update/ruleset/RULESET_VERSION ${PREFIX}/ruleset/VERSION
    ${INSTALL} -m 0640 -o root -g ${OSSEC_GROUP} -b ../etc/rules/*.xml ${PREFIX}/ruleset/rules
    ${INSTALL} -m 0640 -o root -g ${OSSEC_GROUP} -b ../etc/decoders/*.xml ${PREFIX}/ruleset/decoders
    ${INSTALL} -m 0660 -o root -g ${OSSEC_GROUP} rootcheck/db/*.txt ${PREFIX}/etc/rootcheck

    InstallSecurityConfigurationAssessmentFiles "manager"

    # Build SQLite library for CentOS 6
    if ([ "X${DIST_NAME}" = "Xrhel" ] || [ "X${DIST_NAME}" = "Xcentos" ]) && [ ${DIST_VER} -le 6 ]; then
        LIB_FLAG="yes"
    else
        LIB_FLAG="no"
    fi

    if [ ! -f ${PREFIX}/etc/decoders/local_decoder.xml ]; then
        ${INSTALL} -m 0660 -o ossec -g ${OSSEC_GROUP} -b ../etc/local_decoder.xml ${PREFIX}/etc/decoders/local_decoder.xml
    fi
    if [ ! -f ${PREFIX}/etc/rules/local_rules.xml ]; then
        ${INSTALL} -m 0660 -o ossec -g ${OSSEC_GROUP} -b ../etc/local_rules.xml ${PREFIX}/etc/rules/local_rules.xml
    fi
    if [ ! -f ${PREFIX}/etc/lists ]; then
        ${INSTALL} -d -m 0770 -o root -g ${OSSEC_GROUP} ${PREFIX}/etc/lists
    fi
    if [ ! -f ${PREFIX}/etc/lists/amazon ]; then
        ${INSTALL} -d -m 0770 -o ossec -g ${OSSEC_GROUP} ${PREFIX}/etc/lists/amazon
        ${INSTALL} -m 0660 -o ossec -g ${OSSEC_GROUP} -b ../etc/lists/amazon/* ${PREFIX}/etc/lists/amazon/
    fi
    if [ ! -f ${PREFIX}/etc/lists/audit-keys ]; then
        ${INSTALL} -m 0660 -o ossec -g ${OSSEC_GROUP} -b ../etc/lists/audit-keys ${PREFIX}/etc/lists/audit-keys
    fi
    if [ ! -f ${PREFIX}/etc/lists/security-eventchannel ]; then
        ${INSTALL} -m 0660 -o ossec -g ${OSSEC_GROUP} -b ../etc/lists/security-eventchannel ${PREFIX}/etc/lists/security-eventchannel
    fi

    ${INSTALL} -d -m 0750 -o ${OSSEC_USER} -g ${OSSEC_GROUP} ${PREFIX}/queue/fts
    ${INSTALL} -d -m 0750 -o ${OSSEC_USER} -g ${OSSEC_GROUP} ${PREFIX}/queue/rootcheck
    ${INSTALL} -d -m 0770 -o ${OSSEC_USER_REM} -g ${OSSEC_GROUP} ${PREFIX}/queue/agent-info
    ${INSTALL} -d -m 0750 -o ${OSSEC_USER} -g ${OSSEC_GROUP} ${PREFIX}/queue/agentless
    ${INSTALL} -d -m 0750 -o ${OSSEC_USER} -g ${OSSEC_GROUP} ${PREFIX}/queue/db

    ${INSTALL} -d -m 0750 -o root -g ${OSSEC_GROUP} ${PREFIX}/integrations
    ${INSTALL} -m 750 -o root -g ${OSSEC_GROUP} ../integrations/pagerduty ${PREFIX}/integrations/pagerduty
    ${INSTALL} -m 750 -o root -g ${OSSEC_GROUP} ../integrations/slack ${PREFIX}/integrations/slack.py
    ${INSTALL} -m 750 -o root -g ${OSSEC_GROUP} ../integrations/virustotal ${PREFIX}/integrations/virustotal.py
    touch ${PREFIX}/logs/integrations.log
    chmod 640 ${PREFIX}/logs/integrations.log
    chown ${OSSEC_USER_MAIL}:${OSSEC_GROUP} ${PREFIX}/logs/integrations.log

    if [ "X${OPTIMIZE_CPYTHON}" = "Xy" ]; then
        CPYTHON_FLAGS="OPTIMIZE_CPYTHON=yes"
    fi

    # Install Vulnerability Detector files
    ${INSTALL} -d -m 0660 -o root -g ${OSSEC_GROUP} ${PREFIX}/queue/vulnerabilities
    ${INSTALL} -d -m 0440 -o root -g ${OSSEC_GROUP} ${PREFIX}/queue/vulnerabilities/dictionaries
    ${INSTALL} -m 0440 -o root -g ${OSSEC_GROUP} wazuh_modules/vulnerability_detector/cpe_helper.json ${PREFIX}/queue/vulnerabilities/dictionaries
    ${INSTALL} -m 0440 -o root -g ${OSSEC_GROUP} wazuh_modules/vulnerability_detector/msu.json.gz ${PREFIX}/queue/vulnerabilities/dictionaries

    # Install Task Manager files
    ${INSTALL} -d -m 0770 -o ${OSSEC_USER} -g ${OSSEC_GROUP} ${PREFIX}/queue/tasks

    ### Install Python
    ${MAKEBIN} wpython PREFIX=${PREFIX} TARGET=${INSTYPE}

    ${MAKEBIN} --quiet -C ../framework install PREFIX=${PREFIX} USE_FRAMEWORK_LIB=${LIB_FLAG}

    ### Backup old API
    if [ "X${update_only}" = "Xyes" ]; then
      ${MAKEBIN} --quiet -C ../api backup PREFIX=${PREFIX} REVISION=${REVISION}
    fi

    ### Install API
    ${MAKEBIN} --quiet -C ../api install PREFIX=${PREFIX}

    ### restore old API
    if [ "X${update_only}" = "Xyes" ]; then
      ${MAKEBIN} --quiet -C ../api restore PREFIX=${PREFIX} REVISION=${REVISION}
    fi

    ### Install API service
    if [ "X${INSTALL_API_DAEMON}" = "X" ] || [ "X${INSTALL_API_DAEMON}" = "Xy" ]; then
        ${MAKEBIN} --quiet -C ../api service PREFIX=${PREFIX}
    fi
}

TransferShared()
{
    rm -f ${PREFIX}/etc/shared/merged.mg
    find ${PREFIX}/etc/shared -maxdepth 1 -type f -not -name ar.conf -not -name files.yml -exec cp -pf {} ${PREFIX}/backup/shared \;
    find ${PREFIX}/etc/shared -maxdepth 1 -type f -not -name ar.conf -not -name files.yml -exec mv -f {} ${PREFIX}/etc/shared/default \;
}

InstallServer()
{

    InstallLocal

    # Install cluster files
    ${INSTALL} -d -m 0770 -o ${OSSEC_USER} -g ${OSSEC_GROUP} ${PREFIX}/queue/cluster
    ${INSTALL} -d -m 0750 -o ${OSSEC_USER} -g ${OSSEC_GROUP} ${PREFIX}/logs/cluster

    ${INSTALL} -d -m 0770 -o ossec -g ${OSSEC_GROUP} ${PREFIX}/etc/shared/default
    ${INSTALL} -d -m 0750 -o root -g ${OSSEC_GROUP} ${PREFIX}/backup/shared

    TransferShared

    ${INSTALL} -m 0750 -o root -g 0 ossec-remoted ${PREFIX}/bin
    ${INSTALL} -m 0750 -o root -g 0 ossec-authd ${PREFIX}/bin

    ${INSTALL} -d -m 0770 -o ${OSSEC_USER_REM} -g ${OSSEC_GROUP} ${PREFIX}/queue/rids
    ${INSTALL} -d -m 0770 -o root -g ${OSSEC_GROUP} ${PREFIX}/queue/agent-groups

    if [ ! -f ${PREFIX}/queue/agents-timestamp ]; then
        ${INSTALL} -m 0600 -o root -g ${OSSEC_GROUP} /dev/null ${PREFIX}/queue/agents-timestamp
    fi

    ${INSTALL} -d -m 0750 -o ${OSSEC_USER} -g ${OSSEC_GROUP} ${PREFIX}/backup/agents
    ${INSTALL} -d -m 0750 -o ${OSSEC_USER} -g ${OSSEC_GROUP} ${PREFIX}/backup/groups

    ${INSTALL} -m 0660 -o ossec -g ${OSSEC_GROUP} rootcheck/db/*.txt ${PREFIX}/etc/shared/default

    if [ ! -f ${PREFIX}/etc/shared/default/agent.conf ]; then
        ${INSTALL} -m 0660 -o ossec -g ${OSSEC_GROUP} ../etc/agent.conf ${PREFIX}/etc/shared/default
    fi

    if [ ! -f ${PREFIX}/etc/shared/agent-template.conf ]; then
        ${INSTALL} -m 0660 -o ossec -g ${OSSEC_GROUP} ../etc/agent.conf ${PREFIX}/etc/shared/agent-template.conf
    fi

    # Install the plugins files
    ${INSTALL} -d -m 0750 -o root -g ${OSSEC_GROUP} ${PREFIX}/wodles/oscap
    ${INSTALL} -d -m 0750 -o root -g ${OSSEC_GROUP} ${PREFIX}/wodles/oscap/content

    ${INSTALL} -m 0750 -o root -g ${OSSEC_GROUP} ../wodles/oscap/oscap.py ${PREFIX}/wodles/oscap
    ${INSTALL} -m 0750 -o root -g ${OSSEC_GROUP} ../framework/wrappers/generic_wrapper.sh ${PREFIX}/wodles/oscap/oscap
    ${INSTALL} -m 0750 -o root -g ${OSSEC_GROUP} ../wodles/oscap/template_*.xsl ${PREFIX}/wodles/oscap


    ${INSTALL} -d -m 0750 -o root -g ${OSSEC_GROUP} ${PREFIX}/wodles/aws
    ${INSTALL} -m 0750 -o root -g ${OSSEC_GROUP} ../wodles/aws/aws_s3.py ${PREFIX}/wodles/aws/aws-s3.py
    ${INSTALL} -m 0750 -o root -g ${OSSEC_GROUP} ../framework/wrappers/generic_wrapper.sh ${PREFIX}/wodles/aws/aws-s3

    ${INSTALL} -d -m 0750 -o root -g ${OSSEC_GROUP} ${PREFIX}/wodles/gcloud
    ${INSTALL} -m 0750 -o root -g ${OSSEC_GROUP} ../wodles/gcloud/gcloud.py ${PREFIX}/wodles/gcloud/gcloud.py
    ${INSTALL} -m 0750 -o root -g ${OSSEC_GROUP} ../wodles/gcloud/integration.py ${PREFIX}/wodles/gcloud/integration.py
    ${INSTALL} -m 0750 -o root -g ${OSSEC_GROUP} ../wodles/gcloud/tools.py ${PREFIX}/wodles/gcloud/tools.py
    ${INSTALL} -m 0750 -o root -g ${OSSEC_GROUP} ../framework/wrappers/generic_wrapper.sh ${PREFIX}/wodles/gcloud/gcloud

    ${INSTALL} -d -m 0750 -o root -g ${OSSEC_GROUP} ${PREFIX}/wodles/docker
    ${INSTALL} -m 0750 -o root -g ${OSSEC_GROUP} ../wodles/docker-listener/DockerListener.py ${PREFIX}/wodles/docker/DockerListener.py
    ${INSTALL} -m 0750 -o root -g ${OSSEC_GROUP} ../framework/wrappers/generic_wrapper.sh ${PREFIX}/wodles/docker/DockerListener

    # Add Azure script (for manager only)
    ${INSTALL} -d -m 0750 -o root -g ${OSSEC_GROUP} ${PREFIX}/wodles/azure
    ${INSTALL} -m 0750 -o root -g ${OSSEC_GROUP} ../wodles/azure/azure-logs.py ${PREFIX}/wodles/azure/azure-logs.py
    ${INSTALL} -m 0750 -o root -g ${OSSEC_GROUP} ../framework/wrappers/generic_wrapper.sh ${PREFIX}/wodles/azure/azure-logs

    GenerateAuthCert

    # Add the wrappers for python script in active-response
    ${INSTALL} -m 0750 -o root -g ${OSSEC_GROUP} ../framework/wrappers/generic_wrapper.sh ${PREFIX}/integrations/slack
    ${INSTALL} -m 0750 -o root -g ${OSSEC_GROUP} ../framework/wrappers/generic_wrapper.sh ${PREFIX}/integrations/virustotal

}

InstallAgent()
{

    InstallCommon

    InstallSecurityConfigurationAssessmentFiles "agent"

    ${INSTALL} -m 0750 -o root -g 0 ossec-agentd ${PREFIX}/bin
    ${INSTALL} -m 0750 -o root -g 0 agent-auth ${PREFIX}/bin

    ${INSTALL} -d -m 0750 -o ${OSSEC_USER} -g ${OSSEC_GROUP} ${PREFIX}/queue/rids
    ${INSTALL} -d -m 0770 -o root -g ${OSSEC_GROUP} ${PREFIX}/var/incoming
    ${INSTALL} -m 0660 -o root -g ${OSSEC_GROUP} rootcheck/db/*.txt ${PREFIX}/etc/shared/
    ${INSTALL} -m 0640 -o root -g ${OSSEC_GROUP} ../etc/wpk_root.pem ${PREFIX}/etc/

    # Install the plugins files
    # Don't install the plugins if they are already installed. This check affects
    # hybrid installation mode
    if [ ! -d ${PREFIX}/wodles/oscap ]; then
        ${INSTALL} -d -m 0750 -o root -g ${OSSEC_GROUP} ${PREFIX}/wodles/oscap
        ${INSTALL} -d -m 0750 -o root -g ${OSSEC_GROUP} ${PREFIX}/wodles/oscap/content

        ${INSTALL} -m 0750 -o root -g ${OSSEC_GROUP} ../wodles/oscap/oscap.py ${PREFIX}/wodles/oscap
        ${INSTALL} -m 0750 -o root -g ${OSSEC_GROUP} ../wodles/oscap/template_*.xsl ${PREFIX}/wodles/oscap

    fi

    if [ ! -d ${PREFIX}/wodles/aws ]; then
        ${INSTALL} -d -m 0750 -o root -g ${OSSEC_GROUP} ${PREFIX}/wodles/aws
        ${INSTALL} -m 0750 -o root -g ${OSSEC_GROUP} ../wodles/aws/aws_s3.py ${PREFIX}/wodles/aws/aws-s3
    fi

    if [ ! -d ${PREFIX}/wodles/gcloud ]; then
        ${INSTALL} -d -m 0750 -o root -g ${OSSEC_GROUP} ${PREFIX}/wodles/gcloud
        ${INSTALL} -m 0750 -o root -g ${OSSEC_GROUP} ../wodles/gcloud/gcloud.py ${PREFIX}/wodles/gcloud/gcloud
        ${INSTALL} -m 0750 -o root -g ${OSSEC_GROUP} ../wodles/gcloud/integration.py ${PREFIX}/wodles/gcloud/integration.py
        ${INSTALL} -m 0750 -o root -g ${OSSEC_GROUP} ../wodles/gcloud/tools.py ${PREFIX}/wodles/gcloud/tools.py
    fi

    if [ ! -d ${PREFIX}/wodles/docker ]; then
        ${INSTALL} -d -m 0750 -o root -g ${OSSEC_GROUP} ${PREFIX}/wodles/docker
        ${INSTALL} -m 0750 -o root -g ${OSSEC_GROUP} ../wodles/docker-listener/DockerListener.py ${PREFIX}/wodles/docker/DockerListener
    fi

}

InstallWazuh()
{
    if [ "X$INSTYPE" = "Xagent" ]; then
        InstallAgent
    elif [ "X$INSTYPE" = "Xserver" ]; then
        InstallServer
        InstallCDB
    elif [ "X$INSTYPE" = "Xlocal" ]; then
        InstallLocal
        InstallCDB
    fi

}


InstallCDB()
{
    echo "Building CDB lists..."
    ${PREFIX}/bin/ossec-makelists > /dev/null 2>&1
}<|MERGE_RESOLUTION|>--- conflicted
+++ resolved
@@ -35,12 +35,8 @@
 VULN_TEMPLATE="./etc/templates/config/generic/wodle-vulnerability-detector.manager.template"
 
 SECURITY_CONFIGURATION_ASSESSMENT_TEMPLATE="./etc/templates/config/generic/sca.template"
-<<<<<<< HEAD
-AGENT_UPGRADE_TEMPLATE="./etc/templates/config/generic/wodle-agent-upgrade.manager.template"
-=======
 AGENT_UPGRADE_MANAGER_TEMPLATE="./etc/templates/config/generic/wodle-agent-upgrade.manager.template"
 AGENT_UPGRADE_AGENT_TEMPLATE="./etc/templates/config/generic/wodle-agent-upgrade.agent.template"
->>>>>>> 6fb275a0
 TASK_MANAGER_TEMPLATE="./etc/templates/config/generic/wodle-task-manager.manager.template"
 
 ##########
@@ -503,11 +499,7 @@
     WriteConfigurationAssessment
 
     # Agent upgrade
-<<<<<<< HEAD
-    cat ${AGENT_UPGRADE_TEMPLATE} >> $NEWCONFIG
-=======
     cat ${AGENT_UPGRADE_MANAGER_TEMPLATE} >> $NEWCONFIG
->>>>>>> 6fb275a0
     echo "" >> $NEWCONFIG
 
     # Task Manager
@@ -631,23 +623,16 @@
     # Write osquery
     WriteOsquery "manager"
 
-<<<<<<< HEAD
-=======
     # Agent upgrade
     cat ${AGENT_UPGRADE_MANAGER_TEMPLATE} >> $NEWCONFIG
     echo "" >> $NEWCONFIG
 
->>>>>>> 6fb275a0
     # Task Manager
     cat ${TASK_MANAGER_TEMPLATE} >> $NEWCONFIG
     echo "" >> $NEWCONFIG
 
     # Vulnerability Detector
     cat ${VULN_TEMPLATE} >> $NEWCONFIG
-    echo "" >> $NEWCONFIG
-
-    # Agent upgrade
-    cat ${AGENT_UPGRADE_TEMPLATE} >> $NEWCONFIG
     echo "" >> $NEWCONFIG
 
     # Write syscheck
