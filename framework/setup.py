#!/usr/bin/env python

# Copyright (C) 2015-2019, Wazuh Inc.
# Created by Wazuh, Inc. <info@wazuh.com>.
# This program is a free software; you can redistribute it and/or modify it under the terms of GPLv2

import json
# Install the package locally: python setup.py install
# Install the package dev: python setup.py develop
import os
from datetime import datetime

from setuptools import setup, find_packages
from setuptools.command.install import install


class InstallCommand(install):
    user_options = install.user_options + [
        ('wazuh-version=', None, 'Wazuh Version'),
        ('install-type=', None, 'Installation type: manager, local, hybrid')
    ]

    def initialize_options(self):
        install.initialize_options(self)
        self.wazuh_version = None
        self.install_type = None

    def finalize_options(self):
        install.finalize_options(self)

    def run(self):
        here = os.path.abspath(os.path.dirname(__file__))
        with open(os.path.join(here, 'wazuh', 'wazuh.json'), 'w') as f:
            json.dump({'install_type': self.install_type,
                       'wazuh_version': self.wazuh_version,
                       'installation_date': datetime.now().strftime('%a %b %d %H:%M:%S UTC %Y')
                       }, f)
        # install.run(self)  # OR: install.do_egg_install(self)
        install.do_egg_install(self)


setup(name='wazuh',
<<<<<<< HEAD
      version='3.9.1',
=======
      version='3.10.0',
>>>>>>> ce7d9608
      description='Wazuh control with Python',
      url='https://github.com/wazuh',
      author='Wazuh',
      author_email='hello@wazuh.com',
      license='GPLv2',
      packages=find_packages(exclude=["*.tests", "*.tests.*", "tests.*", "tests"]),
      package_data={'wazuh': ['wazuh.json']},
      include_package_data=True,
      install_requires=[],
      zip_safe=False,
      cmdclass={
          'install': InstallCommand,
      }
      )<|MERGE_RESOLUTION|>--- conflicted
+++ resolved
@@ -40,11 +40,7 @@
 
 
 setup(name='wazuh',
-<<<<<<< HEAD
-      version='3.9.1',
-=======
       version='3.10.0',
->>>>>>> ce7d9608
       description='Wazuh control with Python',
       url='https://github.com/wazuh',
       author='Wazuh',
