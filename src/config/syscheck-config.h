--- conflicted
+++ resolved
@@ -204,12 +204,8 @@
     os_sha1 hash_sha1;
     os_sha256 hash_sha256;
     // Options
-<<<<<<< HEAD
+    unsigned long int dev;
     fim_event_mode mode;
-=======
-    unsigned long int dev;
-    int mode;
->>>>>>> 5a0612fd
     int options;
     time_t last_event;
     unsigned int scanned;
