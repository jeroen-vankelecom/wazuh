--- conflicted
+++ resolved
@@ -3,13 +3,8 @@
 # Created by Wazuh, Inc. <info@wazuh.com>.
 # This program is a free software; you can redistribute it and/or modify it under the terms of GPLv2
 
-<<<<<<< HEAD
-__version__ = '3.6.2'
-__revision__ = '3609'
-=======
 __version__ = '3.7.0'
 __revision__ = '3700'
->>>>>>> a02099fb
 __author__ = "Wazuh Inc"
 __ossec_name__ = "Wazuh"
 __licence__ = "\
