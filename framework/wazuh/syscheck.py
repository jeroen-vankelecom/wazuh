

# Copyright (C) 2015-2019, Wazuh Inc.
# Created by Wazuh, Inc. <info@wazuh.com>.
# This program is a free software; you can redistribute it and/or modify it under the terms of GPLv2
import time
from glob import glob
from operator import itemgetter
from wazuh.exception import WazuhException
from wazuh.agent import Agent
from wazuh.ossec_queue import OssecQueue
from wazuh import common
from datetime import datetime
from wazuh.database import Connection
from wazuh.wdb import WazuhDBConnection
from wazuh.utils import WazuhDBQuery, WazuhDBBackend, get_fields_to_nest, plain_dict_to_nested_dict

def run(agent_id=None, all_agents=False):
    """
    Runs rootcheck and syscheck.

    :param agent_id: Run rootcheck/syscheck in the agent.
    :param all_agents: Run rootcheck/syscheck in all agents.
    :return: Message.
    """

    if agent_id == "000" or all_agents:
        try:
            SYSCHECK_RESTART = "{0}/var/run/.syscheck_run".format(common.ossec_path)

            fp = open(SYSCHECK_RESTART, 'w')
            fp.write('{0}\n'.format(SYSCHECK_RESTART))
            fp.close()
            ret_msg = "Restarting Syscheck/Rootcheck locally"
        except:
            raise WazuhException(1601, "locally")

        if all_agents:
            oq = OssecQueue(common.ARQUEUE)
            ret_msg = oq.send_msg_to_agent(OssecQueue.HC_SK_RESTART)
            oq.close()
    else:
        # Check if agent exists
        agent_info = Agent(agent_id).get_basic_information()
        if 'status' in agent_info:
            agent_status = agent_info['status']
        else:
            agent_status = "N/A"

        if agent_status.lower() != 'active':
            raise WazuhException(1604, '{0} - {1}'.format(agent_id, agent_status))

        oq = OssecQueue(common.ARQUEUE)
        ret_msg = oq.send_msg_to_agent(OssecQueue.HC_SK_RESTART, agent_id)
        oq.close()

    return ret_msg


def clear(agent_id=None, all_agents=False):
    """
    Clears the database.

    :param agent_id: For an agent.
    :param all_agents: For all agents.
    :return: Message.
    """
    agents = [agent_id] if not all_agents else map(itemgetter('id'), Agent.get_agents_overview(select={'fields': ['id']})['items'])

    wdb_conn = WazuhDBConnection()
    for agent in agents:
        Agent(agent).get_basic_information()  # check if the agent exists
        wdb_conn.execute("agent {} sql delete from fim_entry".format(agent), delete=True)
        # update key fields which contains keys to value 000
        wdb_conn.execute("agent {} sql update metadata set value = '000' where key like 'fim_db%'".format(agent), update=True)
        wdb_conn.execute("agent {} sql update metadata set value = '000' where key = 'syscheck-db-completed'".format(agent), update=True)

    return "Syscheck database deleted"


class WazuhDBQuerySyscheck(WazuhDBQuery):

    def __init__(self, agent_id, default_sort_field='mtime', *args, **kwargs):
        super().__init__(backend=WazuhDBBackend(agent_id), default_sort_field=default_sort_field, count=True,
                         get_data=True, date_fields={'mtime', 'date'}, *args, **kwargs)

    def _filter_date(self, date_filter, filter_db_name):
        # dates are stored as timestamps
        date_filter['value'] = int(time.mktime(time.strptime(date_filter['value'], "%Y-%m-%d")))
        self.query += "{0} IS NOT NULL AND {0} {1} :{2}".format(self.fields[filter_db_name], date_filter['operator'],
                                                                date_filter['field'])
        self.request[date_filter['field']] = date_filter['value']

    def _format_data_into_dictionary(self):
        def format_fields(field_name, value):
            if field_name == 'mtime' or field_name == 'date':
                return datetime.utcfromtimestamp(value).strftime("%Y-%m-%d %H:%M:%S")
            if field_name == 'end' or field_name == 'start':
                return 'ND' if not value else datetime.utcfromtimestamp(value).strftime("%Y-%m-%d %H:%M:%S")
            else:
                return value

        self._data = [{key: format_fields(key, value) for key, value in item.items() if key in self.select['fields']}
                      for item in self._data]

        return super()._format_data_into_dictionary()


def last_scan(agent_id):
    """
    Gets the last scan of the agent.

    :param agent_id: Agent ID.
    :return: Dictionary: end, start.
    """
    my_agent = Agent(agent_id)
    # if agent status is never connected, a KeyError happens
    try:
        agent_version = my_agent.get_basic_information(select={'fields': ['version']})['version']
    except KeyError:
        # if the agent is never connected, it won't have either version (key error) or last scan information.
        return {'start': 'ND', 'end': 'ND'}

    if agent_version < 'Wazuh v3.7.0':
        db_agent = glob('{0}/{1}-*.db'.format(common.database_path_agents, agent_id))
        if not db_agent:
            raise WazuhException(1600)
        else:
            db_agent = db_agent[0]
        conn = Connection(db_agent)

        data = {}
        # end time
        query = "SELECT max(date_last) FROM pm_event WHERE log = 'Ending rootcheck scan.'"
        conn.execute(query)
        for tuple in conn:
            data['end'] = tuple['max(date_last)'] if tuple['max(date_last)'] is not None else "ND"

        # start time
        query = "SELECT max(date_last) FROM pm_event WHERE log = 'Starting rootcheck scan.'"
        conn.execute(query)
        for tuple in conn:
            data['start'] = tuple['max(date_last)'] if tuple['max(date_last)'] is not None else "ND"

        return data
    else:
        fim_scan_info = WazuhDBQuerySyscheck(agent_id=agent_id, query='module=fim', offset=0, sort=None, search=None,
                                             limit=common.database_limit, select={'fields': ['end', 'start']},
                                             fields={'end': 'end_scan', 'start': 'start_scan', 'module': 'module'},
                                             table='scan_info', default_sort_field='start_scan').run()['items'][0]

        return fim_scan_info


def files(agent_id=None, offset=0, limit=common.database_limit, sort=None, search=None, select=None, filters={}, q='',
          summary=False):
    """
    Return a list of files from the database that match the filters

    :param agent_id: Agent ID.
    :param filters: Fields to filter by
    :param summary: Returns a summary grouping by filename.
    :param offset: First item to return.
    :param limit: Maximum number of items to return.
    :param sort: Sorts the items. Format: {"fields":["field1","field2"],"order":"asc|desc"}.
    :param search: Looks for items with the specified string.
    :param query: Query to filter by
    :return: Dictionary: {'items': array of items, 'totalItems': Number of items (without applying the limit)}
    """
<<<<<<< HEAD
    parameters = {"date": "date", "mtime": "mtime", "file": "file", "size": "size", "perm": "perm", "uname": "uname",
                  "gname": "gname", "md5": "md5", "sha1": "sha1", "sha256": "sha256", "inode": "inode", "gid": "gid",
                  "uid": "uid", "type": "type"}
    summary_parameters = {"date": "date", "mtime": "mtime", "file": "file"}
=======
    parameters = {"date", "mtime", "file", "size", "perm", "uname", "gname", "md5", "sha1", "sha256", "inode", "gid",
                  "uid", "type", "attributes", "symbolic_path"}
    summary_parameters = {"date", "mtime", "file"}

    if select is None:
        select = summary_parameters if summary else parameters
    else:
        select = set(select['fields'])
        if not select.issubset(parameters):
            raise WazuhException(1724, "Allowed select fields: {0}. Fields: {1}.".format(', '.join(parameters),
                                                                                         ','.join(select - parameters)))
>>>>>>> b71a1d50

    if 'hash' in filters:
        q = f'(md5={filters["hash"]},sha1={filters["hash"]},sha256={filters["hash"]})' + ('' if not q else ';' + q)
        del filters['hash']

    return WazuhDBQuerySyscheck(agent_id=agent_id, offset=offset, limit=limit, sort=sort, search=search,
                                filters=filters, query=q, select=select, table='fim_entry',
                                fields=summary_parameters if summary else parameters).run()<|MERGE_RESOLUTION|>--- conflicted
+++ resolved
@@ -13,7 +13,7 @@
 from datetime import datetime
 from wazuh.database import Connection
 from wazuh.wdb import WazuhDBConnection
-from wazuh.utils import WazuhDBQuery, WazuhDBBackend, get_fields_to_nest, plain_dict_to_nested_dict
+from wazuh.utils import WazuhDBQuery, WazuhDBBackend
 
 def run(agent_id=None, all_agents=False):
     """
@@ -167,24 +167,10 @@
     :param query: Query to filter by
     :return: Dictionary: {'items': array of items, 'totalItems': Number of items (without applying the limit)}
     """
-<<<<<<< HEAD
     parameters = {"date": "date", "mtime": "mtime", "file": "file", "size": "size", "perm": "perm", "uname": "uname",
                   "gname": "gname", "md5": "md5", "sha1": "sha1", "sha256": "sha256", "inode": "inode", "gid": "gid",
                   "uid": "uid", "type": "type"}
     summary_parameters = {"date": "date", "mtime": "mtime", "file": "file"}
-=======
-    parameters = {"date", "mtime", "file", "size", "perm", "uname", "gname", "md5", "sha1", "sha256", "inode", "gid",
-                  "uid", "type", "attributes", "symbolic_path"}
-    summary_parameters = {"date", "mtime", "file"}
-
-    if select is None:
-        select = summary_parameters if summary else parameters
-    else:
-        select = set(select['fields'])
-        if not select.issubset(parameters):
-            raise WazuhException(1724, "Allowed select fields: {0}. Fields: {1}.".format(', '.join(parameters),
-                                                                                         ','.join(select - parameters)))
->>>>>>> b71a1d50
 
     if 'hash' in filters:
         q = f'(md5={filters["hash"]},sha1={filters["hash"]},sha256={filters["hash"]})' + ('' if not q else ';' + q)
